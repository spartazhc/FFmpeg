@chapter Muxers
@c man begin MUXERS

Muxers are configured elements in FFmpeg which allow writing
multimedia streams to a particular type of file.

When you configure your FFmpeg build, all the supported muxers
are enabled by default. You can list all available muxers using the
configure option @code{--list-muxers}.

You can disable all the muxers with the configure option
@code{--disable-muxers} and selectively enable / disable single muxers
with the options @code{--enable-muxer=@var{MUXER}} /
@code{--disable-muxer=@var{MUXER}}.

The option @code{-formats} of the ff* tools will display the list of
enabled muxers.

A description of some of the currently available muxers follows.

@anchor{aiff}
@section aiff

Audio Interchange File Format muxer.

@subsection Options

It accepts the following options:

@table @option
@item write_id3v2
Enable ID3v2 tags writing when set to 1. Default is 0 (disabled).

@item id3v2_version
Select ID3v2 version to write. Currently only version 3 and 4 (aka.
ID3v2.3 and ID3v2.4) are supported. The default is version 4.

@end table

@anchor{crc}
@section crc

CRC (Cyclic Redundancy Check) testing format.

This muxer computes and prints the Adler-32 CRC of all the input audio
and video frames. By default audio frames are converted to signed
16-bit raw audio and video frames to raw video before computing the
CRC.

The output of the muxer consists of a single line of the form:
CRC=0x@var{CRC}, where @var{CRC} is a hexadecimal number 0-padded to
8 digits containing the CRC for all the decoded input frames.

See also the @ref{framecrc} muxer.

@subsection Examples

For example to compute the CRC of the input, and store it in the file
@file{out.crc}:
@example
ffmpeg -i INPUT -f crc out.crc
@end example

You can print the CRC to stdout with the command:
@example
ffmpeg -i INPUT -f crc -
@end example

You can select the output format of each frame with @command{ffmpeg} by
specifying the audio and video codec and format. For example to
compute the CRC of the input audio converted to PCM unsigned 8-bit
and the input video converted to MPEG-2 video, use the command:
@example
ffmpeg -i INPUT -c:a pcm_u8 -c:v mpeg2video -f crc -
@end example

@anchor{framecrc}
@section framecrc

Per-packet CRC (Cyclic Redundancy Check) testing format.

This muxer computes and prints the Adler-32 CRC for each audio
and video packet. By default audio frames are converted to signed
16-bit raw audio and video frames to raw video before computing the
CRC.

The output of the muxer consists of a line for each audio and video
packet of the form:
@example
@var{stream_index}, @var{packet_dts}, @var{packet_pts}, @var{packet_duration}, @var{packet_size}, 0x@var{CRC}
@end example

@var{CRC} is a hexadecimal number 0-padded to 8 digits containing the
CRC of the packet.

@subsection Examples

For example to compute the CRC of the audio and video frames in
@file{INPUT}, converted to raw audio and video packets, and store it
in the file @file{out.crc}:
@example
ffmpeg -i INPUT -f framecrc out.crc
@end example

To print the information to stdout, use the command:
@example
ffmpeg -i INPUT -f framecrc -
@end example

With @command{ffmpeg}, you can select the output format to which the
audio and video frames are encoded before computing the CRC for each
packet by specifying the audio and video codec. For example, to
compute the CRC of each decoded input audio frame converted to PCM
unsigned 8-bit and of each decoded input video frame converted to
MPEG-2 video, use the command:
@example
ffmpeg -i INPUT -c:a pcm_u8 -c:v mpeg2video -f framecrc -
@end example

See also the @ref{crc} muxer.

@anchor{framemd5}
@section framemd5

Per-packet MD5 testing format.

This muxer computes and prints the MD5 hash for each audio
and video packet. By default audio frames are converted to signed
16-bit raw audio and video frames to raw video before computing the
hash.

The output of the muxer consists of a line for each audio and video
packet of the form:
@example
@var{stream_index}, @var{packet_dts}, @var{packet_pts}, @var{packet_duration}, @var{packet_size}, @var{MD5}
@end example

@var{MD5} is a hexadecimal number representing the computed MD5 hash
for the packet.

@subsection Examples

For example to compute the MD5 of the audio and video frames in
@file{INPUT}, converted to raw audio and video packets, and store it
in the file @file{out.md5}:
@example
ffmpeg -i INPUT -f framemd5 out.md5
@end example

To print the information to stdout, use the command:
@example
ffmpeg -i INPUT -f framemd5 -
@end example

See also the @ref{md5} muxer.

@anchor{gif}
@section gif

Animated GIF muxer.

It accepts the following options:

@table @option
@item loop
Set the number of times to loop the output. Use @code{-1} for no loop, @code{0}
for looping indefinitely (default).

@item final_delay
Force the delay (expressed in centiseconds) after the last frame. Each frame
ends with a delay until the next frame. The default is @code{-1}, which is a
special value to tell the muxer to re-use the previous delay. In case of a
loop, you might want to customize this value to mark a pause for instance.
@end table

For example, to encode a gif looping 10 times, with a 5 seconds delay between
the loops:
@example
ffmpeg -i INPUT -loop 10 -final_delay 500 out.gif
@end example

Note 1: if you wish to extract the frames in separate GIF files, you need to
force the @ref{image2} muxer:
@example
ffmpeg -i INPUT -c:v gif -f image2 "out%d.gif"
@end example

Note 2: the GIF format has a very small time base: the delay between two frames
can not be smaller than one centi second.

@anchor{hls}
@section hls

Apple HTTP Live Streaming muxer that segments MPEG-TS according to
the HTTP Live Streaming (HLS) specification.

It creates a playlist file, and one or more segment files. The output filename
specifies the playlist filename.

By default, the muxer creates a file for each segment produced. These files
have the same name as the playlist, followed by a sequential number and a
.ts extension.

For example, to convert an input file with @command{ffmpeg}:
@example
ffmpeg -i in.nut out.m3u8
@end example
This example will produce the playlist, @file{out.m3u8}, and segment files:
@file{out0.ts}, @file{out1.ts}, @file{out2.ts}, etc.

See also the @ref{segment} muxer, which provides a more generic and
flexible implementation of a segmenter, and can be used to perform HLS
segmentation.

@subsection Options

This muxer supports the following options:

@table @option
@item hls_time @var{seconds}
Set the segment length in seconds. Default value is 2.

@item hls_list_size @var{size}
Set the maximum number of playlist entries. If set to 0 the list file
will contain all the segments. Default value is 5.

@item hls_ts_options @var{options_list}
Set output format options using a :-separated list of key=value
parameters. Values containing @code{:} special characters must be
escaped.

@item hls_wrap @var{wrap}
Set the number after which the segment filename number (the number
specified in each segment file) wraps. If set to 0 the number will be
never wrapped. Default value is 0.

This option is useful to avoid to fill the disk with many segment
files, and limits the maximum number of segment files written to disk
to @var{wrap}.

@item start_number @var{number}
Start the playlist sequence number from @var{number}. Default value is
0.

@item hls_allow_cache @var{allowcache}
Explicitly set whether the client MAY (1) or MUST NOT (0) cache media segments.

@item hls_base_url @var{baseurl}
Append @var{baseurl} to every entry in the playlist.
Useful to generate playlists with absolute paths.

Note that the playlist sequence number must be unique for each segment
and it is not to be confused with the segment filename sequence number
which can be cyclic, for example if the @option{wrap} option is
specified.

@item hls_flags single_file
If this flag is set, the muxer will store all segments in a single MPEG-TS
file, and will use byte ranges in the playlist. HLS playlists generated with
this way will have the version number 4.
For example:
@example
ffmpeg -i in.nut -hls_flags single_file out.m3u8
@end example
Will produce the playlist, @file{out.m3u8}, and a single segment file,
@file{out.ts}.
@end table

@anchor{ico}
@section ico

ICO file muxer.

Microsoft's icon file format (ICO) has some strict limitations that should be noted:

@itemize
@item
Size cannot exceed 256 pixels in any dimension

@item
Only BMP and PNG images can be stored

@item
If a BMP image is used, it must be one of the following pixel formats:
@example
BMP Bit Depth      FFmpeg Pixel Format
1bit               pal8
4bit               pal8
8bit               pal8
16bit              rgb555le
24bit              bgr24
32bit              bgra
@end example

@item
If a BMP image is used, it must use the BITMAPINFOHEADER DIB header

@item
If a PNG image is used, it must use the rgba pixel format
@end itemize

@anchor{image2}
@section image2

Image file muxer.

The image file muxer writes video frames to image files.

The output filenames are specified by a pattern, which can be used to
produce sequentially numbered series of files.
The pattern may contain the string "%d" or "%0@var{N}d", this string
specifies the position of the characters representing a numbering in
the filenames. If the form "%0@var{N}d" is used, the string
representing the number in each filename is 0-padded to @var{N}
digits. The literal character '%' can be specified in the pattern with
the string "%%".

If the pattern contains "%d" or "%0@var{N}d", the first filename of
the file list specified will contain the number 1, all the following
numbers will be sequential.

The pattern may contain a suffix which is used to automatically
determine the format of the image files to write.

For example the pattern "img-%03d.bmp" will specify a sequence of
filenames of the form @file{img-001.bmp}, @file{img-002.bmp}, ...,
@file{img-010.bmp}, etc.
The pattern "img%%-%d.jpg" will specify a sequence of filenames of the
form @file{img%-1.jpg}, @file{img%-2.jpg}, ..., @file{img%-10.jpg},
etc.

@subsection Examples

The following example shows how to use @command{ffmpeg} for creating a
sequence of files @file{img-001.jpeg}, @file{img-002.jpeg}, ...,
taking one image every second from the input video:
@example
ffmpeg -i in.avi -vsync 1 -r 1 -f image2 'img-%03d.jpeg'
@end example

Note that with @command{ffmpeg}, if the format is not specified with the
@code{-f} option and the output filename specifies an image file
format, the image2 muxer is automatically selected, so the previous
command can be written as:
@example
ffmpeg -i in.avi -vsync 1 -r 1 'img-%03d.jpeg'
@end example

Note also that the pattern must not necessarily contain "%d" or
"%0@var{N}d", for example to create a single image file
@file{img.jpeg} from the input video you can employ the command:
@example
ffmpeg -i in.avi -f image2 -frames:v 1 img.jpeg
@end example

The @option{strftime} option allows you to expand the filename with
date and time information. Check the documentation of
the @code{strftime()} function for the syntax.

For example to generate image files from the @code{strftime()}
"%Y-%m-%d_%H-%M-%S" pattern, the following @command{ffmpeg} command
can be used:
@example
ffmpeg -f v4l2 -r 1 -i /dev/video0 -f image2 -strftime 1 "%Y-%m-%d_%H-%M-%S.jpg"
@end example

@subsection Options

@table @option
@item start_number
Start the sequence from the specified number. Default value is 1. Must
be a non-negative number.

@item update
If set to 1, the filename will always be interpreted as just a
filename, not a pattern, and the corresponding file will be continuously
overwritten with new images. Default value is 0.

@item strftime
If set to 1, expand the filename with date and time information from
@code{strftime()}. Default value is 0.
@end table

The image muxer supports the .Y.U.V image file format. This format is
special in that that each image frame consists of three files, for
each of the YUV420P components. To read or write this image file format,
specify the name of the '.Y' file. The muxer will automatically open the
'.U' and '.V' files as required.

@section matroska

Matroska container muxer.

This muxer implements the matroska and webm container specs.

@subsection Metadata

The recognized metadata settings in this muxer are:

@table @option
@item title
Set title name provided to a single track.

@item language
Specify the language of the track in the Matroska languages form.

The language can be either the 3 letters bibliographic ISO-639-2 (ISO
639-2/B) form (like "fre" for French), or a language code mixed with a
country code for specialities in languages (like "fre-ca" for Canadian
French).

@item stereo_mode
Set stereo 3D video layout of two views in a single video track.

The following values are recognized:
@table @samp
@item mono
video is not stereo
@item left_right
Both views are arranged side by side, Left-eye view is on the left
@item bottom_top
Both views are arranged in top-bottom orientation, Left-eye view is at bottom
@item top_bottom
Both views are arranged in top-bottom orientation, Left-eye view is on top
@item checkerboard_rl
Each view is arranged in a checkerboard interleaved pattern, Left-eye view being first
@item checkerboard_lr
Each view is arranged in a checkerboard interleaved pattern, Right-eye view being first
@item row_interleaved_rl
Each view is constituted by a row based interleaving, Right-eye view is first row
@item row_interleaved_lr
Each view is constituted by a row based interleaving, Left-eye view is first row
@item col_interleaved_rl
Both views are arranged in a column based interleaving manner, Right-eye view is first column
@item col_interleaved_lr
Both views are arranged in a column based interleaving manner, Left-eye view is first column
@item anaglyph_cyan_red
All frames are in anaglyph format viewable through red-cyan filters
@item right_left
Both views are arranged side by side, Right-eye view is on the left
@item anaglyph_green_magenta
All frames are in anaglyph format viewable through green-magenta filters
@item block_lr
Both eyes laced in one Block, Left-eye view is first
@item block_rl
Both eyes laced in one Block, Right-eye view is first
@end table
@end table

For example a 3D WebM clip can be created using the following command line:
@example
ffmpeg -i sample_left_right_clip.mpg -an -c:v libvpx -metadata stereo_mode=left_right -y stereo_clip.webm
@end example

@subsection Options

This muxer supports the following options:

@table @option
@item reserve_index_space
By default, this muxer writes the index for seeking (called cues in Matroska
terms) at the end of the file, because it cannot know in advance how much space
to leave for the index at the beginning of the file. However for some use cases
-- e.g.  streaming where seeking is possible but slow -- it is useful to put the
index at the beginning of the file.

If this option is set to a non-zero value, the muxer will reserve a given amount
of space in the file header and then try to write the cues there when the muxing
finishes. If the available space does not suffice, muxing will fail. A safe size
for most use cases should be about 50kB per hour of video.

Note that cues are only written if the output is seekable and this option will
have no effect if it is not.
@end table

@anchor{md5}
@section md5

MD5 testing format.

This muxer computes and prints the MD5 hash of all the input audio
and video frames. By default audio frames are converted to signed
16-bit raw audio and video frames to raw video before computing the
hash.

The output of the muxer consists of a single line of the form:
MD5=@var{MD5}, where @var{MD5} is a hexadecimal number representing
the computed MD5 hash.

For example to compute the MD5 hash of the input converted to raw
audio and video, and store it in the file @file{out.md5}:
@example
ffmpeg -i INPUT -f md5 out.md5
@end example

You can print the MD5 to stdout with the command:
@example
ffmpeg -i INPUT -f md5 -
@end example

See also the @ref{framemd5} muxer.

@section mov, mp4, ismv

MOV/MP4/ISMV (Smooth Streaming) muxer.

The mov/mp4/ismv muxer supports fragmentation. Normally, a MOV/MP4
file has all the metadata about all packets stored in one location
(written at the end of the file, it can be moved to the start for
better playback by adding @var{faststart} to the @var{movflags}, or
using the @command{qt-faststart} tool). A fragmented
file consists of a number of fragments, where packets and metadata
about these packets are stored together. Writing a fragmented
file has the advantage that the file is decodable even if the
writing is interrupted (while a normal MOV/MP4 is undecodable if
it is not properly finished), and it requires less memory when writing
very long files (since writing normal MOV/MP4 files stores info about
every single packet in memory until the file is closed). The downside
is that it is less compatible with other applications.

@subsection Options

Fragmentation is enabled by setting one of the AVOptions that define
how to cut the file into fragments:

@table @option
@item -moov_size @var{bytes}
Reserves space for the moov atom at the beginning of the file instead of placing the
moov atom at the end. If the space reserved is insufficient, muxing will fail.
@item -movflags frag_keyframe
Start a new fragment at each video keyframe.
@item -frag_duration @var{duration}
Create fragments that are @var{duration} microseconds long.
@item -frag_size @var{size}
Create fragments that contain up to @var{size} bytes of payload data.
@item -movflags frag_custom
Allow the caller to manually choose when to cut fragments, by
calling @code{av_write_frame(ctx, NULL)} to write a fragment with
the packets written so far. (This is only useful with other
applications integrating libavformat, not from @command{ffmpeg}.)
@item -min_frag_duration @var{duration}
Don't create fragments that are shorter than @var{duration} microseconds long.
@end table

If more than one condition is specified, fragments are cut when
one of the specified conditions is fulfilled. The exception to this is
@code{-min_frag_duration}, which has to be fulfilled for any of the other
conditions to apply.

Additionally, the way the output file is written can be adjusted
through a few other options:

@table @option
@item -movflags empty_moov
Write an initial moov atom directly at the start of the file, without
describing any samples in it. Generally, an mdat/moov pair is written
at the start of the file, as a normal MOV/MP4 file, containing only
a short portion of the file. With this option set, there is no initial
mdat atom, and the moov atom only describes the tracks but has
a zero duration.

Files written with this option set do not work in QuickTime.
This option is implicitly set when writing ismv (Smooth Streaming) files.
@item -movflags separate_moof
Write a separate moof (movie fragment) atom for each track. Normally,
packets for all tracks are written in a moof atom (which is slightly
more efficient), but with this option set, the muxer writes one moof/mdat
pair for each track, making it easier to separate tracks.

This option is implicitly set when writing ismv (Smooth Streaming) files.
@item -movflags faststart
Run a second pass moving the index (moov atom) to the beginning of the file.
This operation can take a while, and will not work in various situations such
as fragmented output, thus it is not enabled by default.
@item -movflags rtphint
Add RTP hinting tracks to the output file.
@item -movflags disable_chpl
Disable Nero chapter markers (chpl atom).  Normally, both Nero chapters
and a QuickTime chapter track are written to the file. With this option
set, only the QuickTime chapter track will be written. Nero chapters can
<<<<<<< HEAD
cause failures when the file is reprocessed with certain tagging programs, like
mp3Tag 2.61a and iTunes 11.3, most likely other versions are affected as well.
=======
cause failures when the file is reprocessed with certain tagging programs.
@item -movflags omit_tfhd_offset
Do not write any absolute base_data_offset in tfhd atoms. This avoids
tying fragments to absolute byte positions in the file/streams.
>>>>>>> a9911a1b
@end table

@subsection Example

Smooth Streaming content can be pushed in real time to a publishing
point on IIS with this muxer. Example:
@example
ffmpeg -re @var{<normal input/transcoding options>} -movflags isml+frag_keyframe -f ismv http://server/publishingpoint.isml/Streams(Encoder1)
@end example

@section mp3

The MP3 muxer writes a raw MP3 stream with the following optional features:
@itemize @bullet
@item
An ID3v2 metadata header at the beginning (enabled by default). Versions 2.3 and
2.4 are supported, the @code{id3v2_version} private option controls which one is
used (3 or 4). Setting @code{id3v2_version} to 0 disables the ID3v2 header
completely.

The muxer supports writing attached pictures (APIC frames) to the ID3v2 header.
The pictures are supplied to the muxer in form of a video stream with a single
packet. There can be any number of those streams, each will correspond to a
single APIC frame.  The stream metadata tags @var{title} and @var{comment} map
to APIC @var{description} and @var{picture type} respectively. See
@url{http://id3.org/id3v2.4.0-frames} for allowed picture types.

Note that the APIC frames must be written at the beginning, so the muxer will
buffer the audio frames until it gets all the pictures. It is therefore advised
to provide the pictures as soon as possible to avoid excessive buffering.

@item
A Xing/LAME frame right after the ID3v2 header (if present). It is enabled by
default, but will be written only if the output is seekable. The
@code{write_xing} private option can be used to disable it.  The frame contains
various information that may be useful to the decoder, like the audio duration
or encoder delay.

@item
A legacy ID3v1 tag at the end of the file (disabled by default). It may be
enabled with the @code{write_id3v1} private option, but as its capabilities are
very limited, its usage is not recommended.
@end itemize

Examples:

Write an mp3 with an ID3v2.3 header and an ID3v1 footer:
@example
ffmpeg -i INPUT -id3v2_version 3 -write_id3v1 1 out.mp3
@end example

To attach a picture to an mp3 file select both the audio and the picture stream
with @code{map}:
@example
ffmpeg -i input.mp3 -i cover.png -c copy -map 0 -map 1
-metadata:s:v title="Album cover" -metadata:s:v comment="Cover (Front)" out.mp3
@end example

Write a "clean" MP3 without any extra features:
@example
ffmpeg -i input.wav -write_xing 0 -id3v2_version 0 out.mp3
@end example

@section mpegts

MPEG transport stream muxer.

This muxer implements ISO 13818-1 and part of ETSI EN 300 468.

The recognized metadata settings in mpegts muxer are @code{service_provider}
and @code{service_name}. If they are not set the default for
@code{service_provider} is "FFmpeg" and the default for
@code{service_name} is "Service01".

@subsection Options

The muxer options are:

@table @option
@item -mpegts_original_network_id @var{number}
Set the original_network_id (default 0x0001). This is unique identifier
of a network in DVB. Its main use is in the unique identification of a
service through the path Original_Network_ID, Transport_Stream_ID.
@item -mpegts_transport_stream_id @var{number}
Set the transport_stream_id (default 0x0001). This identifies a
transponder in DVB.
@item -mpegts_service_id @var{number}
Set the service_id (default 0x0001) also known as program in DVB.
@item -mpegts_pmt_start_pid @var{number}
Set the first PID for PMT (default 0x1000, max 0x1f00).
@item -mpegts_start_pid @var{number}
Set the first PID for data packets (default 0x0100, max 0x0f00).
@item -mpegts_m2ts_mode @var{number}
Enable m2ts mode if set to 1. Default value is -1 which disables m2ts mode.
@item -muxrate @var{number}
Set a constant muxrate (default VBR).
@item -pcr_period @var{numer}
Override the default PCR retransmission time (default 20ms), ignored
if variable muxrate is selected.
@item -pes_payload_size @var{number}
Set minimum PES packet payload in bytes.
@item -mpegts_flags @var{flags}
Set flags (see below).
@item -mpegts_copyts @var{number}
Preserve original timestamps, if value is set to 1. Default value is -1, which
results in shifting timestamps so that they start from 0.
@item -tables_version @var{number}
Set PAT, PMT and SDT version (default 0, valid values are from 0 to 31, inclusively).
This option allows updating stream structure so that standard consumer may
detect the change. To do so, reopen output AVFormatContext (in case of API
usage) or restart ffmpeg instance, cyclically changing tables_version value:
@example
ffmpeg -i source1.ts -codec copy -f mpegts -tables_version 0 udp://1.1.1.1:1111
ffmpeg -i source2.ts -codec copy -f mpegts -tables_version 1 udp://1.1.1.1:1111
...
ffmpeg -i source3.ts -codec copy -f mpegts -tables_version 31 udp://1.1.1.1:1111
ffmpeg -i source1.ts -codec copy -f mpegts -tables_version 0 udp://1.1.1.1:1111
ffmpeg -i source2.ts -codec copy -f mpegts -tables_version 1 udp://1.1.1.1:1111
...
@end example
@end table

Option mpegts_flags may take a set of such flags:

@table @option
@item resend_headers
Reemit PAT/PMT before writing the next packet.
@item latm
Use LATM packetization for AAC.
@end table

@subsection Example

@example
ffmpeg -i file.mpg -c copy \
     -mpegts_original_network_id 0x1122 \
     -mpegts_transport_stream_id 0x3344 \
     -mpegts_service_id 0x5566 \
     -mpegts_pmt_start_pid 0x1500 \
     -mpegts_start_pid 0x150 \
     -metadata service_provider="Some provider" \
     -metadata service_name="Some Channel" \
     -y out.ts
@end example

@section null

Null muxer.

This muxer does not generate any output file, it is mainly useful for
testing or benchmarking purposes.

For example to benchmark decoding with @command{ffmpeg} you can use the
command:
@example
ffmpeg -benchmark -i INPUT -f null out.null
@end example

Note that the above command does not read or write the @file{out.null}
file, but specifying the output file is required by the @command{ffmpeg}
syntax.

Alternatively you can write the command as:
@example
ffmpeg -benchmark -i INPUT -f null -
@end example

@section nut

@table @option
@item -syncpoints @var{flags}
Change the syncpoint usage in nut:
@table @option
@item @var{default} use the normal low-overhead seeking aids.
@item @var{none} do not use the syncpoints at all, reducing the overhead but making the stream non-seekable;
    Use of this option is not recommended, as the resulting files are very damage
    sensitive and seeking is not possible. Also in general the overhead from
    syncpoints is negligible. Note, -@code{write_index} 0 can be used to disable
    all growing data tables, allowing to mux endless streams with limited memory
    and wihout these disadvantages.
@item @var{timestamped} extend the syncpoint with a wallclock field.
@end table
The @var{none} and @var{timestamped} flags are experimental.
@item -write_index @var{bool}
Write index at the end, the default is to write an index.
@end table

@example
ffmpeg -i INPUT -f_strict experimental -syncpoints none - | processor
@end example

@section ogg

Ogg container muxer.

@table @option
@item -page_duration @var{duration}
Preferred page duration, in microseconds. The muxer will attempt to create
pages that are approximately @var{duration} microseconds long. This allows the
user to compromise between seek granularity and container overhead. The default
is 1 second. A value of 0 will fill all segments, making pages as large as
possible. A value of 1 will effectively use 1 packet-per-page in most
situations, giving a small seek granularity at the cost of additional container
overhead.
@end table

@anchor{segment}
@section segment, stream_segment, ssegment

Basic stream segmenter.

This muxer outputs streams to a number of separate files of nearly
fixed duration. Output filename pattern can be set in a fashion similar to
@ref{image2}.

@code{stream_segment} is a variant of the muxer used to write to
streaming output formats, i.e. which do not require global headers,
and is recommended for outputting e.g. to MPEG transport stream segments.
@code{ssegment} is a shorter alias for @code{stream_segment}.

Every segment starts with a keyframe of the selected reference stream,
which is set through the @option{reference_stream} option.

Note that if you want accurate splitting for a video file, you need to
make the input key frames correspond to the exact splitting times
expected by the segmenter, or the segment muxer will start the new
segment with the key frame found next after the specified start
time.

The segment muxer works best with a single constant frame rate video.

Optionally it can generate a list of the created segments, by setting
the option @var{segment_list}. The list type is specified by the
@var{segment_list_type} option. The entry filenames in the segment
list are set by default to the basename of the corresponding segment
files.

See also the @ref{hls} muxer, which provides a more specific
implementation for HLS segmentation.

@subsection Options

The segment muxer supports the following options:

@table @option
@item reference_stream @var{specifier}
Set the reference stream, as specified by the string @var{specifier}.
If @var{specifier} is set to @code{auto}, the reference is chosen
automatically. Otherwise it must be a stream specifier (see the ``Stream
specifiers'' chapter in the ffmpeg manual) which specifies the
reference stream. The default value is @code{auto}.

@item segment_format @var{format}
Override the inner container format, by default it is guessed by the filename
extension.

@item segment_format_options @var{options_list}
Set output format options using a :-separated list of key=value
parameters. Values containing the @code{:} special character must be
escaped.

@item segment_list @var{name}
Generate also a listfile named @var{name}. If not specified no
listfile is generated.

@item segment_list_flags @var{flags}
Set flags affecting the segment list generation.

It currently supports the following flags:
@table @samp
@item cache
Allow caching (only affects M3U8 list files).

@item live
Allow live-friendly file generation.
@end table

@item segment_list_type @var{type}
Select the listing format.
@table @option
@item @var{flat} use a simple flat list of entries.
@item @var{hls} use a m3u8-like structure.
@end table

@item segment_list_size @var{size}
Update the list file so that it contains at most @var{size}
segments. If 0 the list file will contain all the segments. Default
value is 0.

@item segment_list_entry_prefix @var{prefix}
Prepend @var{prefix} to each entry. Useful to generate absolute paths.
By default no prefix is applied.

The following values are recognized:
@table @samp
@item flat
Generate a flat list for the created segments, one segment per line.

@item csv, ext
Generate a list for the created segments, one segment per line,
each line matching the format (comma-separated values):
@example
@var{segment_filename},@var{segment_start_time},@var{segment_end_time}
@end example

@var{segment_filename} is the name of the output file generated by the
muxer according to the provided pattern. CSV escaping (according to
RFC4180) is applied if required.

@var{segment_start_time} and @var{segment_end_time} specify
the segment start and end time expressed in seconds.

A list file with the suffix @code{".csv"} or @code{".ext"} will
auto-select this format.

@samp{ext} is deprecated in favor or @samp{csv}.

@item ffconcat
Generate an ffconcat file for the created segments. The resulting file
can be read using the FFmpeg @ref{concat} demuxer.

A list file with the suffix @code{".ffcat"} or @code{".ffconcat"} will
auto-select this format.

@item m3u8
Generate an extended M3U8 file, version 3, compliant with
@url{http://tools.ietf.org/id/draft-pantos-http-live-streaming}.

A list file with the suffix @code{".m3u8"} will auto-select this format.
@end table

If not specified the type is guessed from the list file name suffix.

@item segment_time @var{time}
Set segment duration to @var{time}, the value must be a duration
specification. Default value is "2". See also the
@option{segment_times} option.

Note that splitting may not be accurate, unless you force the
reference stream key-frames at the given time. See the introductory
notice and the examples below.

@item segment_atclocktime @var{1|0}
If set to "1" split at regular clock time intervals starting from 00:00
o'clock. The @var{time} value specified in @option{segment_time} is
used for setting the length of the splitting interval.

For example with @option{segment_time} set to "900" this makes it possible
to create files at 12:00 o'clock, 12:15, 12:30, etc.

Default value is "0".

@item segment_time_delta @var{delta}
Specify the accuracy time when selecting the start time for a
segment, expressed as a duration specification. Default value is "0".

When delta is specified a key-frame will start a new segment if its
PTS satisfies the relation:
@example
PTS >= start_time - time_delta
@end example

This option is useful when splitting video content, which is always
split at GOP boundaries, in case a key frame is found just before the
specified split time.

In particular may be used in combination with the @file{ffmpeg} option
@var{force_key_frames}. The key frame times specified by
@var{force_key_frames} may not be set accurately because of rounding
issues, with the consequence that a key frame time may result set just
before the specified time. For constant frame rate videos a value of
1/(2*@var{frame_rate}) should address the worst case mismatch between
the specified time and the time set by @var{force_key_frames}.

@item segment_times @var{times}
Specify a list of split points. @var{times} contains a list of comma
separated duration specifications, in increasing order. See also
the @option{segment_time} option.

@item segment_frames @var{frames}
Specify a list of split video frame numbers. @var{frames} contains a
list of comma separated integer numbers, in increasing order.

This option specifies to start a new segment whenever a reference
stream key frame is found and the sequential number (starting from 0)
of the frame is greater or equal to the next value in the list.

@item segment_wrap @var{limit}
Wrap around segment index once it reaches @var{limit}.

@item segment_start_number @var{number}
Set the sequence number of the first segment. Defaults to @code{0}.

@item reset_timestamps @var{1|0}
Reset timestamps at the begin of each segment, so that each segment
will start with near-zero timestamps. It is meant to ease the playback
of the generated segments. May not work with some combinations of
muxers/codecs. It is set to @code{0} by default.

@item initial_offset @var{offset}
Specify timestamp offset to apply to the output packet timestamps. The
argument must be a time duration specification, and defaults to 0.
@end table

@subsection Examples

@itemize
@item
Remux the content of file @file{in.mkv} to a list of segments
@file{out-000.nut}, @file{out-001.nut}, etc., and write the list of
generated segments to @file{out.list}:
@example
ffmpeg -i in.mkv -codec copy -map 0 -f segment -segment_list out.list out%03d.nut
@end example

@item
Segment input and set output format options for the output segments:
@example
ffmpeg -i in.mkv -f segment -segment_time 10 -segment_format_options movflags=+faststart out%03d.mp4
@end example

@item
Segment the input file according to the split points specified by the
@var{segment_times} option:
@example
ffmpeg -i in.mkv -codec copy -map 0 -f segment -segment_list out.csv -segment_times 1,2,3,5,8,13,21 out%03d.nut
@end example

@item
Use the @command{ffmpeg} @option{force_key_frames}
option to force key frames in the input at the specified location, together
with the segment option @option{segment_time_delta} to account for
possible roundings operated when setting key frame times.
@example
ffmpeg -i in.mkv -force_key_frames 1,2,3,5,8,13,21 -codec:v mpeg4 -codec:a pcm_s16le -map 0 \
-f segment -segment_list out.csv -segment_times 1,2,3,5,8,13,21 -segment_time_delta 0.05 out%03d.nut
@end example
In order to force key frames on the input file, transcoding is
required.

@item
Segment the input file by splitting the input file according to the
frame numbers sequence specified with the @option{segment_frames} option:
@example
ffmpeg -i in.mkv -codec copy -map 0 -f segment -segment_list out.csv -segment_frames 100,200,300,500,800 out%03d.nut
@end example

@item
Convert the @file{in.mkv} to TS segments using the @code{libx264}
and @code{libfaac} encoders:
@example
ffmpeg -i in.mkv -map 0 -codec:v libx264 -codec:a libfaac -f ssegment -segment_list out.list out%03d.ts
@end example

@item
Segment the input file, and create an M3U8 live playlist (can be used
as live HLS source):
@example
ffmpeg -re -i in.mkv -codec copy -map 0 -f segment -segment_list playlist.m3u8 \
-segment_list_flags +live -segment_time 10 out%03d.mkv
@end example
@end itemize

@section smoothstreaming

Smooth Streaming muxer generates a set of files (Manifest, chunks) suitable for serving with conventional web server.

@table @option
@item window_size
Specify the number of fragments kept in the manifest. Default 0 (keep all).

@item extra_window_size
Specify the number of fragments kept outside of the manifest before removing from disk. Default 5.

@item lookahead_count
Specify the number of lookahead fragments. Default 2.

@item min_frag_duration
Specify the minimum fragment duration (in microseconds). Default 5000000.

@item remove_at_exit
Specify whether to remove all fragments when finished. Default 0 (do not remove).

@end table

@section tee

The tee muxer can be used to write the same data to several files or any
other kind of muxer. It can be used, for example, to both stream a video to
the network and save it to disk at the same time.

It is different from specifying several outputs to the @command{ffmpeg}
command-line tool because the audio and video data will be encoded only once
with the tee muxer; encoding can be a very expensive process. It is not
useful when using the libavformat API directly because it is then possible
to feed the same packets to several muxers directly.

The slave outputs are specified in the file name given to the muxer,
separated by '|'. If any of the slave name contains the '|' separator,
leading or trailing spaces or any special character, it must be
escaped (see @ref{quoting_and_escaping,,the "Quoting and escaping"
section in the ffmpeg-utils(1) manual,ffmpeg-utils}).

Muxer options can be specified for each slave by prepending them as a list of
@var{key}=@var{value} pairs separated by ':', between square brackets. If
the options values contain a special character or the ':' separator, they
must be escaped; note that this is a second level escaping.

The following special options are also recognized:
@table @option
@item f
Specify the format name. Useful if it cannot be guessed from the
output name suffix.

@item bsfs[/@var{spec}]
Specify a list of bitstream filters to apply to the specified
output.

It is possible to specify to which streams a given bitstream filter
applies, by appending a stream specifier to the option separated by
@code{/}. @var{spec} must be a stream specifier (see @ref{Format
stream specifiers}).  If the stream specifier is not specified, the
bitstream filters will be applied to all streams in the output.

Several bitstream filters can be specified, separated by ",".

@item select
Select the streams that should be mapped to the slave output,
specified by a stream specifier. If not specified, this defaults to
all the input streams.
@end table

@subsection Examples

@itemize
@item
Encode something and both archive it in a WebM file and stream it
as MPEG-TS over UDP (the streams need to be explicitly mapped):
@example
ffmpeg -i ... -c:v libx264 -c:a mp2 -f tee -map 0:v -map 0:a
  "archive-20121107.mkv|[f=mpegts]udp://10.0.1.255:1234/"
@end example

@item
Use @command{ffmpeg} to encode the input, and send the output
to three different destinations. The @code{dump_extra} bitstream
filter is used to add extradata information to all the output video
keyframes packets, as requested by the MPEG-TS format. The select
option is applied to @file{out.aac} in order to make it contain only
audio packets.
@example
ffmpeg -i ... -map 0 -flags +global_header -c:v libx264 -c:a aac -strict experimental
       -f tee "[bsfs/v=dump_extra]out.ts|[movflags=+faststart]out.mp4|[select=a]out.aac"
@end example

@item
As below, but select only stream @code{a:1} for the audio output. Note
that a second level escaping must be performed, as ":" is a special
character used to separate options.
@example
ffmpeg -i ... -map 0 -flags +global_header -c:v libx264 -c:a aac -strict experimental
       -f tee "[bsfs/v=dump_extra]out.ts|[movflags=+faststart]out.mp4|[select=\'a:1\']out.aac"
@end example
@end itemize

Note: some codecs may need different options depending on the output format;
the auto-detection of this can not work with the tee muxer. The main example
is the @option{global_header} flag.

@section webm_dash_manifest

WebM DASH Manifest muxer.

This muxer implements the WebM DASH Manifest specification to generate the DASH manifest XML.

@subsection Options

This muxer supports the following options:

@table @option
@item adaptation_sets
This option has the following syntax: "id=x,streams=a,b,c id=y,streams=d,e" where x and y are the
unique identifiers of the adaptation sets and a,b,c,d and e are the indices of the corresponding
audio and video streams. Any number of adaptation sets can be added using this option.
@end table

@subsection Example
@example
ffmpeg -f webm_dash_manifest -i video1.webm \
       -f webm_dash_manifest -i video2.webm \
       -f webm_dash_manifest -i audio1.webm \
       -f webm_dash_manifest -i audio2.webm \
       -map 0 -map 1 -map 2 -map 3 \
       -c copy \
       -f webm_dash_manifest \
       -adaptation_sets "id=0,streams=0,1 id=1,streams=2,3" \
       manifest.xml
@end example

@c man end MUXERS<|MERGE_RESOLUTION|>--- conflicted
+++ resolved
@@ -578,15 +578,11 @@
 Disable Nero chapter markers (chpl atom).  Normally, both Nero chapters
 and a QuickTime chapter track are written to the file. With this option
 set, only the QuickTime chapter track will be written. Nero chapters can
-<<<<<<< HEAD
 cause failures when the file is reprocessed with certain tagging programs, like
 mp3Tag 2.61a and iTunes 11.3, most likely other versions are affected as well.
-=======
-cause failures when the file is reprocessed with certain tagging programs.
 @item -movflags omit_tfhd_offset
 Do not write any absolute base_data_offset in tfhd atoms. This avoids
 tying fragments to absolute byte positions in the file/streams.
->>>>>>> a9911a1b
 @end table
 
 @subsection Example
