--- conflicted
+++ resolved
@@ -464,21 +464,16 @@
 It creates a playlist file, and one or more segment files. The output filename
 specifies the playlist filename.
 
-<<<<<<< HEAD
 By default, the muxer creates a file for each segment produced. These files
 have the same name as the playlist, followed by a sequential number and a
 .ts extension.
 
-For example, to convert an input file with @command{ffmpeg}:
-@example
-ffmpeg -i in.nut out.m3u8
-=======
 Make sure to require a closed GOP when encoding and to set the GOP
 size to fit your segment time constraint.
 
-@example
-avconv -i in.mkv -c:v h264 -flags +cgop -g 30 -hls_time 1 out.m3u8
->>>>>>> 0e702124
+For example, to convert an input file with @command{ffmpeg}:
+@example
+ffmpeg -i in.mkv -c:v h264 -flags +cgop -g 30 -hls_time 1 out.m3u8
 @end example
 This example will produce the playlist, @file{out.m3u8}, and segment files:
 @file{out0.ts}, @file{out1.ts}, @file{out2.ts}, etc.
@@ -1657,6 +1652,9 @@
 packet written. Defaults to @code{0}.
 @end table
 
+Make sure to require a closed GOP when encoding and to set the GOP
+size to fit your segment time constraint.
+
 @subsection Examples
 
 @itemize
@@ -1665,7 +1663,7 @@
 @file{out-000.nut}, @file{out-001.nut}, etc., and write the list of
 generated segments to @file{out.list}:
 @example
-ffmpeg -i in.mkv -codec copy -map 0 -f segment -segment_list out.list out%03d.nut
+ffmpeg -i in.mkv -codec hevc -flags +cgop -g 60 -map 0 -f segment -segment_list out.list out%03d.nut
 @end example
 
 @item
@@ -2040,7 +2038,6 @@
 Duration of each audio chunk in milliseconds (defaults to 5000).
 @end table
 
-<<<<<<< HEAD
 @subsection Example
 @example
 ffmpeg -f v4l2 -i /dev/video0 \
@@ -2060,13 +2057,6 @@
        -chunk_start_index 1 \
        -audio_chunk_duration 1000 \
        webm_live_audio_128_%d.chk
-=======
-Make sure to require a closed GOP when encoding and to set the GOP
-size to fit your segment time constraint.
-
-@example
-avconv -i in.mkv -c hevc -flags +cgop -g 60 -map 0 -f segment -list out.list out%03d.nut
->>>>>>> 0e702124
 @end example
 
 @c man end MUXERS