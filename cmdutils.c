/*
 * Various utilities for command line tools
 * Copyright (c) 2000-2003 Fabrice Bellard
 *
 * This file is part of FFmpeg.
 *
 * FFmpeg is free software; you can redistribute it and/or
 * modify it under the terms of the GNU Lesser General Public
 * License as published by the Free Software Foundation; either
 * version 2.1 of the License, or (at your option) any later version.
 *
 * FFmpeg is distributed in the hope that it will be useful,
 * but WITHOUT ANY WARRANTY; without even the implied warranty of
 * MERCHANTABILITY or FITNESS FOR A PARTICULAR PURPOSE.  See the GNU
 * Lesser General Public License for more details.
 *
 * You should have received a copy of the GNU Lesser General Public
 * License along with FFmpeg; if not, write to the Free Software
 * Foundation, Inc., 51 Franklin Street, Fifth Floor, Boston, MA 02110-1301 USA
 */

#include <string.h>
#include <stdlib.h>
#include <errno.h>
#include <math.h>

/* Include only the enabled headers since some compilers (namely, Sun
   Studio) will not omit unused inline functions and create undefined
   references to libraries that are not being built. */

#include "config.h"
#include "compat/va_copy.h"
#include "libavformat/avformat.h"
#include "libavfilter/avfilter.h"
#include "libavdevice/avdevice.h"
#include "libavresample/avresample.h"
#include "libswscale/swscale.h"
#include "libswresample/swresample.h"
#if CONFIG_POSTPROC
#include "libpostproc/postprocess.h"
#endif
#include "libavutil/avassert.h"
#include "libavutil/avstring.h"
#include "libavutil/mathematics.h"
#include "libavutil/imgutils.h"
#include "libavutil/parseutils.h"
#include "libavutil/pixdesc.h"
#include "libavutil/eval.h"
#include "libavutil/dict.h"
#include "libavutil/opt.h"
#include "cmdutils.h"
#include "version.h"
#if CONFIG_NETWORK
#include "libavformat/network.h"
#endif
#if HAVE_SYS_RESOURCE_H
#include <sys/resource.h>
#endif

struct SwsContext *sws_opts;
SwrContext *swr_opts;
AVDictionary *format_opts, *codec_opts;

const int this_year = 2012;

static FILE *report_file;

void init_opts(void)
{

    if(CONFIG_SWSCALE)
        sws_opts = sws_getContext(16, 16, 0, 16, 16, 0, SWS_BICUBIC,
                              NULL, NULL, NULL);

    if(CONFIG_SWRESAMPLE)
        swr_opts = swr_alloc();
}

void uninit_opts(void)
{
#if CONFIG_SWSCALE
    sws_freeContext(sws_opts);
    sws_opts = NULL;
#endif

    if(CONFIG_SWRESAMPLE)
        swr_free(&swr_opts);

    av_dict_free(&format_opts);
    av_dict_free(&codec_opts);
}

void log_callback_help(void *ptr, int level, const char *fmt, va_list vl)
{
    vfprintf(stdout, fmt, vl);
}

static void log_callback_report(void *ptr, int level, const char *fmt, va_list vl)
{
    va_list vl2;
    char line[1024];
    static int print_prefix = 1;

    va_copy(vl2, vl);
    av_log_default_callback(ptr, level, fmt, vl);
    av_log_format_line(ptr, level, fmt, vl2, line, sizeof(line), &print_prefix);
    va_end(vl2);
    fputs(line, report_file);
    fflush(report_file);
}

double parse_number_or_die(const char *context, const char *numstr, int type,
                           double min, double max)
{
    char *tail;
    const char *error;
    double d = av_strtod(numstr, &tail);
    if (*tail)
        error = "Expected number for %s but found: %s\n";
    else if (d < min || d > max)
        error = "The value for %s was %s which is not within %f - %f\n";
    else if (type == OPT_INT64 && (int64_t)d != d)
        error = "Expected int64 for %s but found %s\n";
    else if (type == OPT_INT && (int)d != d)
        error = "Expected int for %s but found %s\n";
    else
        return d;
    av_log(NULL, AV_LOG_FATAL, error, context, numstr, min, max);
    exit(1);
    return 0;
}

int64_t parse_time_or_die(const char *context, const char *timestr,
                          int is_duration)
{
    int64_t us;
    if (av_parse_time(&us, timestr, is_duration) < 0) {
        av_log(NULL, AV_LOG_FATAL, "Invalid %s specification for %s: %s\n",
               is_duration ? "duration" : "date", context, timestr);
        exit(1);
    }
    return us;
}

void show_help_options(const OptionDef *options, const char *msg, int req_flags,
                       int rej_flags, int alt_flags)
{
    const OptionDef *po;
    int first;

    first = 1;
    for (po = options; po->name != NULL; po++) {
        char buf[64];

        if (((po->flags & req_flags) != req_flags) ||
            (alt_flags && !(po->flags & alt_flags)) ||
            (po->flags & rej_flags))
            continue;

        if (first) {
            printf("%s\n", msg);
            first = 0;
        }
        av_strlcpy(buf, po->name, sizeof(buf));
        if (po->argname) {
            av_strlcat(buf, " ", sizeof(buf));
            av_strlcat(buf, po->argname, sizeof(buf));
        }
        printf("-%-17s  %s\n", buf, po->help);
    }
    printf("\n");
}

void show_help_children(const AVClass *class, int flags)
{
    const AVClass *child = NULL;
    if (class->option) {
        av_opt_show2(&class, NULL, flags, 0);
        printf("\n");
    }

    while (child = av_opt_child_class_next(class, child))
        show_help_children(child, flags);
}

static const OptionDef *find_option(const OptionDef *po, const char *name)
{
    const char *p = strchr(name, ':');
    int len = p ? p - name : strlen(name);

    while (po->name != NULL) {
        if (!strncmp(name, po->name, len) && strlen(po->name) == len)
            break;
        po++;
    }
    return po;
}

#if defined(_WIN32) && !defined(__MINGW32CE__)
#include <windows.h>
#include <shellapi.h>
/* Will be leaked on exit */
static char** win32_argv_utf8 = NULL;
static int win32_argc = 0;

/**
 * Prepare command line arguments for executable.
 * For Windows - perform wide-char to UTF-8 conversion.
 * Input arguments should be main() function arguments.
 * @param argc_ptr Arguments number (including executable)
 * @param argv_ptr Arguments list.
 */
static void prepare_app_arguments(int *argc_ptr, char ***argv_ptr)
{
    char *argstr_flat;
    wchar_t **argv_w;
    int i, buffsize = 0, offset = 0;

    if (win32_argv_utf8) {
        *argc_ptr = win32_argc;
        *argv_ptr = win32_argv_utf8;
        return;
    }

    win32_argc = 0;
    argv_w = CommandLineToArgvW(GetCommandLineW(), &win32_argc);
    if (win32_argc <= 0 || !argv_w)
        return;

    /* determine the UTF-8 buffer size (including NULL-termination symbols) */
    for (i = 0; i < win32_argc; i++)
        buffsize += WideCharToMultiByte(CP_UTF8, 0, argv_w[i], -1,
                                        NULL, 0, NULL, NULL);

    win32_argv_utf8 = av_mallocz(sizeof(char *) * (win32_argc + 1) + buffsize);
    argstr_flat     = (char *)win32_argv_utf8 + sizeof(char *) * (win32_argc + 1);
    if (win32_argv_utf8 == NULL) {
        LocalFree(argv_w);
        return;
    }

    for (i = 0; i < win32_argc; i++) {
        win32_argv_utf8[i] = &argstr_flat[offset];
        offset += WideCharToMultiByte(CP_UTF8, 0, argv_w[i], -1,
                                      &argstr_flat[offset],
                                      buffsize - offset, NULL, NULL);
    }
    win32_argv_utf8[i] = NULL;
    LocalFree(argv_w);

    *argc_ptr = win32_argc;
    *argv_ptr = win32_argv_utf8;
}
#else
static inline void prepare_app_arguments(int *argc_ptr, char ***argv_ptr)
{
    /* nothing to do */
}
#endif /* WIN32 && !__MINGW32CE__ */

int parse_option(void *optctx, const char *opt, const char *arg,
                 const OptionDef *options)
{
    const OptionDef *po;
    int bool_val = 1;
    int *dstcount;
    void *dst;

    po = find_option(options, opt);
    if (!po->name && opt[0] == 'n' && opt[1] == 'o') {
        /* handle 'no' bool option */
        po = find_option(options, opt + 2);
        if ((po->name && (po->flags & OPT_BOOL)))
            bool_val = 0;
    }
    if (!po->name)
        po = find_option(options, "default");
    if (!po->name) {
        av_log(NULL, AV_LOG_ERROR, "Unrecognized option '%s'\n", opt);
        return AVERROR(EINVAL);
    }
    if (po->flags & HAS_ARG && !arg) {
        av_log(NULL, AV_LOG_ERROR, "Missing argument for option '%s'\n", opt);
        return AVERROR(EINVAL);
    }

    /* new-style options contain an offset into optctx, old-style address of
     * a global var*/
    dst = po->flags & (OPT_OFFSET | OPT_SPEC) ? (uint8_t *)optctx + po->u.off
                                              : po->u.dst_ptr;

    if (po->flags & OPT_SPEC) {
        SpecifierOpt **so = dst;
        char *p = strchr(opt, ':');

        dstcount = (int *)(so + 1);
        *so = grow_array(*so, sizeof(**so), dstcount, *dstcount + 1);
        (*so)[*dstcount - 1].specifier = av_strdup(p ? p + 1 : "");
        dst = &(*so)[*dstcount - 1].u;
    }

    if (po->flags & OPT_STRING) {
        char *str;
        str = av_strdup(arg);
//         av_freep(dst);
        *(char **)dst = str;
    } else if (po->flags & OPT_BOOL) {
        *(int *)dst = bool_val;
    } else if (po->flags & OPT_INT) {
        *(int *)dst = parse_number_or_die(opt, arg, OPT_INT64, INT_MIN, INT_MAX);
    } else if (po->flags & OPT_INT64) {
        *(int64_t *)dst = parse_number_or_die(opt, arg, OPT_INT64, INT64_MIN, INT64_MAX);
    } else if (po->flags & OPT_TIME) {
        *(int64_t *)dst = parse_time_or_die(opt, arg, 1);
    } else if (po->flags & OPT_FLOAT) {
        *(float *)dst = parse_number_or_die(opt, arg, OPT_FLOAT, -INFINITY, INFINITY);
    } else if (po->flags & OPT_DOUBLE) {
        *(double *)dst = parse_number_or_die(opt, arg, OPT_DOUBLE, -INFINITY, INFINITY);
    } else if (po->u.func_arg) {
        int ret = po->u.func_arg(optctx, opt, arg);
        if (ret < 0) {
            av_log(NULL, AV_LOG_ERROR,
                   "Failed to set value '%s' for option '%s'\n", arg, opt);
            return ret;
        }
    }
    if (po->flags & OPT_EXIT)
        exit(0);
    return !!(po->flags & HAS_ARG);
}

void parse_options(void *optctx, int argc, char **argv, const OptionDef *options,
                   void (*parse_arg_function)(void *, const char*))
{
    const char *opt;
    int optindex, handleoptions = 1, ret;

    /* perform system-dependent conversions for arguments list */
    prepare_app_arguments(&argc, &argv);

    /* parse options */
    optindex = 1;
    while (optindex < argc) {
        opt = argv[optindex++];

        if (handleoptions && opt[0] == '-' && opt[1] != '\0') {
            if (opt[1] == '-' && opt[2] == '\0') {
                handleoptions = 0;
                continue;
            }
            opt++;

            if ((ret = parse_option(optctx, opt, argv[optindex], options)) < 0)
                exit(1);
            optindex += ret;
        } else {
            if (parse_arg_function)
                parse_arg_function(optctx, opt);
        }
    }
}

int locate_option(int argc, char **argv, const OptionDef *options,
                  const char *optname)
{
    const OptionDef *po;
    int i;

    for (i = 1; i < argc; i++) {
        const char *cur_opt = argv[i];

        if (*cur_opt++ != '-')
            continue;

        po = find_option(options, cur_opt);
        if (!po->name && cur_opt[0] == 'n' && cur_opt[1] == 'o')
            po = find_option(options, cur_opt + 2);

        if ((!po->name && !strcmp(cur_opt, optname)) ||
             (po->name && !strcmp(optname, po->name)))
            return i;

        if (!po || po->flags & HAS_ARG)
            i++;
    }
    return 0;
}

static void dump_argument(const char *a)
{
    const unsigned char *p;

    for (p = a; *p; p++)
        if (!((*p >= '+' && *p <= ':') || (*p >= '@' && *p <= 'Z') ||
              *p == '_' || (*p >= 'a' && *p <= 'z')))
            break;
    if (!*p) {
        fputs(a, report_file);
        return;
    }
    fputc('"', report_file);
    for (p = a; *p; p++) {
        if (*p == '\\' || *p == '"' || *p == '$' || *p == '`')
            fprintf(report_file, "\\%c", *p);
        else if (*p < ' ' || *p > '~')
            fprintf(report_file, "\\x%02x", *p);
        else
            fputc(*p, report_file);
    }
    fputc('"', report_file);
}

void parse_loglevel(int argc, char **argv, const OptionDef *options)
{
    int idx = locate_option(argc, argv, options, "loglevel");
    if (!idx)
        idx = locate_option(argc, argv, options, "v");
    if (idx && argv[idx + 1])
        opt_loglevel(NULL, "loglevel", argv[idx + 1]);
    idx = locate_option(argc, argv, options, "report");
    if (idx || getenv("FFREPORT")) {
        opt_report("report");
        if (report_file) {
            int i;
            fprintf(report_file, "Command line:\n");
            for (i = 0; i < argc; i++) {
                dump_argument(argv[i]);
                fputc(i < argc - 1 ? ' ' : '\n', report_file);
            }
            fflush(report_file);
        }
    }
}

#define FLAGS (o->type == AV_OPT_TYPE_FLAGS) ? AV_DICT_APPEND : 0
int opt_default(void *optctx, const char *opt, const char *arg)
{
    const AVOption *o;
    char opt_stripped[128];
    const char *p;
    const AVClass *cc = avcodec_get_class(), *fc = avformat_get_class(), *sc, *swr_class;

    if (!(p = strchr(opt, ':')))
        p = opt + strlen(opt);
    av_strlcpy(opt_stripped, opt, FFMIN(sizeof(opt_stripped), p - opt + 1));

    if ((o = av_opt_find(&cc, opt_stripped, NULL, 0,
                         AV_OPT_SEARCH_CHILDREN | AV_OPT_SEARCH_FAKE_OBJ)) ||
        ((opt[0] == 'v' || opt[0] == 'a' || opt[0] == 's') &&
         (o = av_opt_find(&cc, opt + 1, NULL, 0, AV_OPT_SEARCH_FAKE_OBJ))))
        av_dict_set(&codec_opts, opt, arg, FLAGS);
    else if ((o = av_opt_find(&fc, opt, NULL, 0,
                              AV_OPT_SEARCH_CHILDREN | AV_OPT_SEARCH_FAKE_OBJ)))
        av_dict_set(&format_opts, opt, arg, FLAGS);
#if CONFIG_SWSCALE
    sc = sws_get_class();
    if (!o && (o = av_opt_find(&sc, opt, NULL, 0,
                         AV_OPT_SEARCH_CHILDREN | AV_OPT_SEARCH_FAKE_OBJ))) {
        // XXX we only support sws_flags, not arbitrary sws options
        int ret = av_opt_set(sws_opts, opt, arg, 0);
        if (ret < 0) {
            av_log(NULL, AV_LOG_ERROR, "Error setting option %s.\n", opt);
            return ret;
        }
    }
#endif
#if CONFIG_SWRESAMPLE
    swr_class = swr_get_class();
    if (!o && (o = av_opt_find(&swr_class, opt, NULL, 0,
                               AV_OPT_SEARCH_CHILDREN | AV_OPT_SEARCH_FAKE_OBJ))) {
        int ret = av_opt_set(swr_opts, opt, arg, 0);
        if (ret < 0) {
            av_log(NULL, AV_LOG_ERROR, "Error setting option %s.\n", opt);
            return ret;
        }
    }
#endif

    if (o)
        return 0;
    av_log(NULL, AV_LOG_ERROR, "Unrecognized option '%s'\n", opt);
    return AVERROR_OPTION_NOT_FOUND;
}

int opt_loglevel(void *optctx, const char *opt, const char *arg)
{
    const struct { const char *name; int level; } log_levels[] = {
        { "quiet"  , AV_LOG_QUIET   },
        { "panic"  , AV_LOG_PANIC   },
        { "fatal"  , AV_LOG_FATAL   },
        { "error"  , AV_LOG_ERROR   },
        { "warning", AV_LOG_WARNING },
        { "info"   , AV_LOG_INFO    },
        { "verbose", AV_LOG_VERBOSE },
        { "debug"  , AV_LOG_DEBUG   },
    };
    char *tail;
    int level;
    int i;

    for (i = 0; i < FF_ARRAY_ELEMS(log_levels); i++) {
        if (!strcmp(log_levels[i].name, arg)) {
            av_log_set_level(log_levels[i].level);
            return 0;
        }
    }

    level = strtol(arg, &tail, 10);
    if (*tail) {
        av_log(NULL, AV_LOG_FATAL, "Invalid loglevel \"%s\". "
               "Possible levels are numbers or:\n", arg);
        for (i = 0; i < FF_ARRAY_ELEMS(log_levels); i++)
            av_log(NULL, AV_LOG_FATAL, "\"%s\"\n", log_levels[i].name);
        exit(1);
    }
    av_log_set_level(level);
    return 0;
}

int opt_report(const char *opt)
{
    char filename[64];
    time_t now;
    struct tm *tm;

    if (report_file) /* already opened */
        return 0;
    time(&now);
    tm = localtime(&now);
    snprintf(filename, sizeof(filename), "%s-%04d%02d%02d-%02d%02d%02d.log",
             program_name,
             tm->tm_year + 1900, tm->tm_mon + 1, tm->tm_mday,
             tm->tm_hour, tm->tm_min, tm->tm_sec);
    report_file = fopen(filename, "w");
    if (!report_file) {
        av_log(NULL, AV_LOG_ERROR, "Failed to open report \"%s\": %s\n",
               filename, strerror(errno));
        return AVERROR(errno);
    }
    av_log_set_callback(log_callback_report);
    av_log(NULL, AV_LOG_INFO,
           "%s started on %04d-%02d-%02d at %02d:%02d:%02d\n"
           "Report written to \"%s\"\n",
           program_name,
           tm->tm_year + 1900, tm->tm_mon + 1, tm->tm_mday,
           tm->tm_hour, tm->tm_min, tm->tm_sec,
           filename);
    av_log_set_level(FFMAX(av_log_get_level(), AV_LOG_VERBOSE));
    return 0;
}

int opt_max_alloc(void *optctx, const char *opt, const char *arg)
{
    char *tail;
    size_t max;

    max = strtol(arg, &tail, 10);
    if (*tail) {
        av_log(NULL, AV_LOG_FATAL, "Invalid max_alloc \"%s\".\n", arg);
        exit(1);
    }
    av_max_alloc(max);
    return 0;
}

int opt_cpuflags(void *optctx, const char *opt, const char *arg)
{
    int ret;
    unsigned flags = av_get_cpu_flags();

    if ((ret = av_parse_cpu_caps(&flags, arg)) < 0)
        return ret;

    av_force_cpu_flags(flags);
    return 0;
}

int opt_codec_debug(void *optctx, const char *opt, const char *arg)
{
    av_log_set_level(AV_LOG_DEBUG);
    return opt_default(NULL, opt, arg);
}

int opt_timelimit(void *optctx, const char *opt, const char *arg)
{
#if HAVE_SETRLIMIT
    int lim = parse_number_or_die(opt, arg, OPT_INT64, 0, INT_MAX);
    struct rlimit rl = { lim, lim + 1 };
    if (setrlimit(RLIMIT_CPU, &rl))
        perror("setrlimit");
#else
    av_log(NULL, AV_LOG_WARNING, "-%s not implemented on this OS\n", opt);
#endif
    return 0;
}

void print_error(const char *filename, int err)
{
    char errbuf[128];
    const char *errbuf_ptr = errbuf;

    if (av_strerror(err, errbuf, sizeof(errbuf)) < 0)
        errbuf_ptr = strerror(AVUNERROR(err));
    av_log(NULL, AV_LOG_ERROR, "%s: %s\n", filename, errbuf_ptr);
}

static int warned_cfg = 0;

#define INDENT        1
#define SHOW_VERSION  2
#define SHOW_CONFIG   4
#define SHOW_COPYRIGHT 8

#define PRINT_LIB_INFO(libname, LIBNAME, flags, level)                  \
    if (CONFIG_##LIBNAME) {                                             \
        const char *indent = flags & INDENT? "  " : "";                 \
        if (flags & SHOW_VERSION) {                                     \
            unsigned int version = libname##_version();                 \
            av_log(NULL, level,                                         \
                   "%slib%-11s %2d.%3d.%3d / %2d.%3d.%3d\n",            \
                   indent, #libname,                                    \
                   LIB##LIBNAME##_VERSION_MAJOR,                        \
                   LIB##LIBNAME##_VERSION_MINOR,                        \
                   LIB##LIBNAME##_VERSION_MICRO,                        \
                   version >> 16, version >> 8 & 0xff, version & 0xff); \
        }                                                               \
        if (flags & SHOW_CONFIG) {                                      \
            const char *cfg = libname##_configuration();                \
            if (strcmp(FFMPEG_CONFIGURATION, cfg)) {                    \
                if (!warned_cfg) {                                      \
                    av_log(NULL, level,                                 \
                            "%sWARNING: library configuration mismatch\n", \
                            indent);                                    \
                    warned_cfg = 1;                                     \
                }                                                       \
                av_log(NULL, level, "%s%-11s configuration: %s\n",      \
                        indent, #libname, cfg);                         \
            }                                                           \
        }                                                               \
    }                                                                   \

static void print_all_libs_info(int flags, int level)
{
    PRINT_LIB_INFO(avutil,   AVUTIL,   flags, level);
    PRINT_LIB_INFO(avcodec,  AVCODEC,  flags, level);
    PRINT_LIB_INFO(avformat, AVFORMAT, flags, level);
    PRINT_LIB_INFO(avdevice, AVDEVICE, flags, level);
    PRINT_LIB_INFO(avfilter, AVFILTER, flags, level);
//    PRINT_LIB_INFO(avresample, AVRESAMPLE, flags, level);
    PRINT_LIB_INFO(swscale,  SWSCALE,  flags, level);
    PRINT_LIB_INFO(swresample,SWRESAMPLE,  flags, level);
#if CONFIG_POSTPROC
    PRINT_LIB_INFO(postproc, POSTPROC, flags, level);
#endif
}

static void print_program_info(int flags, int level)
{
    const char *indent = flags & INDENT? "  " : "";

    av_log(NULL, level, "%s version " FFMPEG_VERSION, program_name);
    if (flags & SHOW_COPYRIGHT)
        av_log(NULL, level, " Copyright (c) %d-%d the FFmpeg developers",
               program_birth_year, this_year);
    av_log(NULL, level, "\n");
    av_log(NULL, level, "%sbuilt on %s %s with %s\n",
           indent, __DATE__, __TIME__, CC_IDENT);

    av_log(NULL, level, "%sconfiguration: " FFMPEG_CONFIGURATION "\n", indent);
}

void show_banner(int argc, char **argv, const OptionDef *options)
{
    int idx = locate_option(argc, argv, options, "version");
    if (idx)
        return;

    print_program_info (INDENT|SHOW_COPYRIGHT, AV_LOG_INFO);
    print_all_libs_info(INDENT|SHOW_CONFIG,  AV_LOG_INFO);
    print_all_libs_info(INDENT|SHOW_VERSION, AV_LOG_INFO);
}

int show_version(void *optctx, const char *opt, const char *arg)
{
    av_log_set_callback(log_callback_help);
    print_program_info (0           , AV_LOG_INFO);
    print_all_libs_info(SHOW_VERSION, AV_LOG_INFO);

    return 0;
}

int show_license(void *optctx, const char *opt, const char *arg)
{
    printf(
#if CONFIG_NONFREE
    "This version of %s has nonfree parts compiled in.\n"
    "Therefore it is not legally redistributable.\n",
    program_name
#elif CONFIG_GPLV3
    "%s is free software; you can redistribute it and/or modify\n"
    "it under the terms of the GNU General Public License as published by\n"
    "the Free Software Foundation; either version 3 of the License, or\n"
    "(at your option) any later version.\n"
    "\n"
    "%s is distributed in the hope that it will be useful,\n"
    "but WITHOUT ANY WARRANTY; without even the implied warranty of\n"
    "MERCHANTABILITY or FITNESS FOR A PARTICULAR PURPOSE.  See the\n"
    "GNU General Public License for more details.\n"
    "\n"
    "You should have received a copy of the GNU General Public License\n"
    "along with %s.  If not, see <http://www.gnu.org/licenses/>.\n",
    program_name, program_name, program_name
#elif CONFIG_GPL
    "%s is free software; you can redistribute it and/or modify\n"
    "it under the terms of the GNU General Public License as published by\n"
    "the Free Software Foundation; either version 2 of the License, or\n"
    "(at your option) any later version.\n"
    "\n"
    "%s is distributed in the hope that it will be useful,\n"
    "but WITHOUT ANY WARRANTY; without even the implied warranty of\n"
    "MERCHANTABILITY or FITNESS FOR A PARTICULAR PURPOSE.  See the\n"
    "GNU General Public License for more details.\n"
    "\n"
    "You should have received a copy of the GNU General Public License\n"
    "along with %s; if not, write to the Free Software\n"
    "Foundation, Inc., 51 Franklin Street, Fifth Floor, Boston, MA 02110-1301 USA\n",
    program_name, program_name, program_name
#elif CONFIG_LGPLV3
    "%s is free software; you can redistribute it and/or modify\n"
    "it under the terms of the GNU Lesser General Public License as published by\n"
    "the Free Software Foundation; either version 3 of the License, or\n"
    "(at your option) any later version.\n"
    "\n"
    "%s is distributed in the hope that it will be useful,\n"
    "but WITHOUT ANY WARRANTY; without even the implied warranty of\n"
    "MERCHANTABILITY or FITNESS FOR A PARTICULAR PURPOSE.  See the\n"
    "GNU Lesser General Public License for more details.\n"
    "\n"
    "You should have received a copy of the GNU Lesser General Public License\n"
    "along with %s.  If not, see <http://www.gnu.org/licenses/>.\n",
    program_name, program_name, program_name
#else
    "%s is free software; you can redistribute it and/or\n"
    "modify it under the terms of the GNU Lesser General Public\n"
    "License as published by the Free Software Foundation; either\n"
    "version 2.1 of the License, or (at your option) any later version.\n"
    "\n"
    "%s is distributed in the hope that it will be useful,\n"
    "but WITHOUT ANY WARRANTY; without even the implied warranty of\n"
    "MERCHANTABILITY or FITNESS FOR A PARTICULAR PURPOSE.  See the GNU\n"
    "Lesser General Public License for more details.\n"
    "\n"
    "You should have received a copy of the GNU Lesser General Public\n"
    "License along with %s; if not, write to the Free Software\n"
    "Foundation, Inc., 51 Franklin Street, Fifth Floor, Boston, MA 02110-1301 USA\n",
    program_name, program_name, program_name
#endif
    );

    return 0;
}

int show_formats(void *optctx, const char *opt, const char *arg)
{
    AVInputFormat *ifmt  = NULL;
    AVOutputFormat *ofmt = NULL;
    const char *last_name;

    printf("File formats:\n"
           " D. = Demuxing supported\n"
           " .E = Muxing supported\n"
           " --\n");
    last_name = "000";
    for (;;) {
        int decode = 0;
        int encode = 0;
        const char *name      = NULL;
        const char *long_name = NULL;

        while ((ofmt = av_oformat_next(ofmt))) {
            if ((name == NULL || strcmp(ofmt->name, name) < 0) &&
                strcmp(ofmt->name, last_name) > 0) {
                name      = ofmt->name;
                long_name = ofmt->long_name;
                encode    = 1;
            }
        }
        while ((ifmt = av_iformat_next(ifmt))) {
            if ((name == NULL || strcmp(ifmt->name, name) < 0) &&
                strcmp(ifmt->name, last_name) > 0) {
                name      = ifmt->name;
                long_name = ifmt->long_name;
                encode    = 0;
            }
            if (name && strcmp(ifmt->name, name) == 0)
                decode = 1;
        }
        if (name == NULL)
            break;
        last_name = name;

        printf(" %s%s %-15s %s\n",
               decode ? "D" : " ",
               encode ? "E" : " ",
               name,
            long_name ? long_name:" ");
    }
    return 0;
}

#define PRINT_CODEC_SUPPORTED(codec, field, type, list_name, term, get_name) \
    if (codec->field) {                                                      \
        const type *p = c->field;                                            \
                                                                             \
        printf("    Supported " list_name ":");                              \
        while (*p != term) {                                                 \
            get_name(*p);                                                    \
            printf(" %s", name);                                             \
            p++;                                                             \
        }                                                                    \
        printf("\n");                                                        \
    }                                                                        \

static void print_codec(const AVCodec *c)
{
    int encoder = av_codec_is_encoder(c);

    printf("%s %s [%s]:\n", encoder ? "Encoder" : "Decoder", c->name,
           c->long_name ? c->long_name : "");

    if (c->type == AVMEDIA_TYPE_VIDEO) {
        printf("    Threading capabilities: ");
        switch (c->capabilities & (CODEC_CAP_FRAME_THREADS |
                                   CODEC_CAP_SLICE_THREADS)) {
        case CODEC_CAP_FRAME_THREADS |
             CODEC_CAP_SLICE_THREADS: printf("frame and slice"); break;
        case CODEC_CAP_FRAME_THREADS: printf("frame");           break;
        case CODEC_CAP_SLICE_THREADS: printf("slice");           break;
        default:                      printf("no");              break;
        }
        printf("\n");
    }

    if (c->supported_framerates) {
        const AVRational *fps = c->supported_framerates;

        printf("    Supported framerates:");
        while (fps->num) {
            printf(" %d/%d", fps->num, fps->den);
            fps++;
        }
        printf("\n");
    }
    PRINT_CODEC_SUPPORTED(c, pix_fmts, enum AVPixelFormat, "pixel formats",
                          AV_PIX_FMT_NONE, GET_PIX_FMT_NAME);
    PRINT_CODEC_SUPPORTED(c, supported_samplerates, int, "sample rates", 0,
                          GET_SAMPLE_RATE_NAME);
    PRINT_CODEC_SUPPORTED(c, sample_fmts, enum AVSampleFormat, "sample formats",
                          AV_SAMPLE_FMT_NONE, GET_SAMPLE_FMT_NAME);
    PRINT_CODEC_SUPPORTED(c, channel_layouts, uint64_t, "channel layouts",
                          0, GET_CH_LAYOUT_DESC);

    if (c->priv_class) {
        show_help_children(c->priv_class,
                           AV_OPT_FLAG_ENCODING_PARAM |
                           AV_OPT_FLAG_DECODING_PARAM);
    }
}

static char get_media_type_char(enum AVMediaType type)
{
    switch (type) {
        case AVMEDIA_TYPE_VIDEO:    return 'V';
        case AVMEDIA_TYPE_AUDIO:    return 'A';
        case AVMEDIA_TYPE_DATA:     return 'D';
        case AVMEDIA_TYPE_SUBTITLE: return 'S';
        case AVMEDIA_TYPE_ATTACHMENT:return 'T';
        default:                    return '?';
    }
}

static const AVCodec *next_codec_for_id(enum AVCodecID id, const AVCodec *prev,
                                        int encoder)
{
    while ((prev = av_codec_next(prev))) {
        if (prev->id == id &&
            (encoder ? av_codec_is_encoder(prev) : av_codec_is_decoder(prev)))
            return prev;
    }
    return NULL;
}

static int compare_codec_desc(const void *a, const void *b)
{
    const AVCodecDescriptor * const *da = a;
    const AVCodecDescriptor * const *db = b;

    return (*da)->type != (*db)->type ? (*da)->type - (*db)->type :
           strcmp((*da)->name, (*db)->name);
}

static unsigned get_codecs_sorted(const AVCodecDescriptor ***rcodecs)
{
    const AVCodecDescriptor *desc = NULL;
    const AVCodecDescriptor **codecs;
    unsigned nb_codecs = 0, i = 0;

    while ((desc = avcodec_descriptor_next(desc)))
        nb_codecs++;
    if (!(codecs = av_calloc(nb_codecs, sizeof(*codecs)))) {
        av_log(0, AV_LOG_ERROR, "Out of memory\n");
        exit(1);
    }
    desc = NULL;
    while ((desc = avcodec_descriptor_next(desc)))
        codecs[i++] = desc;
    av_assert0(i == nb_codecs);
    qsort(codecs, nb_codecs, sizeof(*codecs), compare_codec_desc);
    *rcodecs = codecs;
    return nb_codecs;
}

static void print_codecs_for_id(enum AVCodecID id, int encoder)
{
    const AVCodec *codec = NULL;

    printf(" (%s: ", encoder ? "encoders" : "decoders");

    while ((codec = next_codec_for_id(id, codec, encoder)))
        printf("%s ", codec->name);

    printf(")");
}

int show_codecs(void *optctx, const char *opt, const char *arg)
{
    const AVCodecDescriptor **codecs;
    unsigned i, nb_codecs = get_codecs_sorted(&codecs);

    printf("Codecs:\n"
           " D..... = Decoding supported\n"
           " .E.... = Encoding supported\n"
           " ..V... = Video codec\n"
           " ..A... = Audio codec\n"
           " ..S... = Subtitle codec\n"
           " ...I.. = Intra frame-only codec\n"
           " ....L. = Lossy compression\n"
           " .....S = Lossless compression\n"
           " -------\n");
    for (i = 0; i < nb_codecs; i++) {
        const AVCodecDescriptor *desc = codecs[i];
        const AVCodec *codec = NULL;

        printf(" ");
        printf(avcodec_find_decoder(desc->id) ? "D" : ".");
        printf(avcodec_find_encoder(desc->id) ? "E" : ".");

        printf("%c", get_media_type_char(desc->type));
        printf((desc->props & AV_CODEC_PROP_INTRA_ONLY) ? "I" : ".");
        printf((desc->props & AV_CODEC_PROP_LOSSY)      ? "L" : ".");
        printf((desc->props & AV_CODEC_PROP_LOSSLESS)   ? "S" : ".");

        printf(" %-20s %s", desc->name, desc->long_name ? desc->long_name : "");

        /* print decoders/encoders when there's more than one or their
         * names are different from codec name */
        while ((codec = next_codec_for_id(desc->id, codec, 0))) {
            if (strcmp(codec->name, desc->name)) {
                print_codecs_for_id(desc->id, 0);
                break;
            }
        }
        codec = NULL;
        while ((codec = next_codec_for_id(desc->id, codec, 1))) {
            if (strcmp(codec->name, desc->name)) {
                print_codecs_for_id(desc->id, 1);
                break;
            }
        }

        printf("\n");
    }
    av_free(codecs);
    return 0;
}

static void print_codecs(int encoder)
{
    const AVCodecDescriptor **codecs;
    unsigned i, nb_codecs = get_codecs_sorted(&codecs);

    printf("%s:\n"
           " V..... = Video\n"
           " A..... = Audio\n"
           " S..... = Subtitle\n"
           " .F.... = Frame-level multithreading\n"
           " ..S... = Slice-level multithreading\n"
           " ...X.. = Codec is experimental\n"
           " ....B. = Supports draw_horiz_band\n"
           " .....D = Supports direct rendering method 1\n"
           " ------\n",
           encoder ? "Encoders" : "Decoders");
    for (i = 0; i < nb_codecs; i++) {
        const AVCodecDescriptor *desc = codecs[i];
        const AVCodec *codec = NULL;

        while ((codec = next_codec_for_id(desc->id, codec, encoder))) {
            printf(" %c", get_media_type_char(desc->type));
            printf((codec->capabilities & CODEC_CAP_FRAME_THREADS) ? "F" : ".");
            printf((codec->capabilities & CODEC_CAP_SLICE_THREADS) ? "S" : ".");
            printf((codec->capabilities & CODEC_CAP_EXPERIMENTAL)  ? "X" : ".");
            printf((codec->capabilities & CODEC_CAP_DRAW_HORIZ_BAND)?"B" : ".");
            printf((codec->capabilities & CODEC_CAP_DR1)           ? "D" : ".");

            printf(" %-20s %s", codec->name, codec->long_name ? codec->long_name : "");
            if (strcmp(codec->name, desc->name))
                printf(" (codec %s)", desc->name);

            printf("\n");
        }
    }
    av_free(codecs);
}

int show_decoders(void *optctx, const char *opt, const char *arg)
{
    print_codecs(0);
    return 0;
}

int show_encoders(void *optctx, const char *opt, const char *arg)
{
    print_codecs(1);
    return 0;
}

int show_bsfs(void *optctx, const char *opt, const char *arg)
{
    AVBitStreamFilter *bsf = NULL;

    printf("Bitstream filters:\n");
    while ((bsf = av_bitstream_filter_next(bsf)))
        printf("%s\n", bsf->name);
    printf("\n");
    return 0;
}

int show_protocols(void *optctx, const char *opt, const char *arg)
{
    void *opaque = NULL;
    const char *name;

    printf("Supported file protocols:\n"
           "Input:\n");
    while ((name = avio_enum_protocols(&opaque, 0)))
        printf("%s\n", name);
    printf("Output:\n");
    while ((name = avio_enum_protocols(&opaque, 1)))
        printf("%s\n", name);
    return 0;
}

int show_filters(void *optctx, const char *opt, const char *arg)
{
    AVFilter av_unused(**filter) = NULL;
    char descr[64], *descr_cur;
    int i, j;
    const AVFilterPad *pad;

    printf("Filters:\n");
#if CONFIG_AVFILTER
    while ((filter = av_filter_next(filter)) && *filter) {
        descr_cur = descr;
        for (i = 0; i < 2; i++) {
            if (i) {
                *(descr_cur++) = '-';
                *(descr_cur++) = '>';
            }
            pad = i ? (*filter)->outputs : (*filter)->inputs;
            for (j = 0; pad && pad[j].name; j++) {
                if (descr_cur >= descr + sizeof(descr) - 4)
                    break;
                *(descr_cur++) = get_media_type_char(pad[j].type);
            }
            if (!j)
                *(descr_cur++) = '|';
        }
        *descr_cur = 0;
        printf("%-16s %-10s %s\n", (*filter)->name, descr, (*filter)->description);
    }
#endif
    return 0;
}

int show_pix_fmts(void *optctx, const char *opt, const char *arg)
{
    const AVPixFmtDescriptor *pix_desc = NULL;

    printf("Pixel formats:\n"
           "I.... = Supported Input  format for conversion\n"
           ".O... = Supported Output format for conversion\n"
           "..H.. = Hardware accelerated format\n"
           "...P. = Paletted format\n"
           "....B = Bitstream format\n"
           "FLAGS NAME            NB_COMPONENTS BITS_PER_PIXEL\n"
           "-----\n");

#if !CONFIG_SWSCALE
#   define sws_isSupportedInput(x)  0
#   define sws_isSupportedOutput(x) 0
#endif

<<<<<<< HEAD
    for (pix_fmt = 0; pix_fmt < AV_PIX_FMT_NB; pix_fmt++) {
        const AVPixFmtDescriptor *pix_desc = &av_pix_fmt_descriptors[pix_fmt];
        if(!pix_desc->name)
            continue;
=======
    while ((pix_desc = av_pix_fmt_desc_next(pix_desc))) {
        enum AVPixelFormat pix_fmt = av_pix_fmt_desc_get_id(pix_desc);
>>>>>>> b7f1010c
        printf("%c%c%c%c%c %-16s       %d            %2d\n",
               sws_isSupportedInput (pix_fmt)      ? 'I' : '.',
               sws_isSupportedOutput(pix_fmt)      ? 'O' : '.',
               pix_desc->flags & PIX_FMT_HWACCEL   ? 'H' : '.',
               pix_desc->flags & PIX_FMT_PAL       ? 'P' : '.',
               pix_desc->flags & PIX_FMT_BITSTREAM ? 'B' : '.',
               pix_desc->name,
               pix_desc->nb_components,
               av_get_bits_per_pixel(pix_desc));
    }
    return 0;
}

int show_layouts(void *optctx, const char *opt, const char *arg)
{
    int i = 0;
    uint64_t layout, j;
    const char *name, *descr;

    printf("Individual channels:\n"
           "NAME        DESCRIPTION\n");
    for (i = 0; i < 63; i++) {
        name = av_get_channel_name((uint64_t)1 << i);
        if (!name)
            continue;
        descr = av_get_channel_description((uint64_t)1 << i);
        printf("%-12s%s\n", name, descr);
    }
    printf("\nStandard channel layouts:\n"
           "NAME        DECOMPOSITION\n");
    for (i = 0; !av_get_standard_channel_layout(i, &layout, &name); i++) {
        if (name) {
            printf("%-12s", name);
            for (j = 1; j; j <<= 1)
                if ((layout & j))
                    printf("%s%s", (layout & (j - 1)) ? "+" : "", av_get_channel_name(j));
            printf("\n");
        }
    }
    return 0;
}

int show_sample_fmts(void *optctx, const char *opt, const char *arg)
{
    int i;
    char fmt_str[128];
    for (i = -1; i < AV_SAMPLE_FMT_NB; i++)
        printf("%s\n", av_get_sample_fmt_string(fmt_str, sizeof(fmt_str), i));
    return 0;
}

static void show_help_codec(const char *name, int encoder)
{
    const AVCodecDescriptor *desc;
    const AVCodec *codec;

    if (!name) {
        av_log(NULL, AV_LOG_ERROR, "No codec name specified.\n");
        return;
    }

    codec = encoder ? avcodec_find_encoder_by_name(name) :
                      avcodec_find_decoder_by_name(name);

    if (codec)
        print_codec(codec);
    else if ((desc = avcodec_descriptor_get_by_name(name))) {
        int printed = 0;

        while ((codec = next_codec_for_id(desc->id, codec, encoder))) {
            printed = 1;
            print_codec(codec);
        }

        if (!printed) {
            av_log(NULL, AV_LOG_ERROR, "Codec '%s' is known to FFmpeg, "
                   "but no %s for it are available. FFmpeg might need to be "
                   "recompiled with additional external libraries.\n",
                   name, encoder ? "encoders" : "decoders");
        }
    } else {
        av_log(NULL, AV_LOG_ERROR, "Codec '%s' is not recognized by FFmpeg.\n",
               name);
    }
}

static void show_help_demuxer(const char *name)
{
    const AVInputFormat *fmt = av_find_input_format(name);

    if (!fmt) {
        av_log(NULL, AV_LOG_ERROR, "Unknown format '%s'.\n", name);
        return;
    }

    printf("Demuxer %s [%s]:\n", fmt->name, fmt->long_name);

    if (fmt->extensions)
        printf("    Common extensions: %s.\n", fmt->extensions);

    if (fmt->priv_class)
        show_help_children(fmt->priv_class, AV_OPT_FLAG_DECODING_PARAM);
}

static void show_help_muxer(const char *name)
{
    const AVCodecDescriptor *desc;
    const AVOutputFormat *fmt = av_guess_format(name, NULL, NULL);

    if (!fmt) {
        av_log(NULL, AV_LOG_ERROR, "Unknown format '%s'.\n", name);
        return;
    }

    printf("Muxer %s [%s]:\n", fmt->name, fmt->long_name);

    if (fmt->extensions)
        printf("    Common extensions: %s.\n", fmt->extensions);
    if (fmt->mime_type)
        printf("    Mime type: %s.\n", fmt->mime_type);
    if (fmt->video_codec != AV_CODEC_ID_NONE &&
        (desc = avcodec_descriptor_get(fmt->video_codec))) {
        printf("    Default video codec: %s.\n", desc->name);
    }
    if (fmt->audio_codec != AV_CODEC_ID_NONE &&
        (desc = avcodec_descriptor_get(fmt->audio_codec))) {
        printf("    Default audio codec: %s.\n", desc->name);
    }
    if (fmt->subtitle_codec != AV_CODEC_ID_NONE &&
        (desc = avcodec_descriptor_get(fmt->subtitle_codec))) {
        printf("    Default subtitle codec: %s.\n", desc->name);
    }

    if (fmt->priv_class)
        show_help_children(fmt->priv_class, AV_OPT_FLAG_ENCODING_PARAM);
}

int show_help(void *optctx, const char *opt, const char *arg)
{
    char *topic, *par;
    av_log_set_callback(log_callback_help);

    topic = av_strdup(arg ? arg : "");
    par = strchr(topic, '=');
    if (par)
        *par++ = 0;

    if (!*topic) {
        show_help_default(topic, par);
    } else if (!strcmp(topic, "decoder")) {
        show_help_codec(par, 0);
    } else if (!strcmp(topic, "encoder")) {
        show_help_codec(par, 1);
    } else if (!strcmp(topic, "demuxer")) {
        show_help_demuxer(par);
    } else if (!strcmp(topic, "muxer")) {
        show_help_muxer(par);
    } else {
        show_help_default(topic, par);
    }

    av_freep(&topic);
    return 0;
}

int read_yesno(void)
{
    int c = getchar();
    int yesno = (toupper(c) == 'Y');

    while (c != '\n' && c != EOF)
        c = getchar();

    return yesno;
}

int cmdutils_read_file(const char *filename, char **bufptr, size_t *size)
{
    int ret;
    FILE *f = fopen(filename, "rb");

    if (!f) {
        av_log(NULL, AV_LOG_ERROR, "Cannot read file '%s': %s\n", filename,
               strerror(errno));
        return AVERROR(errno);
    }
    fseek(f, 0, SEEK_END);
    *size = ftell(f);
    fseek(f, 0, SEEK_SET);
    *bufptr = av_malloc(*size + 1);
    if (!*bufptr) {
        av_log(NULL, AV_LOG_ERROR, "Could not allocate file buffer\n");
        fclose(f);
        return AVERROR(ENOMEM);
    }
    ret = fread(*bufptr, 1, *size, f);
    if (ret < *size) {
        av_free(*bufptr);
        if (ferror(f)) {
            av_log(NULL, AV_LOG_ERROR, "Error while reading file '%s': %s\n",
                   filename, strerror(errno));
            ret = AVERROR(errno);
        } else
            ret = AVERROR_EOF;
    } else {
        ret = 0;
        (*bufptr)[(*size)++] = '\0';
    }

    fclose(f);
    return ret;
}

FILE *get_preset_file(char *filename, size_t filename_size,
                      const char *preset_name, int is_path,
                      const char *codec_name)
{
    FILE *f = NULL;
    int i;
    const char *base[3] = { getenv("FFMPEG_DATADIR"),
                            getenv("HOME"),
                            FFMPEG_DATADIR, };

    if (is_path) {
        av_strlcpy(filename, preset_name, filename_size);
        f = fopen(filename, "r");
    } else {
#ifdef _WIN32
        char datadir[MAX_PATH], *ls;
        base[2] = NULL;

        if (GetModuleFileNameA(GetModuleHandleA(NULL), datadir, sizeof(datadir) - 1))
        {
            for (ls = datadir; ls < datadir + strlen(datadir); ls++)
                if (*ls == '\\') *ls = '/';

            if (ls = strrchr(datadir, '/'))
            {
                *ls = 0;
                strncat(datadir, "/ffpresets",  sizeof(datadir) - 1 - strlen(datadir));
                base[2] = datadir;
            }
        }
#endif
        for (i = 0; i < 3 && !f; i++) {
            if (!base[i])
                continue;
            snprintf(filename, filename_size, "%s%s/%s.ffpreset", base[i],
                     i != 1 ? "" : "/.ffmpeg", preset_name);
            f = fopen(filename, "r");
            if (!f && codec_name) {
                snprintf(filename, filename_size,
                         "%s%s/%s-%s.ffpreset",
                         base[i], i != 1 ? "" : "/.ffmpeg", codec_name,
                         preset_name);
                f = fopen(filename, "r");
            }
        }
    }

    return f;
}

int check_stream_specifier(AVFormatContext *s, AVStream *st, const char *spec)
{
    int ret = avformat_match_stream_specifier(s, st, spec);
    if (ret < 0)
        av_log(s, AV_LOG_ERROR, "Invalid stream specifier: %s.\n", spec);
    return ret;
}

AVDictionary *filter_codec_opts(AVDictionary *opts, enum AVCodecID codec_id,
                                AVFormatContext *s, AVStream *st, AVCodec *codec)
{
    AVDictionary    *ret = NULL;
    AVDictionaryEntry *t = NULL;
    int            flags = s->oformat ? AV_OPT_FLAG_ENCODING_PARAM
                                      : AV_OPT_FLAG_DECODING_PARAM;
    char          prefix = 0;
    const AVClass    *cc = avcodec_get_class();

    if (!codec)
        codec            = s->oformat ? avcodec_find_encoder(codec_id)
                                      : avcodec_find_decoder(codec_id);
    if (!codec)
        return NULL;

    switch (codec->type) {
    case AVMEDIA_TYPE_VIDEO:
        prefix  = 'v';
        flags  |= AV_OPT_FLAG_VIDEO_PARAM;
        break;
    case AVMEDIA_TYPE_AUDIO:
        prefix  = 'a';
        flags  |= AV_OPT_FLAG_AUDIO_PARAM;
        break;
    case AVMEDIA_TYPE_SUBTITLE:
        prefix  = 's';
        flags  |= AV_OPT_FLAG_SUBTITLE_PARAM;
        break;
    }

    while (t = av_dict_get(opts, "", t, AV_DICT_IGNORE_SUFFIX)) {
        char *p = strchr(t->key, ':');

        /* check stream specification in opt name */
        if (p)
            switch (check_stream_specifier(s, st, p + 1)) {
            case  1: *p = 0; break;
            case  0:         continue;
            default:         return NULL;
            }

        if (av_opt_find(&cc, t->key, NULL, flags, AV_OPT_SEARCH_FAKE_OBJ) ||
            (codec && codec->priv_class &&
             av_opt_find(&codec->priv_class, t->key, NULL, flags,
                         AV_OPT_SEARCH_FAKE_OBJ)))
            av_dict_set(&ret, t->key, t->value, 0);
        else if (t->key[0] == prefix &&
                 av_opt_find(&cc, t->key + 1, NULL, flags,
                             AV_OPT_SEARCH_FAKE_OBJ))
            av_dict_set(&ret, t->key + 1, t->value, 0);

        if (p)
            *p = ':';
    }
    return ret;
}

AVDictionary **setup_find_stream_info_opts(AVFormatContext *s,
                                           AVDictionary *codec_opts)
{
    int i;
    AVDictionary **opts;

    if (!s->nb_streams)
        return NULL;
    opts = av_mallocz(s->nb_streams * sizeof(*opts));
    if (!opts) {
        av_log(NULL, AV_LOG_ERROR,
               "Could not alloc memory for stream options.\n");
        return NULL;
    }
    for (i = 0; i < s->nb_streams; i++)
        opts[i] = filter_codec_opts(codec_opts, s->streams[i]->codec->codec_id,
                                    s, s->streams[i], NULL);
    return opts;
}

void *grow_array(void *array, int elem_size, int *size, int new_size)
{
    if (new_size >= INT_MAX / elem_size) {
        av_log(NULL, AV_LOG_ERROR, "Array too big.\n");
        exit(1);
    }
    if (*size < new_size) {
        uint8_t *tmp = av_realloc(array, new_size*elem_size);
        if (!tmp) {
            av_log(NULL, AV_LOG_ERROR, "Could not alloc buffer.\n");
            exit(1);
        }
        memset(tmp + *size*elem_size, 0, (new_size-*size) * elem_size);
        *size = new_size;
        return tmp;
    }
    return array;
}

static int alloc_buffer(FrameBuffer **pool, AVCodecContext *s, FrameBuffer **pbuf)
{
    const AVPixFmtDescriptor *desc = av_pix_fmt_desc_get(s->pix_fmt);
    FrameBuffer *buf;
    int i, ret;
    int pixel_size;
    int h_chroma_shift, v_chroma_shift;
    int edge = 32; // XXX should be avcodec_get_edge_width(), but that fails on svq1
    int w = s->width, h = s->height;

    if (!desc)
        return AVERROR(EINVAL);
    pixel_size = desc->comp[0].step_minus1 + 1;

    buf = av_mallocz(sizeof(*buf));
    if (!buf)
        return AVERROR(ENOMEM);

    avcodec_align_dimensions(s, &w, &h);

    if (!(s->flags & CODEC_FLAG_EMU_EDGE)) {
        w += 2*edge;
        h += 2*edge;
    }

    if ((ret = av_image_alloc(buf->base, buf->linesize, w, h,
                              s->pix_fmt, 32)) < 0) {
        av_freep(&buf);
        av_log(s, AV_LOG_ERROR, "alloc_buffer: av_image_alloc() failed\n");
        return ret;
    }
    /* XXX this shouldn't be needed, but some tests break without this line
     * those decoders are buggy and need to be fixed.
     * the following tests fail:
     * cdgraphics, ansi, aasc, fraps-v1, qtrle-1bit
     */
    memset(buf->base[0], 128, ret);

    avcodec_get_chroma_sub_sample(s->pix_fmt, &h_chroma_shift, &v_chroma_shift);
    for (i = 0; i < FF_ARRAY_ELEMS(buf->data); i++) {
        const int h_shift = i==0 ? 0 : h_chroma_shift;
        const int v_shift = i==0 ? 0 : v_chroma_shift;
        if ((s->flags & CODEC_FLAG_EMU_EDGE) || !buf->linesize[i] || !buf->base[i])
            buf->data[i] = buf->base[i];
        else
            buf->data[i] = buf->base[i] +
                           FFALIGN((buf->linesize[i]*edge >> v_shift) +
                                   (pixel_size*edge >> h_shift), 32);
    }
    buf->w       = s->width;
    buf->h       = s->height;
    buf->pix_fmt = s->pix_fmt;
    buf->pool    = pool;

    *pbuf = buf;
    return 0;
}

int codec_get_buffer(AVCodecContext *s, AVFrame *frame)
{
    FrameBuffer **pool = s->opaque;
    FrameBuffer *buf;
    int ret, i;

    if(av_image_check_size(s->width, s->height, 0, s) || s->pix_fmt<0) {
        av_log(s, AV_LOG_ERROR, "codec_get_buffer: image parameters invalid\n");
        return -1;
    }

    if (!*pool && (ret = alloc_buffer(pool, s, pool)) < 0)
        return ret;

    buf              = *pool;
    *pool            = buf->next;
    buf->next        = NULL;
    if (buf->w != s->width || buf->h != s->height || buf->pix_fmt != s->pix_fmt) {
        av_freep(&buf->base[0]);
        av_free(buf);
        if ((ret = alloc_buffer(pool, s, &buf)) < 0)
            return ret;
    }
    av_assert0(!buf->refcount);
    buf->refcount++;

    frame->opaque        = buf;
    frame->type          = FF_BUFFER_TYPE_USER;
    frame->extended_data = frame->data;
    frame->pkt_pts       = s->pkt ? s->pkt->pts : AV_NOPTS_VALUE;
    frame->width         = buf->w;
    frame->height        = buf->h;
    frame->format        = buf->pix_fmt;
    frame->sample_aspect_ratio = s->sample_aspect_ratio;

    for (i = 0; i < FF_ARRAY_ELEMS(buf->data); i++) {
        frame->base[i]     = buf->base[i];  // XXX h264.c uses base though it shouldn't
        frame->data[i]     = buf->data[i];
        frame->linesize[i] = buf->linesize[i];
    }

    return 0;
}

static void unref_buffer(FrameBuffer *buf)
{
    FrameBuffer **pool = buf->pool;

    av_assert0(buf->refcount > 0);
    buf->refcount--;
    if (!buf->refcount) {
        FrameBuffer *tmp;
        for(tmp= *pool; tmp; tmp= tmp->next)
            av_assert1(tmp != buf);

        buf->next = *pool;
        *pool = buf;
    }
}

void codec_release_buffer(AVCodecContext *s, AVFrame *frame)
{
    FrameBuffer *buf = frame->opaque;
    int i;

    if(frame->type!=FF_BUFFER_TYPE_USER) {
        avcodec_default_release_buffer(s, frame);
        return;
    }

    for (i = 0; i < FF_ARRAY_ELEMS(frame->data); i++)
        frame->data[i] = NULL;

    unref_buffer(buf);
}

void filter_release_buffer(AVFilterBuffer *fb)
{
    FrameBuffer *buf = fb->priv;
    av_free(fb);
    unref_buffer(buf);
}

void free_buffer_pool(FrameBuffer **pool)
{
    FrameBuffer *buf = *pool;
    while (buf) {
        *pool = buf->next;
        av_freep(&buf->base[0]);
        av_free(buf);
        buf = *pool;
    }
}<|MERGE_RESOLUTION|>--- conflicted
+++ resolved
@@ -1110,15 +1110,10 @@
 #   define sws_isSupportedOutput(x) 0
 #endif
 
-<<<<<<< HEAD
-    for (pix_fmt = 0; pix_fmt < AV_PIX_FMT_NB; pix_fmt++) {
-        const AVPixFmtDescriptor *pix_desc = &av_pix_fmt_descriptors[pix_fmt];
+    while ((pix_desc = av_pix_fmt_desc_next(pix_desc))) {
+        enum AVPixelFormat pix_fmt = av_pix_fmt_desc_get_id(pix_desc);
         if(!pix_desc->name)
             continue;
-=======
-    while ((pix_desc = av_pix_fmt_desc_next(pix_desc))) {
-        enum AVPixelFormat pix_fmt = av_pix_fmt_desc_get_id(pix_desc);
->>>>>>> b7f1010c
         printf("%c%c%c%c%c %-16s       %d            %2d\n",
                sws_isSupportedInput (pix_fmt)      ? 'I' : '.',
                sws_isSupportedOutput(pix_fmt)      ? 'O' : '.',
