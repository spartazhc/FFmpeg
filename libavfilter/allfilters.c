/*
 * filter registration
 * Copyright (c) 2008 Vitor Sessak
 *
 * This file is part of FFmpeg.
 *
 * FFmpeg is free software; you can redistribute it and/or
 * modify it under the terms of the GNU Lesser General Public
 * License as published by the Free Software Foundation; either
 * version 2.1 of the License, or (at your option) any later version.
 *
 * FFmpeg is distributed in the hope that it will be useful,
 * but WITHOUT ANY WARRANTY; without even the implied warranty of
 * MERCHANTABILITY or FITNESS FOR A PARTICULAR PURPOSE.  See the GNU
 * Lesser General Public License for more details.
 *
 * You should have received a copy of the GNU Lesser General Public
 * License along with FFmpeg; if not, write to the Free Software
 * Foundation, Inc., 51 Franklin Street, Fifth Floor, Boston, MA 02110-1301 USA
 */

#include "avfilter.h"
#include "config.h"


#define REGISTER_FILTER(X, x, y)                                        \
    {                                                                   \
        extern AVFilter avfilter_##y##_##x;                             \
        if (CONFIG_##X##_FILTER)                                        \
            avfilter_register(&avfilter_##y##_##x);                     \
    }

#define REGISTER_BUILTIN_FILTER(x,y) { \
          extern AVFilter avfilter_##y##_##x ; \
          avfilter_register(&avfilter_##y##_##x ); }

#define REGISTER_FILTER_UNCONDITIONAL(x)                                \
    {                                                                   \
        extern AVFilter avfilter_##x;                                   \
        avfilter_register(&avfilter_##x);                               \
    }

void avfilter_register_all(void)
{
    static int initialized;

    if (initialized)
        return;
    initialized = 1;

<<<<<<< HEAD
    REGISTER_FILTER (ACONVERT,    aconvert,    af);
    REGISTER_FILTER (AFORMAT,     aformat,     af);
    REGISTER_FILTER (AMERGE,      amerge,      af);
    REGISTER_FILTER (AMIX,        amix,        af);
    REGISTER_FILTER (ANULL,       anull,       af);
    REGISTER_FILTER (APAD,        apad,        af);
    REGISTER_FILTER (ARESAMPLE,   aresample,   af);
    REGISTER_FILTER (ASELECT,     aselect,     af);
    REGISTER_FILTER (ASENDCMD,    asendcmd,    af);
    REGISTER_FILTER (ASETNSAMPLES, asetnsamples, af);
    REGISTER_FILTER (ASETPTS,     asetpts,     af);
    REGISTER_FILTER (ASETTB,      asettb,      af);
    REGISTER_FILTER (ASHOWINFO,   ashowinfo,   af);
    REGISTER_FILTER (ASPLIT,      asplit,      af);
    REGISTER_FILTER (ASTREAMSYNC, astreamsync, af);
    REGISTER_FILTER (ASYNCTS,     asyncts,     af);
    REGISTER_FILTER (ATEMPO,      atempo,      af);
    REGISTER_FILTER (CHANNELMAP,  channelmap,  af);
    REGISTER_FILTER (CHANNELSPLIT,channelsplit,af);
    REGISTER_FILTER (EARWAX,      earwax,      af);
    REGISTER_FILTER (EBUR128,     ebur128,     af);
    REGISTER_FILTER (JOIN,        join,        af);
    REGISTER_FILTER (PAN,         pan,         af);
    REGISTER_FILTER (RESAMPLE,    resample,    af);
    REGISTER_FILTER (SILENCEDETECT, silencedetect, af);
    REGISTER_FILTER (VOLUME,      volume,      af);
    REGISTER_FILTER (VOLUMEDETECT,volumedetect,af);

    REGISTER_FILTER (AEVALSRC,    aevalsrc,    asrc);
    REGISTER_FILTER (ANULLSRC,    anullsrc,    asrc);
    REGISTER_FILTER (FLITE,       flite,       asrc);
=======
    REGISTER_FILTER(AFORMAT,        aformat,        af);
    REGISTER_FILTER(AMIX,           amix,           af);
    REGISTER_FILTER(ANULL,          anull,          af);
    REGISTER_FILTER(ASHOWINFO,      ashowinfo,      af);
    REGISTER_FILTER(ASPLIT,         asplit,         af);
    REGISTER_FILTER(ASYNCTS,        asyncts,        af);
    REGISTER_FILTER(CHANNELMAP,     channelmap,     af);
    REGISTER_FILTER(CHANNELSPLIT,   channelsplit,   af);
    REGISTER_FILTER(JOIN,           join,           af);
    REGISTER_FILTER(RESAMPLE,       resample,       af);
    REGISTER_FILTER(VOLUME,         volume,         af);

    REGISTER_FILTER(ANULLSRC,       anullsrc,       asrc);
>>>>>>> c73c87b4

    REGISTER_FILTER(ANULLSINK,      anullsink,      asink);

<<<<<<< HEAD
    REGISTER_FILTER (ALPHAEXTRACT, alphaextract, vf);
    REGISTER_FILTER (ALPHAMERGE,  alphamerge,  vf);
    REGISTER_FILTER (ASS,         ass,         vf);
    REGISTER_FILTER (BBOX,        bbox,        vf);
    REGISTER_FILTER (BLACKDETECT, blackdetect, vf);
    REGISTER_FILTER (BLACKFRAME,  blackframe,  vf);
    REGISTER_FILTER (BOXBLUR,     boxblur,     vf);
    REGISTER_FILTER (COLORMATRIX, colormatrix, vf);
    REGISTER_FILTER (COPY,        copy,        vf);
    REGISTER_FILTER (CROP,        crop,        vf);
    REGISTER_FILTER (CROPDETECT,  cropdetect,  vf);
    REGISTER_FILTER (DECIMATE,    decimate,    vf);
    REGISTER_FILTER (DELOGO,      delogo,      vf);
    REGISTER_FILTER (DESHAKE,     deshake,     vf);
    REGISTER_FILTER (DRAWBOX,     drawbox,     vf);
    REGISTER_FILTER (DRAWTEXT,    drawtext,    vf);
    REGISTER_FILTER (EDGEDETECT,  edgedetect,  vf);
    REGISTER_FILTER (FADE,        fade,        vf);
    REGISTER_FILTER (FIELD,       field,       vf);
    REGISTER_FILTER (FIELDORDER,  fieldorder,  vf);
    REGISTER_FILTER (FORMAT,      format,      vf);
    REGISTER_FILTER (FPS,         fps,         vf);
    REGISTER_FILTER (FRAMESTEP,   framestep,   vf);
    REGISTER_FILTER (FREI0R,      frei0r,      vf);
    REGISTER_FILTER (GEQ,         geq,         vf);
    REGISTER_FILTER (GRADFUN,     gradfun,     vf);
    REGISTER_FILTER (HFLIP,       hflip,       vf);
    REGISTER_FILTER (HQDN3D,      hqdn3d,      vf);
    REGISTER_FILTER (HUE,         hue,         vf);
    REGISTER_FILTER (IDET,        idet,        vf);
    REGISTER_FILTER (LUT,         lut,         vf);
    REGISTER_FILTER (LUTRGB,      lutrgb,      vf);
    REGISTER_FILTER (LUTYUV,      lutyuv,      vf);
    REGISTER_FILTER (MP,          mp,          vf);
    REGISTER_FILTER (NEGATE,      negate,      vf);
    REGISTER_FILTER (NOFORMAT,    noformat,    vf);
    REGISTER_FILTER (NULL,        null,        vf);
    REGISTER_FILTER (OCV,         ocv,         vf);
    REGISTER_FILTER (OVERLAY,     overlay,     vf);
    REGISTER_FILTER (PAD,         pad,         vf);
    REGISTER_FILTER (PIXDESCTEST, pixdesctest, vf);
    REGISTER_FILTER (PP,          pp,          vf);
    REGISTER_FILTER (REMOVELOGO,  removelogo,  vf);
    REGISTER_FILTER (SCALE,       scale,       vf);
    REGISTER_FILTER (SELECT,      select,      vf);
    REGISTER_FILTER (SENDCMD,     sendcmd,     vf);
    REGISTER_FILTER (SETDAR,      setdar,      vf);
    REGISTER_FILTER (SETFIELD,    setfield,    vf);
    REGISTER_FILTER (SETPTS,      setpts,      vf);
    REGISTER_FILTER (SETSAR,      setsar,      vf);
    REGISTER_FILTER (SETTB,       settb,       vf);
    REGISTER_FILTER (SHOWINFO,    showinfo,    vf);
    REGISTER_FILTER (SMARTBLUR,   smartblur,   vf);
    REGISTER_FILTER (SPLIT,       split,       vf);
    REGISTER_FILTER (SUBTITLES,   subtitles,   vf);
    REGISTER_FILTER (SUPER2XSAI,  super2xsai,  vf);
    REGISTER_FILTER (SWAPUV,      swapuv,      vf);
    REGISTER_FILTER (THUMBNAIL,   thumbnail,   vf);
    REGISTER_FILTER (TILE,        tile,        vf);
    REGISTER_FILTER (TINTERLACE,  tinterlace,  vf);
    REGISTER_FILTER (TRANSPOSE,   transpose,   vf);
    REGISTER_FILTER (UNSHARP,     unsharp,     vf);
    REGISTER_FILTER (VFLIP,       vflip,       vf);
    REGISTER_FILTER (YADIF,       yadif,       vf);

    REGISTER_FILTER (CELLAUTO,    cellauto,    vsrc);
    REGISTER_FILTER (COLOR,       color,       vsrc);
    REGISTER_FILTER (FREI0R,      frei0r_src,  vsrc);
    REGISTER_FILTER (LIFE,        life,        vsrc);
    REGISTER_FILTER (MANDELBROT,  mandelbrot,  vsrc);
    REGISTER_FILTER (MPTESTSRC,   mptestsrc,   vsrc);
    REGISTER_FILTER (NULLSRC,     nullsrc,     vsrc);
    REGISTER_FILTER (RGBTESTSRC,  rgbtestsrc,  vsrc);
    REGISTER_FILTER (SMPTEBARS,   smptebars,   vsrc);
    REGISTER_FILTER (TESTSRC,     testsrc,     vsrc);
=======
    REGISTER_FILTER(BLACKFRAME,     blackframe,     vf);
    REGISTER_FILTER(BOXBLUR,        boxblur,        vf);
    REGISTER_FILTER(COPY,           copy,           vf);
    REGISTER_FILTER(CROP,           crop,           vf);
    REGISTER_FILTER(CROPDETECT,     cropdetect,     vf);
    REGISTER_FILTER(DELOGO,         delogo,         vf);
    REGISTER_FILTER(DRAWBOX,        drawbox,        vf);
    REGISTER_FILTER(DRAWTEXT,       drawtext,       vf);
    REGISTER_FILTER(FADE,           fade,           vf);
    REGISTER_FILTER(FIELDORDER,     fieldorder,     vf);
    REGISTER_FILTER(FORMAT,         format,         vf);
    REGISTER_FILTER(FPS,            fps,            vf);
    REGISTER_FILTER(FREI0R,         frei0r,         vf);
    REGISTER_FILTER(GRADFUN,        gradfun,        vf);
    REGISTER_FILTER(HFLIP,          hflip,          vf);
    REGISTER_FILTER(HQDN3D,         hqdn3d,         vf);
    REGISTER_FILTER(LUT,            lut,            vf);
    REGISTER_FILTER(LUTRGB,         lutrgb,         vf);
    REGISTER_FILTER(LUTYUV,         lutyuv,         vf);
    REGISTER_FILTER(NEGATE,         negate,         vf);
    REGISTER_FILTER(NOFORMAT,       noformat,       vf);
    REGISTER_FILTER(NULL,           null,           vf);
    REGISTER_FILTER(OCV,            ocv,            vf);
    REGISTER_FILTER(OVERLAY,        overlay,        vf);
    REGISTER_FILTER(PAD,            pad,            vf);
    REGISTER_FILTER(PIXDESCTEST,    pixdesctest,    vf);
    REGISTER_FILTER(SCALE,          scale,          vf);
    REGISTER_FILTER(SELECT,         select,         vf);
    REGISTER_FILTER(SETDAR,         setdar,         vf);
    REGISTER_FILTER(SETPTS,         setpts,         vf);
    REGISTER_FILTER(SETSAR,         setsar,         vf);
    REGISTER_FILTER(SETTB,          settb,          vf);
    REGISTER_FILTER(SHOWINFO,       showinfo,       vf);
    REGISTER_FILTER(SPLIT,          split,          vf);
    REGISTER_FILTER(TRANSPOSE,      transpose,      vf);
    REGISTER_FILTER(UNSHARP,        unsharp,        vf);
    REGISTER_FILTER(VFLIP,          vflip,          vf);
    REGISTER_FILTER(YADIF,          yadif,          vf);

    REGISTER_FILTER(COLOR,          color,          vsrc);
    REGISTER_FILTER(FREI0R,         frei0r_src,     vsrc);
    REGISTER_FILTER(MOVIE,          movie,          vsrc);
    REGISTER_FILTER(NULLSRC,        nullsrc,        vsrc);
    REGISTER_FILTER(RGBTESTSRC,     rgbtestsrc,     vsrc);
    REGISTER_FILTER(TESTSRC,        testsrc,        vsrc);
>>>>>>> c73c87b4

    REGISTER_FILTER(NULLSINK,       nullsink,       vsink);

    /* multimedia filters */
    REGISTER_FILTER (CONCAT,      concat,      avf);
    REGISTER_FILTER (SHOWSPECTRUM,showspectrum,avf);
    REGISTER_FILTER (SHOWWAVES,   showwaves,   avf);

    /* multimedia sources */
    REGISTER_FILTER (AMOVIE,      amovie,      avsrc);
    REGISTER_FILTER (MOVIE,       movie,       avsrc);

    REGISTER_BUILTIN_FILTER (ffbuffersink,  vsink);
    REGISTER_BUILTIN_FILTER (ffabuffersink, asink);
#if !AV_HAVE_INCOMPATIBLE_FORK_ABI
    REGISTER_BUILTIN_FILTER (buffersink,    vsink);
    REGISTER_BUILTIN_FILTER (abuffersink,   asink);
#endif

    /* those filters are part of public or internal API => registered
     * unconditionally */
    REGISTER_FILTER_UNCONDITIONAL(asrc_abuffer);
    REGISTER_FILTER_UNCONDITIONAL(vsrc_buffer);
    REGISTER_FILTER_UNCONDITIONAL(asink_abuffer);
    REGISTER_FILTER_UNCONDITIONAL(vsink_buffer);
    REGISTER_FILTER_UNCONDITIONAL(af_afifo);
    REGISTER_FILTER_UNCONDITIONAL(vf_fifo);
}<|MERGE_RESOLUTION|>--- conflicted
+++ resolved
@@ -48,152 +48,74 @@
         return;
     initialized = 1;
 
-<<<<<<< HEAD
-    REGISTER_FILTER (ACONVERT,    aconvert,    af);
-    REGISTER_FILTER (AFORMAT,     aformat,     af);
-    REGISTER_FILTER (AMERGE,      amerge,      af);
-    REGISTER_FILTER (AMIX,        amix,        af);
-    REGISTER_FILTER (ANULL,       anull,       af);
-    REGISTER_FILTER (APAD,        apad,        af);
-    REGISTER_FILTER (ARESAMPLE,   aresample,   af);
-    REGISTER_FILTER (ASELECT,     aselect,     af);
-    REGISTER_FILTER (ASENDCMD,    asendcmd,    af);
-    REGISTER_FILTER (ASETNSAMPLES, asetnsamples, af);
-    REGISTER_FILTER (ASETPTS,     asetpts,     af);
-    REGISTER_FILTER (ASETTB,      asettb,      af);
-    REGISTER_FILTER (ASHOWINFO,   ashowinfo,   af);
-    REGISTER_FILTER (ASPLIT,      asplit,      af);
-    REGISTER_FILTER (ASTREAMSYNC, astreamsync, af);
-    REGISTER_FILTER (ASYNCTS,     asyncts,     af);
-    REGISTER_FILTER (ATEMPO,      atempo,      af);
-    REGISTER_FILTER (CHANNELMAP,  channelmap,  af);
-    REGISTER_FILTER (CHANNELSPLIT,channelsplit,af);
-    REGISTER_FILTER (EARWAX,      earwax,      af);
-    REGISTER_FILTER (EBUR128,     ebur128,     af);
-    REGISTER_FILTER (JOIN,        join,        af);
-    REGISTER_FILTER (PAN,         pan,         af);
-    REGISTER_FILTER (RESAMPLE,    resample,    af);
-    REGISTER_FILTER (SILENCEDETECT, silencedetect, af);
-    REGISTER_FILTER (VOLUME,      volume,      af);
-    REGISTER_FILTER (VOLUMEDETECT,volumedetect,af);
-
-    REGISTER_FILTER (AEVALSRC,    aevalsrc,    asrc);
-    REGISTER_FILTER (ANULLSRC,    anullsrc,    asrc);
-    REGISTER_FILTER (FLITE,       flite,       asrc);
-=======
+    REGISTER_FILTER(ACONVERT,       aconvert,       af);
     REGISTER_FILTER(AFORMAT,        aformat,        af);
+    REGISTER_FILTER(AMERGE,         amerge,         af);
     REGISTER_FILTER(AMIX,           amix,           af);
     REGISTER_FILTER(ANULL,          anull,          af);
+    REGISTER_FILTER(APAD,           apad,           af);
+    REGISTER_FILTER(ARESAMPLE,      aresample,      af);
+    REGISTER_FILTER(ASELECT,        aselect,        af);
+    REGISTER_FILTER(ASENDCMD,       asendcmd,       af);
+    REGISTER_FILTER(ASETNSAMPLES,   asetnsamples,   af);
+    REGISTER_FILTER(ASETPTS,        asetpts,        af);
+    REGISTER_FILTER(ASETTB,         asettb,         af);
     REGISTER_FILTER(ASHOWINFO,      ashowinfo,      af);
     REGISTER_FILTER(ASPLIT,         asplit,         af);
+    REGISTER_FILTER(ASTREAMSYNC,    astreamsync,    af);
     REGISTER_FILTER(ASYNCTS,        asyncts,        af);
+    REGISTER_FILTER(ATEMPO,         atempo,         af);
     REGISTER_FILTER(CHANNELMAP,     channelmap,     af);
     REGISTER_FILTER(CHANNELSPLIT,   channelsplit,   af);
+    REGISTER_FILTER(EARWAX,         earwax,         af);
+    REGISTER_FILTER(EBUR128,        ebur128,        af);
     REGISTER_FILTER(JOIN,           join,           af);
+    REGISTER_FILTER(PAN,            pan,            af);
     REGISTER_FILTER(RESAMPLE,       resample,       af);
+    REGISTER_FILTER(SILENCEDETECT,  silencedetect,  af);
     REGISTER_FILTER(VOLUME,         volume,         af);
+    REGISTER_FILTER(VOLUMEDETECT,   volumedetect,   af);
 
+    REGISTER_FILTER(AEVALSRC,       aevalsrc,       asrc);
     REGISTER_FILTER(ANULLSRC,       anullsrc,       asrc);
->>>>>>> c73c87b4
+    REGISTER_FILTER(FLITE,          flite,          asrc);
 
     REGISTER_FILTER(ANULLSINK,      anullsink,      asink);
 
-<<<<<<< HEAD
-    REGISTER_FILTER (ALPHAEXTRACT, alphaextract, vf);
-    REGISTER_FILTER (ALPHAMERGE,  alphamerge,  vf);
-    REGISTER_FILTER (ASS,         ass,         vf);
-    REGISTER_FILTER (BBOX,        bbox,        vf);
-    REGISTER_FILTER (BLACKDETECT, blackdetect, vf);
-    REGISTER_FILTER (BLACKFRAME,  blackframe,  vf);
-    REGISTER_FILTER (BOXBLUR,     boxblur,     vf);
-    REGISTER_FILTER (COLORMATRIX, colormatrix, vf);
-    REGISTER_FILTER (COPY,        copy,        vf);
-    REGISTER_FILTER (CROP,        crop,        vf);
-    REGISTER_FILTER (CROPDETECT,  cropdetect,  vf);
-    REGISTER_FILTER (DECIMATE,    decimate,    vf);
-    REGISTER_FILTER (DELOGO,      delogo,      vf);
-    REGISTER_FILTER (DESHAKE,     deshake,     vf);
-    REGISTER_FILTER (DRAWBOX,     drawbox,     vf);
-    REGISTER_FILTER (DRAWTEXT,    drawtext,    vf);
-    REGISTER_FILTER (EDGEDETECT,  edgedetect,  vf);
-    REGISTER_FILTER (FADE,        fade,        vf);
-    REGISTER_FILTER (FIELD,       field,       vf);
-    REGISTER_FILTER (FIELDORDER,  fieldorder,  vf);
-    REGISTER_FILTER (FORMAT,      format,      vf);
-    REGISTER_FILTER (FPS,         fps,         vf);
-    REGISTER_FILTER (FRAMESTEP,   framestep,   vf);
-    REGISTER_FILTER (FREI0R,      frei0r,      vf);
-    REGISTER_FILTER (GEQ,         geq,         vf);
-    REGISTER_FILTER (GRADFUN,     gradfun,     vf);
-    REGISTER_FILTER (HFLIP,       hflip,       vf);
-    REGISTER_FILTER (HQDN3D,      hqdn3d,      vf);
-    REGISTER_FILTER (HUE,         hue,         vf);
-    REGISTER_FILTER (IDET,        idet,        vf);
-    REGISTER_FILTER (LUT,         lut,         vf);
-    REGISTER_FILTER (LUTRGB,      lutrgb,      vf);
-    REGISTER_FILTER (LUTYUV,      lutyuv,      vf);
-    REGISTER_FILTER (MP,          mp,          vf);
-    REGISTER_FILTER (NEGATE,      negate,      vf);
-    REGISTER_FILTER (NOFORMAT,    noformat,    vf);
-    REGISTER_FILTER (NULL,        null,        vf);
-    REGISTER_FILTER (OCV,         ocv,         vf);
-    REGISTER_FILTER (OVERLAY,     overlay,     vf);
-    REGISTER_FILTER (PAD,         pad,         vf);
-    REGISTER_FILTER (PIXDESCTEST, pixdesctest, vf);
-    REGISTER_FILTER (PP,          pp,          vf);
-    REGISTER_FILTER (REMOVELOGO,  removelogo,  vf);
-    REGISTER_FILTER (SCALE,       scale,       vf);
-    REGISTER_FILTER (SELECT,      select,      vf);
-    REGISTER_FILTER (SENDCMD,     sendcmd,     vf);
-    REGISTER_FILTER (SETDAR,      setdar,      vf);
-    REGISTER_FILTER (SETFIELD,    setfield,    vf);
-    REGISTER_FILTER (SETPTS,      setpts,      vf);
-    REGISTER_FILTER (SETSAR,      setsar,      vf);
-    REGISTER_FILTER (SETTB,       settb,       vf);
-    REGISTER_FILTER (SHOWINFO,    showinfo,    vf);
-    REGISTER_FILTER (SMARTBLUR,   smartblur,   vf);
-    REGISTER_FILTER (SPLIT,       split,       vf);
-    REGISTER_FILTER (SUBTITLES,   subtitles,   vf);
-    REGISTER_FILTER (SUPER2XSAI,  super2xsai,  vf);
-    REGISTER_FILTER (SWAPUV,      swapuv,      vf);
-    REGISTER_FILTER (THUMBNAIL,   thumbnail,   vf);
-    REGISTER_FILTER (TILE,        tile,        vf);
-    REGISTER_FILTER (TINTERLACE,  tinterlace,  vf);
-    REGISTER_FILTER (TRANSPOSE,   transpose,   vf);
-    REGISTER_FILTER (UNSHARP,     unsharp,     vf);
-    REGISTER_FILTER (VFLIP,       vflip,       vf);
-    REGISTER_FILTER (YADIF,       yadif,       vf);
-
-    REGISTER_FILTER (CELLAUTO,    cellauto,    vsrc);
-    REGISTER_FILTER (COLOR,       color,       vsrc);
-    REGISTER_FILTER (FREI0R,      frei0r_src,  vsrc);
-    REGISTER_FILTER (LIFE,        life,        vsrc);
-    REGISTER_FILTER (MANDELBROT,  mandelbrot,  vsrc);
-    REGISTER_FILTER (MPTESTSRC,   mptestsrc,   vsrc);
-    REGISTER_FILTER (NULLSRC,     nullsrc,     vsrc);
-    REGISTER_FILTER (RGBTESTSRC,  rgbtestsrc,  vsrc);
-    REGISTER_FILTER (SMPTEBARS,   smptebars,   vsrc);
-    REGISTER_FILTER (TESTSRC,     testsrc,     vsrc);
-=======
+    REGISTER_FILTER(ALPHAEXTRACT,   alphaextract,   vf);
+    REGISTER_FILTER(ALPHAMERGE,     alphamerge,     vf);
+    REGISTER_FILTER(ASS,            ass,            vf);
+    REGISTER_FILTER(BBOX,           bbox,           vf);
+    REGISTER_FILTER(BLACKDETECT,    blackdetect,    vf);
     REGISTER_FILTER(BLACKFRAME,     blackframe,     vf);
     REGISTER_FILTER(BOXBLUR,        boxblur,        vf);
+    REGISTER_FILTER(COLORMATRIX,    colormatrix,    vf);
     REGISTER_FILTER(COPY,           copy,           vf);
     REGISTER_FILTER(CROP,           crop,           vf);
     REGISTER_FILTER(CROPDETECT,     cropdetect,     vf);
+    REGISTER_FILTER(DECIMATE,       decimate,       vf);
     REGISTER_FILTER(DELOGO,         delogo,         vf);
+    REGISTER_FILTER(DESHAKE,        deshake,        vf);
     REGISTER_FILTER(DRAWBOX,        drawbox,        vf);
     REGISTER_FILTER(DRAWTEXT,       drawtext,       vf);
+    REGISTER_FILTER(EDGEDETECT,     edgedetect,     vf);
     REGISTER_FILTER(FADE,           fade,           vf);
+    REGISTER_FILTER(FIELD,          field,          vf);
     REGISTER_FILTER(FIELDORDER,     fieldorder,     vf);
     REGISTER_FILTER(FORMAT,         format,         vf);
     REGISTER_FILTER(FPS,            fps,            vf);
+    REGISTER_FILTER(FRAMESTEP,      framestep,      vf);
     REGISTER_FILTER(FREI0R,         frei0r,         vf);
+    REGISTER_FILTER(GEQ,            geq,            vf);
     REGISTER_FILTER(GRADFUN,        gradfun,        vf);
     REGISTER_FILTER(HFLIP,          hflip,          vf);
     REGISTER_FILTER(HQDN3D,         hqdn3d,         vf);
+    REGISTER_FILTER(HUE,            hue,            vf);
+    REGISTER_FILTER(IDET,           idet,           vf);
     REGISTER_FILTER(LUT,            lut,            vf);
     REGISTER_FILTER(LUTRGB,         lutrgb,         vf);
     REGISTER_FILTER(LUTYUV,         lutyuv,         vf);
+    REGISTER_FILTER(MP,             mp,             vf);
     REGISTER_FILTER(NEGATE,         negate,         vf);
     REGISTER_FILTER(NOFORMAT,       noformat,       vf);
     REGISTER_FILTER(NULL,           null,           vf);
@@ -201,37 +123,51 @@
     REGISTER_FILTER(OVERLAY,        overlay,        vf);
     REGISTER_FILTER(PAD,            pad,            vf);
     REGISTER_FILTER(PIXDESCTEST,    pixdesctest,    vf);
+    REGISTER_FILTER(PP,             pp,             vf);
+    REGISTER_FILTER(REMOVELOGO,     removelogo,     vf);
     REGISTER_FILTER(SCALE,          scale,          vf);
     REGISTER_FILTER(SELECT,         select,         vf);
+    REGISTER_FILTER(SENDCMD,        sendcmd,        vf);
     REGISTER_FILTER(SETDAR,         setdar,         vf);
+    REGISTER_FILTER(SETFIELD,       setfield,       vf);
     REGISTER_FILTER(SETPTS,         setpts,         vf);
     REGISTER_FILTER(SETSAR,         setsar,         vf);
     REGISTER_FILTER(SETTB,          settb,          vf);
     REGISTER_FILTER(SHOWINFO,       showinfo,       vf);
+    REGISTER_FILTER(SMARTBLUR,      smartblur,      vf);
     REGISTER_FILTER(SPLIT,          split,          vf);
+    REGISTER_FILTER(SUBTITLES,      subtitles,      vf);
+    REGISTER_FILTER(SUPER2XSAI,     super2xsai,     vf);
+    REGISTER_FILTER(SWAPUV,         swapuv,         vf);
+    REGISTER_FILTER(THUMBNAIL,      thumbnail,      vf);
+    REGISTER_FILTER(TILE,           tile,           vf);
+    REGISTER_FILTER(TINTERLACE,     tinterlace,     vf);
     REGISTER_FILTER(TRANSPOSE,      transpose,      vf);
     REGISTER_FILTER(UNSHARP,        unsharp,        vf);
     REGISTER_FILTER(VFLIP,          vflip,          vf);
     REGISTER_FILTER(YADIF,          yadif,          vf);
 
+    REGISTER_FILTER(CELLAUTO,       cellauto,       vsrc);
     REGISTER_FILTER(COLOR,          color,          vsrc);
     REGISTER_FILTER(FREI0R,         frei0r_src,     vsrc);
-    REGISTER_FILTER(MOVIE,          movie,          vsrc);
+    REGISTER_FILTER(LIFE,           life,           vsrc);
+    REGISTER_FILTER(MANDELBROT,     mandelbrot,     vsrc);
+    REGISTER_FILTER(MPTESTSRC,      mptestsrc,      vsrc);
     REGISTER_FILTER(NULLSRC,        nullsrc,        vsrc);
     REGISTER_FILTER(RGBTESTSRC,     rgbtestsrc,     vsrc);
+    REGISTER_FILTER(SMPTEBARS,      smptebars,      vsrc);
     REGISTER_FILTER(TESTSRC,        testsrc,        vsrc);
->>>>>>> c73c87b4
 
     REGISTER_FILTER(NULLSINK,       nullsink,       vsink);
 
     /* multimedia filters */
-    REGISTER_FILTER (CONCAT,      concat,      avf);
-    REGISTER_FILTER (SHOWSPECTRUM,showspectrum,avf);
-    REGISTER_FILTER (SHOWWAVES,   showwaves,   avf);
+    REGISTER_FILTER(CONCAT,         concat,         avf);
+    REGISTER_FILTER(SHOWSPECTRUM,   showspectrum,   avf);
+    REGISTER_FILTER(SHOWWAVES,      showwaves,      avf);
 
     /* multimedia sources */
-    REGISTER_FILTER (AMOVIE,      amovie,      avsrc);
-    REGISTER_FILTER (MOVIE,       movie,       avsrc);
+    REGISTER_FILTER(AMOVIE,         amovie,         avsrc);
+    REGISTER_FILTER(MOVIE,          movie,          avsrc);
 
     REGISTER_BUILTIN_FILTER (ffbuffersink,  vsink);
     REGISTER_BUILTIN_FILTER (ffabuffersink, asink);
