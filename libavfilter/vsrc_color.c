--- conflicted
+++ resolved
@@ -174,17 +174,9 @@
 
     .inputs    = (const AVFilterPad[]) {{ .name = NULL}},
 
-<<<<<<< HEAD
-    .outputs   = (const AVFilterPad[]) {{ .name      = "default",
-                                    .type            = AVMEDIA_TYPE_VIDEO,
-                                    .request_frame   = color_request_frame,
-                                    .config_props    = color_config_props },
-                                  { .name = NULL}},
-=======
     .outputs   = (const AVFilterPad[]) {{ .name            = "default",
                                           .type            = AVMEDIA_TYPE_VIDEO,
                                           .request_frame   = color_request_frame,
                                           .config_props    = color_config_props },
                                         { .name = NULL}},
->>>>>>> 1470ce21
 };