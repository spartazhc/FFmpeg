/*
 * Copyright (c) 2002 Jindrich Makovicka <makovick@gmail.com>
 * Copyright (c) 2011 Stefano Sabatini
 *
 * This file is part of FFmpeg.
 *
 * FFmpeg is free software; you can redistribute it and/or modify
 * it under the terms of the GNU General Public License as published by
 * the Free Software Foundation; either version 2 of the License, or
 * (at your option) any later version.
 *
 * FFmpeg is distributed in the hope that it will be useful,
 * but WITHOUT ANY WARRANTY; without even the implied warranty of
 * MERCHANTABILITY or FITNESS FOR A PARTICULAR PURPOSE.  See the
 * GNU General Public License for more details.
 *
 * You should have received a copy of the GNU General Public License along
 * with FFmpeg; if not, write to the Free Software Foundation, Inc.,
 * 51 Franklin Street, Fifth Floor, Boston, MA 02110-1301 USA.
 */

/**
 * @file
 * A very simple tv station logo remover
 * Ported from MPlayer libmpcodecs/vf_delogo.c.
 */

#include "libavutil/common.h"
#include "libavutil/imgutils.h"
#include "libavutil/opt.h"
#include "libavutil/pixdesc.h"
#include "avfilter.h"
#include "formats.h"
#include "internal.h"
#include "video.h"

/**
 * Apply a simple delogo algorithm to the image in dst and put the
 * result in src.
 *
 * The algorithm is only applied to the region specified by the logo
 * parameters.
 *
 * @param w      width of the input image
 * @param h      height of the input image
 * @param logo_x x coordinate of the top left corner of the logo region
 * @param logo_y y coordinate of the top left corner of the logo region
 * @param logo_w width of the logo
 * @param logo_h height of the logo
 * @param band   the size of the band around the processed area
 * @param show   show a rectangle around the processed area, useful for
 *               parameters tweaking
 * @param direct if non-zero perform in-place processing
 */
static void apply_delogo(uint8_t *dst, int dst_linesize,
                         uint8_t *src, int src_linesize,
                         int w, int h,
                         int logo_x, int logo_y, int logo_w, int logo_h,
                         int band, int show, int direct)
{
    int x, y;
    int interp, dist;
    uint8_t *xdst, *xsrc;

    uint8_t *topleft, *botleft, *topright;
    int xclipl, xclipr, yclipt, yclipb;
    int logo_x1, logo_x2, logo_y1, logo_y2;

    xclipl = FFMAX(-logo_x, 0);
    xclipr = FFMAX(logo_x+logo_w-w, 0);
    yclipt = FFMAX(-logo_y, 0);
    yclipb = FFMAX(logo_y+logo_h-h, 0);

    logo_x1 = logo_x + xclipl;
    logo_x2 = logo_x + logo_w - xclipr;
    logo_y1 = logo_y + yclipt;
    logo_y2 = logo_y + logo_h - yclipb;

    topleft  = src+logo_y1     * src_linesize+logo_x1;
    topright = src+logo_y1     * src_linesize+logo_x2-1;
    botleft  = src+(logo_y2-1) * src_linesize+logo_x1;

    if (!direct)
        av_image_copy_plane(dst, dst_linesize, src, src_linesize, w, h);

    dst += (logo_y1 + 1) * dst_linesize;
    src += (logo_y1 + 1) * src_linesize;

    for (y = logo_y1+1; y < logo_y2-1; y++) {
        for (x = logo_x1+1,
             xdst = dst+logo_x1+1,
             xsrc = src+logo_x1+1; x < logo_x2-1; x++, xdst++, xsrc++) {
            interp =
                (topleft[src_linesize*(y-logo_y  -yclipt)]   +
                 topleft[src_linesize*(y-logo_y-1-yclipt)]   +
                 topleft[src_linesize*(y-logo_y+1-yclipt)])  * (logo_w-(x-logo_x))/logo_w
                +
                (topright[src_linesize*(y-logo_y-yclipt)]    +
                 topright[src_linesize*(y-logo_y-1-yclipt)]  +
                 topright[src_linesize*(y-logo_y+1-yclipt)]) * (x-logo_x)/logo_w
                +
                (topleft[x-logo_x-xclipl]    +
                 topleft[x-logo_x-1-xclipl]  +
                 topleft[x-logo_x+1-xclipl]) * (logo_h-(y-logo_y))/logo_h
                +
                (botleft[x-logo_x-xclipl]    +
                 botleft[x-logo_x-1-xclipl]  +
                 botleft[x-logo_x+1-xclipl]) * (y-logo_y)/logo_h;
            interp /= 6;

            if (y >= logo_y+band && y < logo_y+logo_h-band &&
                x >= logo_x+band && x < logo_x+logo_w-band) {
                *xdst = interp;
            } else {
                dist = 0;
                if      (x < logo_x+band)
                    dist = FFMAX(dist, logo_x-x+band);
                else if (x >= logo_x+logo_w-band)
                    dist = FFMAX(dist, x-(logo_x+logo_w-1-band));

                if      (y < logo_y+band)
                    dist = FFMAX(dist, logo_y-y+band);
                else if (y >= logo_y+logo_h-band)
                    dist = FFMAX(dist, y-(logo_y+logo_h-1-band));

                *xdst = (*xsrc*dist + interp*(band-dist))/band;
                if (show && (dist == band-1))
                    *xdst = 0;
            }
        }

        dst += dst_linesize;
        src += src_linesize;
    }
}

typedef struct {
    const AVClass *class;
    int x, y, w, h, band, show;
}  DelogoContext;

#define OFFSET(x) offsetof(DelogoContext, x)
#define FLAGS AV_OPT_FLAG_FILTERING_PARAM|AV_OPT_FLAG_VIDEO_PARAM

static const AVOption delogo_options[]= {
    {"x",    "set logo x position",       OFFSET(x),    AV_OPT_TYPE_INT, {.i64 = -1}, -1, INT_MAX, FLAGS},
    {"y",    "set logo y position",       OFFSET(y),    AV_OPT_TYPE_INT, {.i64 = -1}, -1, INT_MAX, FLAGS},
    {"w",    "set logo width",            OFFSET(w),    AV_OPT_TYPE_INT, {.i64 = -1}, -1, INT_MAX, FLAGS},
    {"h",    "set logo height",           OFFSET(h),    AV_OPT_TYPE_INT, {.i64 = -1}, -1, INT_MAX, FLAGS},
    {"band", "set delogo area band size", OFFSET(band), AV_OPT_TYPE_INT, {.i64 =  4}, -1, INT_MAX, FLAGS},
    {"t",    "set delogo area band size", OFFSET(band), AV_OPT_TYPE_INT, {.i64 =  4}, -1, INT_MAX, FLAGS},
    {"show", "show delogo area",          OFFSET(show), AV_OPT_TYPE_INT, {.i64 =  0},  0,       1, FLAGS},
    {NULL},
};

AVFILTER_DEFINE_CLASS(delogo);

static int query_formats(AVFilterContext *ctx)
{
    static const enum AVPixelFormat pix_fmts[] = {
        AV_PIX_FMT_YUV444P,  AV_PIX_FMT_YUV422P,  AV_PIX_FMT_YUV420P,
        AV_PIX_FMT_YUV411P,  AV_PIX_FMT_YUV410P,  AV_PIX_FMT_YUV440P,
        AV_PIX_FMT_YUVA420P, AV_PIX_FMT_GRAY8,
        AV_PIX_FMT_NONE
    };

    ff_set_common_formats(ctx, ff_make_format_list(pix_fmts));
    return 0;
}

static av_cold int init(AVFilterContext *ctx, const char *args)
{
    DelogoContext *delogo = ctx->priv;
    int ret = 0;

    delogo->class = &delogo_class;
    av_opt_set_defaults(delogo);

    if (args)
        ret = sscanf(args, "%d:%d:%d:%d:%d",
                     &delogo->x, &delogo->y, &delogo->w, &delogo->h, &delogo->band);
    if (ret == 5) {
        if (delogo->band < 0)
            delogo->show = 1;
    } else if ((ret = (av_set_options_string(delogo, args, "=", ":"))) < 0)
        return ret;

#define CHECK_UNSET_OPT(opt)                                            \
    if (delogo->opt == -1) {                                            \
        av_log(delogo, AV_LOG_ERROR, "Option %s was not set.\n", #opt); \
        return AVERROR(EINVAL);                                         \
    }
    CHECK_UNSET_OPT(x);
    CHECK_UNSET_OPT(y);
    CHECK_UNSET_OPT(w);
    CHECK_UNSET_OPT(h);

    if (delogo->show)
        delogo->band = 4;

    av_log(ctx, AV_LOG_VERBOSE, "x:%d y:%d, w:%d h:%d band:%d show:%d\n",
           delogo->x, delogo->y, delogo->w, delogo->h, delogo->band, delogo->show);

    delogo->w += delogo->band*2;
    delogo->h += delogo->band*2;
    delogo->x -= delogo->band;
    delogo->y -= delogo->band;

    return 0;
}

static int filter_frame(AVFilterLink *inlink, AVFrame *in)
{
    DelogoContext *delogo = inlink->dst->priv;
    AVFilterLink *outlink = inlink->dst->outputs[0];
    const AVPixFmtDescriptor *desc = av_pix_fmt_desc_get(inlink->format);
    AVFrame *out;
    int hsub0 = desc->log2_chroma_w;
    int vsub0 = desc->log2_chroma_h;
    int direct = 0;
    int plane;

<<<<<<< HEAD
    if (in->perms & AV_PERM_WRITE) {
=======
    if (av_frame_is_writable(in)) {
>>>>>>> 7e350379
        direct = 1;
        out = in;
    } else {
        out = ff_get_video_buffer(outlink, outlink->w, outlink->h);
        if (!out) {
            av_frame_free(&in);
            return AVERROR(ENOMEM);
        }
<<<<<<< HEAD
        avfilter_copy_buffer_ref_props(out, in);
=======

        av_frame_copy_props(out, in);
        out->width  = outlink->w;
        out->height = outlink->h;
>>>>>>> 7e350379
    }

    for (plane = 0; plane < 4 && in->data[plane]; plane++) {
        int hsub = plane == 1 || plane == 2 ? hsub0 : 0;
        int vsub = plane == 1 || plane == 2 ? vsub0 : 0;

        apply_delogo(out->data[plane], out->linesize[plane],
                     in ->data[plane], in ->linesize[plane],
                     inlink->w>>hsub, inlink->h>>vsub,
                     delogo->x>>hsub, delogo->y>>vsub,
                     delogo->w>>hsub, delogo->h>>vsub,
                     delogo->band>>FFMIN(hsub, vsub),
                     delogo->show, direct);
    }

    if (!direct)
        av_frame_free(&in);

    return ff_filter_frame(outlink, out);
}

static const AVFilterPad avfilter_vf_delogo_inputs[] = {
    {
        .name             = "default",
        .type             = AVMEDIA_TYPE_VIDEO,
        .get_video_buffer = ff_null_get_video_buffer,
        .filter_frame     = filter_frame,
<<<<<<< HEAD
        .min_perms        = AV_PERM_WRITE | AV_PERM_READ,
=======
>>>>>>> 7e350379
    },
    { NULL }
};

static const AVFilterPad avfilter_vf_delogo_outputs[] = {
    {
        .name = "default",
        .type = AVMEDIA_TYPE_VIDEO,
    },
    { NULL }
};

AVFilter avfilter_vf_delogo = {
    .name          = "delogo",
    .description   = NULL_IF_CONFIG_SMALL("Remove logo from input video."),
    .priv_size     = sizeof(DelogoContext),
    .init          = init,
    .query_formats = query_formats,

    .inputs    = avfilter_vf_delogo_inputs,
    .outputs   = avfilter_vf_delogo_outputs,
    .priv_class = &delogo_class,
};<|MERGE_RESOLUTION|>--- conflicted
+++ resolved
@@ -220,11 +220,7 @@
     int direct = 0;
     int plane;
 
-<<<<<<< HEAD
-    if (in->perms & AV_PERM_WRITE) {
-=======
     if (av_frame_is_writable(in)) {
->>>>>>> 7e350379
         direct = 1;
         out = in;
     } else {
@@ -233,14 +229,8 @@
             av_frame_free(&in);
             return AVERROR(ENOMEM);
         }
-<<<<<<< HEAD
-        avfilter_copy_buffer_ref_props(out, in);
-=======
 
         av_frame_copy_props(out, in);
-        out->width  = outlink->w;
-        out->height = outlink->h;
->>>>>>> 7e350379
     }
 
     for (plane = 0; plane < 4 && in->data[plane]; plane++) {
@@ -268,10 +258,6 @@
         .type             = AVMEDIA_TYPE_VIDEO,
         .get_video_buffer = ff_null_get_video_buffer,
         .filter_frame     = filter_frame,
-<<<<<<< HEAD
-        .min_perms        = AV_PERM_WRITE | AV_PERM_READ,
-=======
->>>>>>> 7e350379
     },
     { NULL }
 };
