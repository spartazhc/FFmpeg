--- conflicted
+++ resolved
@@ -20,13 +20,10 @@
  * Foundation, Inc., 51 Franklin Street, Fifth Floor, Boston, MA 02110-1301 USA
  */
 
-<<<<<<< HEAD
-#include "libavutil/avassert.h"
-=======
 #include <string.h>
 #include <stdio.h>
 
->>>>>>> 232e35de
+#include "libavutil/avassert.h"
 #include "libavutil/imgutils.h"
 #include "libavutil/mem.h"
 
