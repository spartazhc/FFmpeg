#!/bin/sh
#
# FFmpeg configure script
#
# Copyright (c) 2000-2002 Fabrice Bellard
# Copyright (c) 2005-2008 Diego Biurrun
# Copyright (c) 2005-2008 Mans Rullgard
#

# Prevent locale nonsense from breaking basic text processing.
LC_ALL=C
export LC_ALL

# make sure we are running under a compatible shell
# try to make this part work with most shells

try_exec(){
    echo "Trying shell $1"
    type "$1" > /dev/null 2>&1 && exec "$@"
}

unset foo
(: ${foo%%bar}) 2> /dev/null
E1="$?"

(: ${foo?}) 2> /dev/null
E2="$?"

if test "$E1" != 0 || test "$E2" = 0; then
    echo "Broken shell detected.  Trying alternatives."
    export FF_CONF_EXEC
    if test "0$FF_CONF_EXEC" -lt 1; then
        FF_CONF_EXEC=1
        try_exec bash "$0" "$@"
    fi
    if test "0$FF_CONF_EXEC" -lt 2; then
        FF_CONF_EXEC=2
        try_exec ksh "$0" "$@"
    fi
    if test "0$FF_CONF_EXEC" -lt 3; then
        FF_CONF_EXEC=3
        try_exec /usr/xpg4/bin/sh "$0" "$@"
    fi
    echo "No compatible shell script interpreter found."
    echo "This configure script requires a POSIX-compatible shell"
    echo "such as bash or ksh."
    echo "THIS IS NOT A BUG IN FFMPEG, DO NOT REPORT IT AS SUCH."
    echo "Instead, install a working POSIX-compatible shell."
    echo "Disabling this configure test will create a broken FFmpeg."
    if test "$BASH_VERSION" = '2.04.0(1)-release'; then
        echo "This bash version ($BASH_VERSION) is broken on your platform."
        echo "Upgrade to a later version if available."
    fi
    exit 1
fi

test -d /usr/xpg4/bin && PATH=/usr/xpg4/bin:$PATH

show_help(){
    cat <<EOF
Usage: configure [options]
Options: [defaults in brackets after descriptions]

Help options:
  --help                   print this message
  --quiet                  Suppress showing informative output
  --list-decoders          show all available decoders
  --list-encoders          show all available encoders
  --list-hwaccels          show all available hardware accelerators
  --list-demuxers          show all available demuxers
  --list-muxers            show all available muxers
  --list-parsers           show all available parsers
  --list-protocols         show all available protocols
  --list-bsfs              show all available bitstream filters
  --list-indevs            show all available input devices
  --list-outdevs           show all available output devices
  --list-filters           show all available filters

Standard options:
  --logfile=FILE           log tests and output to FILE [ffbuild/config.log]
  --disable-logging        do not log configure debug information
  --fatal-warnings         fail if any configure warning is generated
  --prefix=PREFIX          install in PREFIX [$prefix_default]
  --bindir=DIR             install binaries in DIR [PREFIX/bin]
  --datadir=DIR            install data files in DIR [PREFIX/share/ffmpeg]
  --docdir=DIR             install documentation in DIR [PREFIX/share/doc/ffmpeg]
  --libdir=DIR             install libs in DIR [PREFIX/lib]
  --shlibdir=DIR           install shared libs in DIR [LIBDIR]
  --incdir=DIR             install includes in DIR [PREFIX/include]
  --mandir=DIR             install man page in DIR [PREFIX/share/man]
  --pkgconfigdir=DIR       install pkg-config files in DIR [LIBDIR/pkgconfig]
  --enable-rpath           use rpath to allow installing libraries in paths
                           not part of the dynamic linker search path
                           use rpath when linking programs (USE WITH CARE)
  --install-name-dir=DIR   Darwin directory name for installed targets

Licensing options:
  --enable-gpl             allow use of GPL code, the resulting libs
                           and binaries will be under GPL [no]
  --enable-version3        upgrade (L)GPL to version 3 [no]
  --enable-nonfree         allow use of nonfree code, the resulting libs
                           and binaries will be unredistributable [no]

Configuration options:
  --disable-static         do not build static libraries [no]
  --enable-shared          build shared libraries [no]
  --enable-small           optimize for size instead of speed
  --disable-runtime-cpudetect disable detecting CPU capabilities at runtime (smaller binary)
  --enable-gray            enable full grayscale support (slower color)
  --disable-swscale-alpha  disable alpha channel support in swscale
  --disable-all            disable building components, libraries and programs
  --disable-autodetect     disable automatically detected external libraries [no]

Program options:
  --disable-programs       do not build command line programs
  --disable-ffmpeg         disable ffmpeg build
  --disable-ffplay         disable ffplay build
  --disable-ffprobe        disable ffprobe build

Documentation options:
  --disable-doc            do not build documentation
  --disable-htmlpages      do not build HTML documentation pages
  --disable-manpages       do not build man documentation pages
  --disable-podpages       do not build POD documentation pages
  --disable-txtpages       do not build text documentation pages

Component options:
  --disable-avdevice       disable libavdevice build
  --disable-avcodec        disable libavcodec build
  --disable-avformat       disable libavformat build
  --disable-swresample     disable libswresample build
  --disable-swscale        disable libswscale build
  --disable-postproc       disable libpostproc build
  --disable-avfilter       disable libavfilter build
  --enable-avresample      enable libavresample build (deprecated) [no]
  --disable-pthreads       disable pthreads [autodetect]
  --disable-w32threads     disable Win32 threads [autodetect]
  --disable-os2threads     disable OS/2 threads [autodetect]
  --disable-network        disable network support [no]
  --disable-dct            disable DCT code
  --disable-dwt            disable DWT code
  --disable-error-resilience disable error resilience code
  --disable-lsp            disable LSP code
  --disable-lzo            disable LZO decoder code
  --disable-mdct           disable MDCT code
  --disable-rdft           disable RDFT code
  --disable-fft            disable FFT code
  --disable-faan           disable floating point AAN (I)DCT code
  --disable-pixelutils     disable pixel utils in libavutil

Individual component options:
  --disable-everything     disable all components listed below
  --disable-encoder=NAME   disable encoder NAME
  --enable-encoder=NAME    enable encoder NAME
  --disable-encoders       disable all encoders
  --disable-decoder=NAME   disable decoder NAME
  --enable-decoder=NAME    enable decoder NAME
  --disable-decoders       disable all decoders
  --disable-hwaccel=NAME   disable hwaccel NAME
  --enable-hwaccel=NAME    enable hwaccel NAME
  --disable-hwaccels       disable all hwaccels
  --disable-muxer=NAME     disable muxer NAME
  --enable-muxer=NAME      enable muxer NAME
  --disable-muxers         disable all muxers
  --disable-demuxer=NAME   disable demuxer NAME
  --enable-demuxer=NAME    enable demuxer NAME
  --disable-demuxers       disable all demuxers
  --enable-parser=NAME     enable parser NAME
  --disable-parser=NAME    disable parser NAME
  --disable-parsers        disable all parsers
  --enable-bsf=NAME        enable bitstream filter NAME
  --disable-bsf=NAME       disable bitstream filter NAME
  --disable-bsfs           disable all bitstream filters
  --enable-protocol=NAME   enable protocol NAME
  --disable-protocol=NAME  disable protocol NAME
  --disable-protocols      disable all protocols
  --enable-indev=NAME      enable input device NAME
  --disable-indev=NAME     disable input device NAME
  --disable-indevs         disable input devices
  --enable-outdev=NAME     enable output device NAME
  --disable-outdev=NAME    disable output device NAME
  --disable-outdevs        disable output devices
  --disable-devices        disable all devices
  --enable-filter=NAME     enable filter NAME
  --disable-filter=NAME    disable filter NAME
  --disable-filters        disable all filters

External library support:

  Using any of the following switches will allow FFmpeg to link to the
  corresponding external library. All the components depending on that library
  will become enabled, if all their other dependencies are met and they are not
  explicitly disabled. E.g. --enable-libwavpack will enable linking to
  libwavpack and allow the libwavpack encoder to be built, unless it is
  specifically disabled with --disable-encoder=libwavpack.

  Note that only the system libraries are auto-detected. All the other external
  libraries must be explicitly enabled.

  Also note that the following help text describes the purpose of the libraries
  themselves, not all their features will necessarily be usable by FFmpeg.

  --disable-alsa           disable ALSA support [autodetect]
  --disable-appkit         disable Apple AppKit framework [autodetect]
  --disable-avfoundation   disable Apple AVFoundation framework [autodetect]
  --enable-avisynth        enable reading of AviSynth script files [no]
  --disable-bzlib          disable bzlib [autodetect]
  --disable-coreimage      disable Apple CoreImage framework [autodetect]
  --enable-chromaprint     enable audio fingerprinting with chromaprint [no]
  --enable-frei0r          enable frei0r video filtering [no]
  --enable-gcrypt          enable gcrypt, needed for rtmp(t)e support
                           if openssl, librtmp or gmp is not used [no]
  --enable-gmp             enable gmp, needed for rtmp(t)e support
                           if openssl or librtmp is not used [no]
  --enable-gnutls          enable gnutls, needed for https support
                           if openssl or libtls is not used [no]
  --disable-iconv          disable iconv [autodetect]
  --enable-jni             enable JNI support [no]
  --enable-ladspa          enable LADSPA audio filtering [no]
  --enable-libaom          enable AV1 video encoding/decoding via libaom [no]
  --enable-libass          enable libass subtitles rendering,
                           needed for subtitles and ass filter [no]
  --enable-libbluray       enable BluRay reading using libbluray [no]
  --enable-libbs2b         enable bs2b DSP library [no]
  --enable-libcaca         enable textual display using libcaca [no]
  --enable-libcelt         enable CELT decoding via libcelt [no]
  --enable-libcdio         enable audio CD grabbing with libcdio [no]
  --enable-libcodec2       enable codec2 en/decoding using libcodec2 [no]
  --enable-libdc1394       enable IIDC-1394 grabbing using libdc1394
                           and libraw1394 [no]
  --enable-libfdk-aac      enable AAC de/encoding via libfdk-aac [no]
  --enable-libflite        enable flite (voice synthesis) support via libflite [no]
  --enable-libfontconfig   enable libfontconfig, useful for drawtext filter [no]
  --enable-libfreetype     enable libfreetype, needed for drawtext filter [no]
  --enable-libfribidi      enable libfribidi, improves drawtext filter [no]
  --enable-libgme          enable Game Music Emu via libgme [no]
  --enable-libgsm          enable GSM de/encoding via libgsm [no]
  --enable-libiec61883     enable iec61883 via libiec61883 [no]
  --enable-libilbc         enable iLBC de/encoding via libilbc [no]
  --enable-libjack         enable JACK audio sound server [no]
  --enable-libkvazaar      enable HEVC encoding via libkvazaar [no]
  --enable-libmodplug      enable ModPlug via libmodplug [no]
  --enable-libmp3lame      enable MP3 encoding via libmp3lame [no]
  --enable-libopencore-amrnb enable AMR-NB de/encoding via libopencore-amrnb [no]
  --enable-libopencore-amrwb enable AMR-WB decoding via libopencore-amrwb [no]
  --enable-libopencv       enable video filtering via libopencv [no]
  --enable-libopenh264     enable H.264 encoding via OpenH264 [no]
  --enable-libopenjpeg     enable JPEG 2000 de/encoding via OpenJPEG [no]
  --enable-libopenmpt      enable decoding tracked files via libopenmpt [no]
  --enable-libopus         enable Opus de/encoding via libopus [no]
  --enable-libpulse        enable Pulseaudio input via libpulse [no]
  --enable-librsvg         enable SVG rasterization via librsvg [no]
  --enable-librubberband   enable rubberband needed for rubberband filter [no]
  --enable-librtmp         enable RTMP[E] support via librtmp [no]
  --enable-libshine        enable fixed-point MP3 encoding via libshine [no]
  --enable-libsmbclient    enable Samba protocol via libsmbclient [no]
  --enable-libsnappy       enable Snappy compression, needed for hap encoding [no]
  --enable-libsoxr         enable Include libsoxr resampling [no]
  --enable-libspeex        enable Speex de/encoding via libspeex [no]
  --enable-libssh          enable SFTP protocol via libssh [no]
  --enable-libtesseract    enable Tesseract, needed for ocr filter [no]
  --enable-libtheora       enable Theora encoding via libtheora [no]
  --enable-libtls          enable LibreSSL (via libtls), needed for https support
                           if openssl or gnutls is not used [no]
  --enable-libtwolame      enable MP2 encoding via libtwolame [no]
  --enable-libv4l2         enable libv4l2/v4l-utils [no]
  --enable-libvidstab      enable video stabilization using vid.stab [no]
  --enable-libvmaf         enable vmaf filter via libvmaf [no]
  --enable-libvo-amrwbenc  enable AMR-WB encoding via libvo-amrwbenc [no]
  --enable-libvorbis       enable Vorbis en/decoding via libvorbis,
                           native implementation exists [no]
  --enable-libvpx          enable VP8 and VP9 de/encoding via libvpx [no]
  --enable-libwavpack      enable wavpack encoding via libwavpack [no]
  --enable-libwebp         enable WebP encoding via libwebp [no]
  --enable-libx264         enable H.264 encoding via x264 [no]
  --enable-libx265         enable HEVC encoding via x265 [no]
  --enable-libxavs         enable AVS encoding via xavs [no]
  --enable-libxcb          enable X11 grabbing using XCB [autodetect]
  --enable-libxcb-shm      enable X11 grabbing shm communication [autodetect]
  --enable-libxcb-xfixes   enable X11 grabbing mouse rendering [autodetect]
  --enable-libxcb-shape    enable X11 grabbing shape rendering [autodetect]
  --enable-libxvid         enable Xvid encoding via xvidcore,
                           native MPEG-4/Xvid encoder exists [no]
  --enable-libxml2         enable XML parsing using the C library libxml2 [no]
  --enable-libzimg         enable z.lib, needed for zscale filter [no]
  --enable-libzmq          enable message passing via libzmq [no]
  --enable-libzvbi         enable teletext support via libzvbi [no]
  --enable-lv2             enable LV2 audio filtering [no]
  --disable-lzma           disable lzma [autodetect]
  --enable-decklink        enable Blackmagic DeckLink I/O support [no]
  --enable-libndi_newtek   enable Newteck NDI I/O support [no]
  --enable-mediacodec      enable Android MediaCodec support [no]
  --enable-libmysofa       enable libmysofa, needed for sofalizer filter [no]
  --enable-openal          enable OpenAL 1.1 capture support [no]
  --enable-opencl          enable OpenCL processing [no]
  --enable-opengl          enable OpenGL rendering [no]
  --enable-openssl         enable openssl, needed for https support
                           if gnutls or libtls is not used [no]
  --disable-sndio          disable sndio support [autodetect]
  --disable-schannel       disable SChannel SSP, needed for TLS support on
                           Windows if openssl and gnutls are not used [autodetect]
  --disable-sdl2           disable sdl2 [autodetect]
  --disable-securetransport disable Secure Transport, needed for TLS support
                           on OSX if openssl and gnutls are not used [autodetect]
  --disable-xlib           disable xlib [autodetect]
  --disable-zlib           disable zlib [autodetect]

  The following libraries provide various hardware acceleration features:
  --disable-amf            disable AMF video encoding code [autodetect]
  --disable-audiotoolbox   disable Apple AudioToolbox code [autodetect]
  --enable-cuda-sdk        enable CUDA features that require the CUDA SDK [no]
  --disable-cuvid          disable Nvidia CUVID support [autodetect]
  --disable-d3d11va        disable Microsoft Direct3D 11 video acceleration code [autodetect]
  --disable-dxva2          disable Microsoft DirectX 9 video acceleration code [autodetect]
  --disable-ffnvcodec      disable dynamically linked Nvidia code [autodetect]
  --enable-libdrm          enable DRM code (Linux) [no]
  --enable-libmfx          enable Intel MediaSDK (AKA Quick Sync Video) code via libmfx [no]
  --enable-libnpp          enable Nvidia Performance Primitives-based code [no]
  --enable-mmal            enable Broadcom Multi-Media Abstraction Layer (Raspberry Pi) via MMAL [no]
  --disable-nvdec          disable Nvidia video decoding acceleration (via hwaccel) [autodetect]
  --disable-nvenc          disable Nvidia video encoding code [autodetect]
  --enable-omx             enable OpenMAX IL code [no]
  --enable-omx-rpi         enable OpenMAX IL code for Raspberry Pi [no]
  --enable-rkmpp           enable Rockchip Media Process Platform code [no]
  --disable-v4l2-m2m       disable V4L2 mem2mem code [autodetect]
  --disable-vaapi          disable Video Acceleration API (mainly Unix/Intel) code [autodetect]
  --disable-vdpau          disable Nvidia Video Decode and Presentation API for Unix code [autodetect]
  --disable-videotoolbox   disable VideoToolbox code [autodetect]

Toolchain options:
  --arch=ARCH              select architecture [$arch]
  --cpu=CPU                select the minimum required CPU (affects
                           instruction selection, may crash on older CPUs)
  --cross-prefix=PREFIX    use PREFIX for compilation tools [$cross_prefix]
  --progs-suffix=SUFFIX    program name suffix []
  --enable-cross-compile   assume a cross-compiler is used
  --sysroot=PATH           root of cross-build tree
  --sysinclude=PATH        location of cross-build system headers
  --target-os=OS           compiler targets OS [$target_os]
  --target-exec=CMD        command to run executables on target
  --target-path=DIR        path to view of build directory on target
  --target-samples=DIR     path to samples directory on target
  --tempprefix=PATH        force fixed dir/prefix instead of mktemp for checks
  --toolchain=NAME         set tool defaults according to NAME
  --nm=NM                  use nm tool NM [$nm_default]
  --ar=AR                  use archive tool AR [$ar_default]
  --as=AS                  use assembler AS [$as_default]
  --ln_s=LN_S              use symbolic link tool LN_S [$ln_s_default]
  --strip=STRIP            use strip tool STRIP [$strip_default]
  --windres=WINDRES        use windows resource compiler WINDRES [$windres_default]
  --x86asmexe=EXE          use nasm-compatible assembler EXE [$x86asmexe_default]
  --cc=CC                  use C compiler CC [$cc_default]
  --cxx=CXX                use C compiler CXX [$cxx_default]
  --objcc=OCC              use ObjC compiler OCC [$cc_default]
  --dep-cc=DEPCC           use dependency generator DEPCC [$cc_default]
  --nvcc=NVCC              use Nvidia CUDA compiler NVCC [$nvcc_default]
  --ld=LD                  use linker LD [$ld_default]
  --pkg-config=PKGCONFIG   use pkg-config tool PKGCONFIG [$pkg_config_default]
  --pkg-config-flags=FLAGS pass additional flags to pkgconf []
  --ranlib=RANLIB          use ranlib RANLIB [$ranlib_default]
  --doxygen=DOXYGEN        use DOXYGEN to generate API doc [$doxygen_default]
  --host-cc=HOSTCC         use host C compiler HOSTCC
  --host-cflags=HCFLAGS    use HCFLAGS when compiling for host
  --host-cppflags=HCPPFLAGS use HCPPFLAGS when compiling for host
  --host-ld=HOSTLD         use host linker HOSTLD
  --host-ldflags=HLDFLAGS  use HLDFLAGS when linking for host
  --host-libs=HLIBS        use libs HLIBS when linking for host
  --host-os=OS             compiler host OS [$target_os]
  --extra-cflags=ECFLAGS   add ECFLAGS to CFLAGS [$CFLAGS]
  --extra-cxxflags=ECFLAGS add ECFLAGS to CXXFLAGS [$CXXFLAGS]
  --extra-objcflags=FLAGS  add FLAGS to OBJCFLAGS [$CFLAGS]
  --extra-ldflags=ELDFLAGS add ELDFLAGS to LDFLAGS [$LDFLAGS]
  --extra-ldexeflags=ELDFLAGS add ELDFLAGS to LDEXEFLAGS [$LDEXEFLAGS]
  --extra-ldsoflags=ELDFLAGS add ELDFLAGS to LDSOFLAGS [$LDSOFLAGS]
  --extra-libs=ELIBS       add ELIBS [$ELIBS]
  --extra-version=STRING   version string suffix []
  --optflags=OPTFLAGS      override optimization-related compiler flags
  --nvccflags=NVCCFLAGS    override nvcc flags [$nvccflags_default]
  --build-suffix=SUFFIX    library name suffix []
  --enable-pic             build position-independent code
  --enable-thumb           compile for Thumb instruction set
  --enable-lto             use link-time optimization
  --env="ENV=override"     override the environment variables

Advanced options (experts only):
  --malloc-prefix=PREFIX   prefix malloc and related names with PREFIX
  --custom-allocator=NAME  use a supported custom allocator
  --disable-symver         disable symbol versioning
  --enable-hardcoded-tables use hardcoded tables instead of runtime generation
  --disable-safe-bitstream-reader
                           disable buffer boundary checking in bitreaders
                           (faster, but may crash)
  --sws-max-filter-size=N  the max filter size swscale uses [$sws_max_filter_size_default]

Optimization options (experts only):
  --disable-asm            disable all assembly optimizations
  --disable-altivec        disable AltiVec optimizations
  --disable-vsx            disable VSX optimizations
  --disable-power8         disable POWER8 optimizations
  --disable-amd3dnow       disable 3DNow! optimizations
  --disable-amd3dnowext    disable 3DNow! extended optimizations
  --disable-mmx            disable MMX optimizations
  --disable-mmxext         disable MMXEXT optimizations
  --disable-sse            disable SSE optimizations
  --disable-sse2           disable SSE2 optimizations
  --disable-sse3           disable SSE3 optimizations
  --disable-ssse3          disable SSSE3 optimizations
  --disable-sse4           disable SSE4 optimizations
  --disable-sse42          disable SSE4.2 optimizations
  --disable-avx            disable AVX optimizations
  --disable-xop            disable XOP optimizations
  --disable-fma3           disable FMA3 optimizations
  --disable-fma4           disable FMA4 optimizations
  --disable-avx2           disable AVX2 optimizations
  --disable-avx512         disable AVX-512 optimizations
  --disable-aesni          disable AESNI optimizations
  --disable-armv5te        disable armv5te optimizations
  --disable-armv6          disable armv6 optimizations
  --disable-armv6t2        disable armv6t2 optimizations
  --disable-vfp            disable VFP optimizations
  --disable-neon           disable NEON optimizations
  --disable-inline-asm     disable use of inline assembly
  --disable-x86asm         disable use of standalone x86 assembly
  --disable-mipsdsp        disable MIPS DSP ASE R1 optimizations
  --disable-mipsdspr2      disable MIPS DSP ASE R2 optimizations
  --disable-msa            disable MSA optimizations
  --disable-mipsfpu        disable floating point MIPS optimizations
  --disable-mmi            disable Loongson SIMD optimizations
  --disable-fast-unaligned consider unaligned accesses slow

Developer options (useful when working on FFmpeg itself):
  --disable-debug          disable debugging symbols
  --enable-debug=LEVEL     set the debug level [$debuglevel]
  --disable-optimizations  disable compiler optimizations
  --enable-extra-warnings  enable more compiler warnings
  --disable-stripping      disable stripping of executables and shared libraries
  --assert-level=level     0(default), 1 or 2, amount of assertion testing,
                           2 causes a slowdown at runtime.
  --enable-memory-poisoning fill heap uninitialized allocated space with arbitrary data
  --valgrind=VALGRIND      run "make fate" tests through valgrind to detect memory
                           leaks and errors, using the specified valgrind binary.
                           Cannot be combined with --target-exec
  --enable-ftrapv          Trap arithmetic overflows
  --samples=PATH           location of test samples for FATE, if not set use
                           \$FATE_SAMPLES at make invocation time.
  --enable-neon-clobber-test check NEON registers for clobbering (should be
                           used only for debugging purposes)
  --enable-xmm-clobber-test check XMM registers for clobbering (Win64-only;
                           should be used only for debugging purposes)
  --enable-random          randomly enable/disable components
  --disable-random
  --enable-random=LIST     randomly enable/disable specific components or
  --disable-random=LIST    component groups. LIST is a comma-separated list
                           of NAME[:PROB] entries where NAME is a component
                           (group) and PROB the probability associated with
                           NAME (default 0.5).
  --random-seed=VALUE      seed value for --enable/disable-random
  --disable-valgrind-backtrace do not print a backtrace under Valgrind
                           (only applies to --disable-optimizations builds)
  --enable-osfuzz          Enable building fuzzer tool
  --libfuzzer=PATH         path to libfuzzer
  --ignore-tests=TESTS     comma-separated list (without "fate-" prefix
                           in the name) of tests whose result is ignored
  --enable-linux-perf      enable Linux Performance Monitor API

NOTE: Object files are built at the place where configure is launched.
EOF
  exit 0
}

if test -t 1 && which tput >/dev/null 2>&1; then
    ncolors=$(tput colors)
    if test -n "$ncolors" && test $ncolors -ge 8; then
        bold_color=$(tput bold)
        warn_color=$(tput setaf 3)
        error_color=$(tput setaf 1)
        reset_color=$(tput sgr0)
    fi
    # 72 used instead of 80 since that's the default of pr
    ncols=$(tput cols)
fi
: ${ncols:=72}

log(){
    echo "$@" >> $logfile
}

log_file(){
    log BEGIN $1
    pr -n -t $1 >> $logfile
    log END $1
}

warn(){
    log "WARNING: $*"
    WARNINGS="${WARNINGS}WARNING: $*\n"
}

die(){
    log "$@"
    echo "$error_color$bold_color$@$reset_color"
    cat <<EOF

If you think configure made a mistake, make sure you are using the latest
version from Git.  If the latest version fails, report the problem to the
ffmpeg-user@ffmpeg.org mailing list or IRC #ffmpeg on irc.freenode.net.
EOF
    if disabled logging; then
        cat <<EOF
Rerun configure with logging enabled (do not use --disable-logging), and
include the log this produces with your report.
EOF
    else
        cat <<EOF
Include the log file "$logfile" produced by configure as this will help
solve the problem.
EOF
    fi
    exit 1
}

# Avoid locale weirdness, besides we really just want to translate ASCII.
toupper(){
    echo "$@" | tr abcdefghijklmnopqrstuvwxyz ABCDEFGHIJKLMNOPQRSTUVWXYZ
}

tolower(){
    echo "$@" | tr ABCDEFGHIJKLMNOPQRSTUVWXYZ abcdefghijklmnopqrstuvwxyz
}

c_escape(){
    echo "$*" | sed 's/["\\]/\\\0/g'
}

sh_quote(){
    v=$(echo "$1" | sed "s/'/'\\\\''/g")
    test "x$v" = "x${v#*[!A-Za-z0-9_/.+-]}" || v="'$v'"
    echo "$v"
}

cleanws(){
    echo "$@" | sed 's/^ *//;s/[[:space:]][[:space:]]*/ /g;s/ *$//'
}

filter(){
    pat=$1
    shift
    for v; do
        eval "case '$v' in $pat) printf '%s ' '$v' ;; esac"
    done
}

filter_out(){
    pat=$1
    shift
    for v; do
        eval "case '$v' in $pat) ;; *) printf '%s ' '$v' ;; esac"
    done
}

map(){
    m=$1
    shift
    for v; do eval $m; done
}

add_suffix(){
    suffix=$1
    shift
    for v; do echo ${v}${suffix}; done
}

remove_suffix(){
    suffix=$1
    shift
    for v; do echo ${v%$suffix}; done
}

set_all(){
    value=$1
    shift
    for var in $*; do
        eval $var=$value
    done
}

set_weak(){
    value=$1
    shift
    for var; do
        eval : \${$var:=$value}
    done
}

sanitize_var_name(){
    echo $@ | sed 's/[^A-Za-z0-9_]/_/g'
}

set_sanitized(){
    var=$1
    shift
    eval $(sanitize_var_name "$var")='$*'
}

get_sanitized(){
    eval echo \$$(sanitize_var_name "$1")
}

pushvar(){
    for pvar in $*; do
        eval level=\${${pvar}_level:=0}
        eval ${pvar}_${level}="\$$pvar"
        eval ${pvar}_level=$(($level+1))
    done
}

popvar(){
    for pvar in $*; do
        eval level=\${${pvar}_level:-0}
        test $level = 0 && continue
        eval level=$(($level-1))
        eval $pvar="\${${pvar}_${level}}"
        eval ${pvar}_level=$level
        eval unset ${pvar}_${level}
    done
}

request(){
    for var in $*; do
        eval ${var}_requested=yes
        eval $var=
    done
}

enable(){
    set_all yes $*
}

disable(){
    set_all no $*
}

enable_weak(){
    set_weak yes $*
}

disable_weak(){
    set_weak no $*
}

enable_sanitized(){
    for var; do
        enable $(sanitize_var_name $var)
    done
}

disable_sanitized(){
    for var; do
        disable $(sanitize_var_name $var)
    done
}

do_enable_deep(){
    for var; do
        enabled $var && continue
        eval sel="\$${var}_select"
        eval sgs="\$${var}_suggest"
        pushvar var sgs
        enable_deep $sel
        popvar sgs
        enable_deep_weak $sgs
        popvar var
    done
}

enable_deep(){
    do_enable_deep $*
    enable $*
}

enable_deep_weak(){
    for var; do
        disabled $var && continue
        pushvar var
        do_enable_deep $var
        popvar var
        enable_weak $var
    done
}

requested(){
    test "${1#!}" = "$1" && op="=" || op="!="
    eval test "x\$${1#!}_requested" $op "xyes"
}

enabled(){
    test "${1#!}" = "$1" && op="=" || op="!="
    eval test "x\$${1#!}" $op "xyes"
}

disabled(){
    test "${1#!}" = "$1" && op="=" || op="!="
    eval test "x\$${1#!}" $op "xno"
}

enabled_all(){
    for opt; do
        enabled $opt || return 1
    done
}

disabled_all(){
    for opt; do
        disabled $opt || return 1
    done
}

enabled_any(){
    for opt; do
        enabled $opt && return 0
    done
}

disabled_any(){
    for opt; do
        disabled $opt && return 0
    done
    return 1
}

set_default(){
    for opt; do
        eval : \${$opt:=\$${opt}_default}
    done
}

is_in(){
    value=$1
    shift
    for var in $*; do
        [ $var = $value ] && return 0
    done
    return 1
}

check_deps(){
    for cfg; do
        enabled ${cfg}_checking && die "Circular dependency for $cfg."
        disabled ${cfg}_checking && continue
        enable ${cfg}_checking

        eval dep_all="\$${cfg}_deps"
        eval dep_any="\$${cfg}_deps_any"
        eval dep_con="\$${cfg}_conflict"
        eval dep_sel="\$${cfg}_select"
        eval dep_sgs="\$${cfg}_suggest"
        eval dep_ifa="\$${cfg}_if"
        eval dep_ifn="\$${cfg}_if_any"

        pushvar cfg dep_all dep_any dep_con dep_sel dep_sgs dep_ifa dep_ifn
        check_deps $dep_all $dep_any $dep_con $dep_sel $dep_sgs $dep_ifa $dep_ifn
        popvar cfg dep_all dep_any dep_con dep_sel dep_sgs dep_ifa dep_ifn

        [ -n "$dep_ifa" ] && { enabled_all $dep_ifa && enable_weak $cfg; }
        [ -n "$dep_ifn" ] && { enabled_any $dep_ifn && enable_weak $cfg; }
        enabled_all  $dep_all || { disable $cfg && requested $cfg && die "ERROR: $cfg requested, but not all dependencies are satisfied: $dep_all"; }
        enabled_any  $dep_any || { disable $cfg && requested $cfg && die "ERROR: $cfg requested, but not any dependency is satisfied: $dep_any"; }
        disabled_all $dep_con || { disable $cfg && requested $cfg && die "ERROR: $cfg requested, but some conflicting dependencies are unsatisfied: $dep_con"; }
        disabled_any $dep_sel && { disable $cfg && requested $cfg && die "ERROR: $cfg requested, but some selected dependency is unsatisfied: $dep_sel"; }

        enabled $cfg && enable_deep_weak $dep_sel $dep_sgs

        for dep in $dep_all $dep_any $dep_sel $dep_sgs; do
            # filter out library deps, these do not belong in extralibs
            is_in $dep $LIBRARY_LIST && continue
            enabled $dep && eval append ${cfg}_extralibs ${dep}_extralibs
        done

        disable ${cfg}_checking
    done
}

print_config(){
    pfx=$1
    files=$2
    shift 2
    map 'eval echo "$v \${$v:-no}"' "$@" |
    awk "BEGIN { split(\"$files\", files) }
        {
            c = \"$pfx\" toupper(\$1);
            v = \$2;
            sub(/yes/, 1, v);
            sub(/no/,  0, v);
            for (f in files) {
                file = files[f];
                if (file ~ /\\.h\$/) {
                    printf(\"#define %s %d\\n\", c, v) >>file;
                } else if (file ~ /\\.asm\$/) {
                    printf(\"%%define %s %d\\n\", c, v) >>file;
                } else if (file ~ /\\.mak\$/) {
                    n = -v ? \"\" : \"!\";
                    printf(\"%s%s=yes\\n\", n, c) >>file;
                } else if (file ~ /\\.texi\$/) {
                    pre = -v ? \"\" : \"@c \";
                    yesno = \$2;
                    c2 = tolower(c);
                    gsub(/_/, \"-\", c2);
                    printf(\"%s@set %s %s\\n\", pre, c2, yesno) >>file;
                }
            }
        }"
}

print_enabled(){
    suf=$1
    shift
    for v; do
        enabled $v && printf "%s\n" ${v%$suf}
    done
}

append(){
    var=$1
    shift
    eval "$var=\"\$$var $*\""
}

prepend(){
    var=$1
    shift
    eval "$var=\"$* \$$var\""
}

unique(){
    var=$1
    uniq_list=""
    for tok in $(eval echo \$$var); do
        uniq_list="$(filter_out $tok $uniq_list) $tok"
    done
    eval "$var=\"${uniq_list}\""
}

resolve(){
    var=$1
    tmpvar=
    for entry in $(eval echo \$$var); do
        tmpvar="$tmpvar $(eval echo \$${entry})"
    done
    eval "$var=\"${tmpvar}\""
}

add_cppflags(){
    append CPPFLAGS "$@"
}

add_cflags(){
    append CFLAGS $($cflags_filter "$@")
}

add_cflags_headers(){
    append CFLAGS_HEADERS $($cflags_filter "$@")
}

add_cxxflags(){
    append CXXFLAGS $($cflags_filter "$@")
}

add_asflags(){
    append ASFLAGS $($asflags_filter "$@")
}

add_objcflags(){
    append OBJCFLAGS $($objcflags_filter "$@")
}

add_ldflags(){
    append LDFLAGS $($ldflags_filter "$@")
}

add_ldexeflags(){
    append LDEXEFLAGS $($ldflags_filter "$@")
}

add_ldsoflags(){
    append LDSOFLAGS $($ldflags_filter "$@")
}

add_stripflags(){
    append ASMSTRIPFLAGS "$@"
}

add_extralibs(){
    prepend extralibs $($ldflags_filter "$@")
}

add_host_cppflags(){
    append host_cppflags "$@"
}

add_host_cflags(){
    append host_cflags $($host_cflags_filter "$@")
}

add_host_ldflags(){
    append host_ldflags $($host_ldflags_filter "$@")
}

add_compat(){
    append compat_objs $1
    shift
    map 'add_cppflags -D$v' "$@"
}

test_cmd(){
    log "$@"
    "$@" >> $logfile 2>&1
}

test_stat(){
    log test_stat "$@"
    stat "$1" >> $logfile 2>&1
}

cc_o(){
    eval printf '%s\\n' $CC_O
}

cc_e(){
    eval printf '%s\\n' $CC_E
}

test_cc(){
    log test_cc "$@"
    cat > $TMPC
    log_file $TMPC
    test_cmd $cc $CPPFLAGS $CFLAGS "$@" $CC_C $(cc_o $TMPO) $TMPC
}

test_cxx(){
    log test_cxx "$@"
    cat > $TMPCPP
    log_file $TMPCPP
    test_cmd $cxx $CPPFLAGS $CFLAGS $CXXFLAGS "$@" $CXX_C -o $TMPO $TMPCPP
}

test_objcc(){
    log test_objcc "$@"
    cat > $TMPM
    log_file $TMPM
    test_cmd $objcc -Werror=missing-prototypes $CPPFLAGS $CFLAGS $OBJCFLAGS "$@" $OBJCC_C $(cc_o $TMPO) $TMPM
}

test_cpp(){
    log test_cpp "$@"
    cat > $TMPC
    log_file $TMPC
    test_cmd $cc $CPPFLAGS $CFLAGS "$@" $(cc_e $TMPO) $TMPC
}

as_o(){
    eval printf '%s\\n' $AS_O
}

test_as(){
    log test_as "$@"
    cat > $TMPS
    log_file $TMPS
    test_cmd $as $CPPFLAGS $ASFLAGS "$@" $AS_C $(as_o $TMPO) $TMPS
}

check_cmd(){
    log check_cmd "$@"
    cmd=$1
    disabled $cmd && return
    disable $cmd
    test_cmd $@ && enable $cmd
}

check_as(){
    log check_as "$@"
    name=$1
    code=$2
    shift 2
    disable $name
    test_as $@ <<EOF && enable $name
$code
EOF
}

check_inline_asm(){
    log check_inline_asm "$@"
    name="$1"
    code="$2"
    shift 2
    disable $name
    test_cc "$@" <<EOF && enable $name
void foo(void){ __asm__ volatile($code); }
EOF
}

check_inline_asm_flags(){
    log check_inline_asm_flags "$@"
    name="$1"
    code="$2"
    flags=''
    shift 2
    while [ "$1" != "" ]; do
      append flags $1
      shift
    done;
    disable $name
    cat > $TMPC <<EOF
void foo(void){ __asm__ volatile($code); }
EOF
    log_file $TMPC
    test_cmd $cc $CPPFLAGS $CFLAGS $flags "$@" $CC_C $(cc_o $TMPO) $TMPC &&
    enable $name && add_cflags $flags && add_asflags $flags && add_ldflags $flags
}

check_insn(){
    log check_insn "$@"
    check_inline_asm ${1}_inline "$2"
    check_as ${1}_external "$2"
}

test_x86asm(){
    log test_x86asm "$@"
    echo "$1" > $TMPS
    log_file $TMPS
    shift 1
    test_cmd $x86asmexe $X86ASMFLAGS -Werror "$@" -o $TMPO $TMPS
}

ld_o(){
    eval printf '%s\\n' $LD_O
}

test_ld(){
    log test_ld "$@"
    type=$1
    shift 1
    flags=$(filter_out '-l*|*.so' $@)
    libs=$(filter '-l*|*.so' $@)
    test_$type $($cflags_filter $flags) || return
    flags=$($ldflags_filter $flags)
    libs=$($ldflags_filter $libs)
    test_cmd $ld $LDFLAGS $LDEXEFLAGS $flags $(ld_o $TMPE) $TMPO $libs $extralibs
}

check_ld(){
    log check_ld "$@"
    type=$1
    name=$2
    shift 2
    disable $name
    test_ld $type $@ && enable $name
}

print_include(){
    hdr=$1
    test "${hdr%.h}" = "${hdr}" &&
        echo "#include $hdr"    ||
        echo "#include <$hdr>"
}

test_code(){
    log test_code "$@"
    check=$1
    headers=$2
    code=$3
    shift 3
    {
        for hdr in $headers; do
            print_include $hdr
        done
        echo "int main(void) { $code; return 0; }"
    } | test_$check "$@"
}

check_cppflags(){
    log check_cppflags "$@"
    test_cpp "$@" <<EOF && append CPPFLAGS "$@"
#include <stdlib.h>
EOF
}

test_cflags(){
    log test_cflags "$@"
    set -- $($cflags_filter "$@")
    test_cc "$@" <<EOF
int x;
EOF
}

check_cflags(){
    log check_cflags "$@"
    test_cflags "$@" && add_cflags "$@"
}

check_cxxflags(){
    log check_cxxflags "$@"
    set -- $($cflags_filter "$@")
    test_cxx "$@" <<EOF && append CXXFLAGS "$@"
int x;
EOF
}

test_objcflags(){
    log test_objcflags "$@"
    set -- $($objcflags_filter "$@")
    test_objcc "$@" <<EOF
int x;
EOF
}

check_objcflags(){
    log check_objcflags "$@"
    test_objcflags "$@" && add_objcflags "$@"
}

test_ldflags(){
    log test_ldflags "$@"
    set -- $($ldflags_filter "$@")
    test_ld "cc" "$@" <<EOF
int main(void){ return 0; }
EOF
}

check_ldflags(){
    log check_ldflags "$@"
    test_ldflags "$@" && add_ldflags "$@"
}

test_stripflags(){
    log test_stripflags "$@"
    # call test_cc to get a fresh TMPO
    test_cc <<EOF
int main(void) { return 0; }
EOF
    test_cmd $strip $ASMSTRIPFLAGS "$@" $TMPO
}

check_stripflags(){
    log check_stripflags "$@"
    test_stripflags "$@" && add_stripflags "$@"
}

check_header(){
    log check_header "$@"
    headers=$1
    shift
    disable_sanitized $headers
    {
        for hdr in $headers; do
            print_include $hdr
        done
        echo "int x;"
    } | test_cpp "$@" && enable_sanitized $headers
}

check_header_objcc(){
    log check_header_objcc "$@"
    rm -f -- "$TMPO"
    header=$1
    shift
    disable_sanitized $header
    {
       echo "#include <$header>"
       echo "int main(void) { return 0; }"
    } | test_objcc && test_stat "$TMPO" && enable_sanitized $header
}

check_apple_framework(){
    log check_apple_framework "$@"
    framework="$1"
    name="$(tolower $framework)"
    header="${framework}/${framework}.h"
    disable $name
    check_header_objcc $header &&
        enable $name && eval ${name}_extralibs='"-framework $framework"'
}

check_func(){
    log check_func "$@"
    func=$1
    shift
    disable $func
    test_ld "cc" "$@" <<EOF && enable $func
extern int $func();
int main(void){ $func(); }
EOF
}

check_complexfunc(){
    log check_complexfunc "$@"
    func=$1
    narg=$2
    shift 2
    test $narg = 2 && args="f, g" || args="f * I"
    disable $func
    test_ld "cc" "$@" <<EOF && enable $func
#include <complex.h>
#include <math.h>
float foo(complex float f, complex float g) { return $func($args); }
int main(void){ return (int) foo; }
EOF
}

check_mathfunc(){
    log check_mathfunc "$@"
    func=$1
    narg=$2
    shift 2
    test $narg = 2 && args="f, g" || args="f"
    disable $func
    test_ld "cc" "$@" <<EOF && enable $func
#include <math.h>
float foo(float f, float g) { return $func($args); }
int main(void){ return (int) foo; }
EOF
}

check_func_headers(){
    log check_func_headers "$@"
    headers=$1
    funcs=$2
    shift 2
    {
        for hdr in $headers; do
            print_include $hdr
        done
        echo "#include <stdint.h>"
        for func in $funcs; do
            echo "long check_$func(void) { return (long) $func; }"
        done
        echo "int main(void) { int ret = 0;"
        # LTO could optimize out the test functions without this
        for func in $funcs; do
            echo " ret |= ((intptr_t)check_$func) & 0xFFFF;"
        done
        echo "return ret; }"
    } | test_ld "cc" "$@" && enable $funcs && enable_sanitized $headers
}

check_class_headers_cpp(){
    log check_class_headers_cpp "$@"
    headers=$1
    classes=$2
    shift 2
    {
        for hdr in $headers; do
            echo "#include <$hdr>"
        done
        echo "int main(void) { "
        i=1
        for class in $classes; do
            echo "$class obj$i;"
            i=$(expr $i + 1)
        done
        echo "return 0; }"
    } | test_ld "cxx" "$@" && enable $funcs && enable_sanitized $headers
}

test_cpp_condition(){
    log test_cpp_condition "$@"
    header=$1
    condition=$2
    shift 2
    test_cpp "$@" <<EOF
#include <$header>
#if !($condition)
#error "unsatisfied condition: $condition"
#endif
EOF
}

check_cpp_condition(){
    log check_cpp_condition "$@"
    name=$1
    shift 1
    disable $name
    test_cpp_condition "$@" && enable $name
}

test_cflags_cc(){
    log test_cflags_cc "$@"
    flags=$1
    header=$2
    condition=$3
    shift 3
    set -- $($cflags_filter "$flags")
    test_cc "$@" <<EOF
#include <$header>
#if !($condition)
#error "unsatisfied condition: $condition"
#endif
EOF
}

check_lib(){
    log check_lib "$@"
    name="$1"
    headers="$2"
    funcs="$3"
    shift 3
    disable $name
    check_func_headers "$headers" "$funcs" "$@" &&
        enable $name && eval ${name}_extralibs="\$@"
}

check_lib_cpp(){
    log check_lib_cpp "$@"
    name="$1"
    headers="$2"
    classes="$3"
    shift 3
    disable $name
    check_class_headers_cpp "$headers" "$classes" "$@" &&
        enable $name && eval ${name}_extralibs="\$@"
}

test_pkg_config(){
    log test_pkg_config "$@"
    name="$1"
    pkg_version="$2"
    pkg="${2%% *}"
    headers="$3"
    funcs="$4"
    shift 4
    disable $name
    test_cmd $pkg_config --exists --print-errors $pkg_version || return
    pkg_cflags=$($pkg_config --cflags $pkg_config_flags $pkg)
    pkg_libs=$($pkg_config --libs $pkg_config_flags $pkg)
    check_func_headers "$headers" "$funcs" $pkg_cflags $pkg_libs "$@" &&
        enable $name &&
        set_sanitized "${name}_cflags"    $pkg_cflags &&
        set_sanitized "${name}_extralibs" $pkg_libs
}

check_pkg_config(){
    log check_pkg_config "$@"
    name="$1"
    test_pkg_config "$@" &&
        eval add_cflags \$${name}_cflags
}

test_exec(){
    test_ld "cc" "$@" && { enabled cross_compile || $TMPE >> $logfile 2>&1; }
}

check_exec_crash(){
    log check_exec_crash "$@"
    code=$(cat)

    # exit() is not async signal safe.  _Exit (C99) and _exit (POSIX)
    # are safe but may not be available everywhere.  Thus we use
    # raise(SIGTERM) instead.  The check is run in a subshell so we
    # can redirect the "Terminated" message from the shell.  SIGBUS
    # is not defined by standard C so it is used conditionally.

    (test_exec "$@") >> $logfile 2>&1 <<EOF
#include <signal.h>
static void sighandler(int sig){
    raise(SIGTERM);
}
int foo(void){
    $code
}
int (*func_ptr)(void) = foo;
int main(void){
    signal(SIGILL, sighandler);
    signal(SIGFPE, sighandler);
    signal(SIGSEGV, sighandler);
#ifdef SIGBUS
    signal(SIGBUS, sighandler);
#endif
    return func_ptr();
}
EOF
}

check_type(){
    log check_type "$@"
    headers=$1
    type=$2
    shift 2
    disable_sanitized "$type"
    test_code cc "$headers" "$type v" "$@" && enable_sanitized "$type"
}

check_struct(){
    log check_struct "$@"
    headers=$1
    struct=$2
    member=$3
    shift 3
    disable_sanitized "${struct}_${member}"
    test_code cc "$headers" "const void *p = &(($struct *)0)->$member" "$@" &&
        enable_sanitized "${struct}_${member}"
}

check_builtin(){
    log check_builtin "$@"
    name=$1
    headers=$2
    builtin=$3
    shift 3
    disable "$name"
    test_code ld "$headers" "$builtin" "cc" "$@" && enable "$name"
}

check_compile_assert(){
    log check_compile_assert "$@"
    name=$1
    headers=$2
    condition=$3
    shift 3
    disable "$name"
    test_code cc "$headers" "char c[2 * !!($condition) - 1]" "$@" && enable "$name"
}

check_cc(){
    log check_cc "$@"
    name=$1
    shift
    disable "$name"
    test_code cc "$@" && enable "$name"
}

require(){
    log require "$@"
    name_version="$1"
    name="${1%% *}"
    shift
    check_lib $name "$@" || die "ERROR: $name_version not found"
}

require_cc(){
    log require_cc "$@"
    name="$1"
    shift
    test_code cc "$@" || die "ERROR: $name failed"
}

require_cpp(){
    name="$1"
    headers="$2"
    classes="$3"
    shift 3
    check_lib_cpp "$headers" "$classes" "$@" || die "ERROR: $name not found"
}

require_header(){
    log require_header "$@"
    headers="$1"
    check_header "$@" || die "ERROR: $headers not found"
}

require_cpp_condition(){
    log require_cpp_condition "$@"
    condition="$2"
    test_cpp_condition "$@" || die "ERROR: $condition not satisfied"
}

require_pkg_config(){
    log require_pkg_config "$@"
    pkg_version="$2"
    check_pkg_config "$@" || die "ERROR: $pkg_version not found using pkg-config$pkg_config_fail_message"
}

hostcc_e(){
    eval printf '%s\\n' $HOSTCC_E
}

hostcc_o(){
    eval printf '%s\\n' $HOSTCC_O
}

test_host_cc(){
    log test_host_cc "$@"
    cat > $TMPC
    log_file $TMPC
    test_cmd $host_cc $host_cflags "$@" $HOSTCC_C $(hostcc_o $TMPO) $TMPC
}

test_host_cpp(){
    log test_host_cpp "$@"
    cat > $TMPC
    log_file $TMPC
    test_cmd $host_cc $host_cppflags $host_cflags "$@" $(hostcc_e $TMPO) $TMPC
}

check_host_cppflags(){
    log check_host_cppflags "$@"
    test_host_cpp "$@" <<EOF && append host_cppflags "$@"
#include <stdlib.h>
EOF
}

check_host_cflags(){
    log check_host_cflags "$@"
    set -- $($host_cflags_filter "$@")
    test_host_cc "$@" <<EOF && append host_cflags "$@"
int x;
EOF
}

test_host_cpp_condition(){
    log test_host_cpp_condition "$@"
    header=$1
    condition=$2
    shift 2
    test_host_cpp "$@" <<EOF
#include <$header>
#if !($condition)
#error "unsatisfied condition: $condition"
#endif
EOF
}

check_host_cpp_condition(){
    log check_host_cpp_condition "$@"
    name=$1
    shift 1
    disable $name
    test_host_cpp_condition "$@" && enable $name
}

cp_if_changed(){
    cmp -s "$1" "$2" && { test "$quiet" != "yes" && echo "$2 is unchanged"; } && return
    mkdir -p "$(dirname $2)"
    cp -f "$1" "$2"
}

# CONFIG_LIST contains configurable options, while HAVE_LIST is for
# system-dependent things.

AVCODEC_COMPONENTS="
    bsfs
    decoders
    encoders
    hwaccels
    parsers
"

AVDEVICE_COMPONENTS="
    indevs
    outdevs
"

AVFILTER_COMPONENTS="
    filters
"

AVFORMAT_COMPONENTS="
    demuxers
    muxers
    protocols
"

COMPONENT_LIST="
    $AVCODEC_COMPONENTS
    $AVDEVICE_COMPONENTS
    $AVFILTER_COMPONENTS
    $AVFORMAT_COMPONENTS
"

EXAMPLE_LIST="
    avio_dir_cmd_example
    avio_reading_example
    decode_audio_example
    decode_video_example
    demuxing_decoding_example
    encode_audio_example
    encode_video_example
    extract_mvs_example
    filter_audio_example
    filtering_audio_example
    filtering_video_example
    http_multiclient_example
    hw_decode_example
    metadata_example
    muxing_example
    qsvdec_example
    remuxing_example
    resampling_audio_example
    scaling_video_example
    transcode_aac_example
    transcoding_example
    vaapi_encode_example
    vaapi_transcode_example
"

EXTERNAL_AUTODETECT_LIBRARY_LIST="
    alsa
    appkit
    avfoundation
    bzlib
    coreimage
    iconv
    libxcb
    libxcb_shm
    libxcb_shape
    libxcb_xfixes
    lzma
    schannel
    sdl2
    securetransport
    sndio
    xlib
    zlib
"

EXTERNAL_LIBRARY_GPL_LIST="
    avisynth
    frei0r
    libcdio
    librubberband
    libvidstab
    libx264
    libx265
    libxavs
    libxvid
"

EXTERNAL_LIBRARY_NONFREE_LIST="
    decklink
    libndi_newtek
    libfdk_aac
    openssl
    libtls
"

EXTERNAL_LIBRARY_VERSION3_LIST="
    gmp
    libopencore_amrnb
    libopencore_amrwb
    libvmaf
    libvo_amrwbenc
    rkmpp
"

EXTERNAL_LIBRARY_GPLV3_LIST="
    libsmbclient
"

EXTERNAL_LIBRARY_LIST="
    $EXTERNAL_LIBRARY_GPL_LIST
    $EXTERNAL_LIBRARY_NONFREE_LIST
    $EXTERNAL_LIBRARY_VERSION3_LIST
    $EXTERNAL_LIBRARY_GPLV3_LIST
    chromaprint
    gcrypt
    gnutls
    jni
    ladspa
    libaom
    libass
    libbluray
    libbs2b
    libcaca
    libcelt
    libcodec2
    libdc1394
    libdrm
    libflite
    libfontconfig
    libfreetype
    libfribidi
    libgme
    libgsm
    libiec61883
    libilbc
    libjack
    libkvazaar
    libmodplug
    libmp3lame
    libmysofa
    libopencv
    libopenh264
    libopenjpeg
    libopenmpt
    libopus
    libpulse
    librsvg
    librtmp
    libshine
    libsmbclient
    libsnappy
    libsoxr
    libspeex
    libssh
    libtesseract
    libtheora
    libtwolame
    libv4l2
    libvorbis
    libvpx
    libwavpack
    libwebp
    libxml2
    libzimg
    libzmq
    libzvbi
    lv2
    mediacodec
    openal
    opengl
"

HWACCEL_AUTODETECT_LIBRARY_LIST="
    amf
    audiotoolbox
    crystalhd
    cuda
    cuvid
    d3d11va
    dxva2
    ffnvcodec
    nvdec
    nvenc
    vaapi
    vdpau
    videotoolbox
    v4l2_m2m
    xvmc
"

# catchall list of things that require external libs to link
EXTRALIBS_LIST="
    cpu_init
    cws2fws
"

HWACCEL_LIBRARY_NONFREE_LIST="
    cuda_sdk
    libnpp
"

HWACCEL_LIBRARY_LIST="
    $HWACCEL_LIBRARY_NONFREE_LIST
    libmfx
    mmal
    omx
    opencl
"

DOCUMENT_LIST="
    doc
    htmlpages
    manpages
    podpages
    txtpages
"

FEATURE_LIST="
    ftrapv
    gray
    hardcoded_tables
    omx_rpi
    runtime_cpudetect
    safe_bitstream_reader
    shared
    small
    static
    swscale_alpha
"

LIBRARY_LIST="
    avcodec
    avdevice
    avfilter
    avformat
    avresample
    avutil
    postproc
    swresample
    swscale
"

LICENSE_LIST="
    gpl
    nonfree
    version3
"

PROGRAM_LIST="
    ffplay
    ffprobe
    ffmpeg
"

SUBSYSTEM_LIST="
    dct
    dwt
    error_resilience
    faan
    fast_unaligned
    fft
    lsp
    lzo
    mdct
    pixelutils
    network
    rdft
"

# COMPONENT_LIST needs to come last to ensure correct dependency checking
CONFIG_LIST="
    $DOCUMENT_LIST
    $EXAMPLE_LIST
    $EXTERNAL_LIBRARY_LIST
    $EXTERNAL_AUTODETECT_LIBRARY_LIST
    $HWACCEL_LIBRARY_LIST
    $HWACCEL_AUTODETECT_LIBRARY_LIST
    $FEATURE_LIST
    $LICENSE_LIST
    $LIBRARY_LIST
    $PROGRAM_LIST
    $SUBSYSTEM_LIST
    autodetect
    fontconfig
    linux_perf
    memory_poisoning
    neon_clobber_test
    ossfuzz
    pic
    thumb
    valgrind_backtrace
    xmm_clobber_test
    $COMPONENT_LIST
"

THREADS_LIST="
    pthreads
    os2threads
    w32threads
"

ATOMICS_LIST="
    atomics_gcc
    atomics_suncc
    atomics_win32
"

AUTODETECT_LIBS="
    $EXTERNAL_AUTODETECT_LIBRARY_LIST
    $HWACCEL_AUTODETECT_LIBRARY_LIST
    $THREADS_LIST
"

ARCH_LIST="
    aarch64
    alpha
    arm
    avr32
    avr32_ap
    avr32_uc
    bfin
    ia64
    m68k
    mips
    mips64
    parisc
    ppc
    ppc64
    s390
    sh4
    sparc
    sparc64
    tilegx
    tilepro
    tomi
    x86
    x86_32
    x86_64
"

ARCH_EXT_LIST_ARM="
    armv5te
    armv6
    armv6t2
    armv8
    neon
    vfp
    vfpv3
    setend
"

ARCH_EXT_LIST_MIPS="
    mipsfpu
    mips32r2
    mips32r5
    mips64r2
    mips32r6
    mips64r6
    mipsdsp
    mipsdspr2
    msa
"

ARCH_EXT_LIST_LOONGSON="
    loongson2
    loongson3
    mmi
"

ARCH_EXT_LIST_X86_SIMD="
    aesni
    amd3dnow
    amd3dnowext
    avx
    avx2
    avx512
    fma3
    fma4
    mmx
    mmxext
    sse
    sse2
    sse3
    sse4
    sse42
    ssse3
    xop
"

ARCH_EXT_LIST_PPC="
    altivec
    dcbzl
    ldbrx
    power8
    ppc4xx
    vsx
"

ARCH_EXT_LIST_X86="
    $ARCH_EXT_LIST_X86_SIMD
    cpunop
    i686
"

ARCH_EXT_LIST="
    $ARCH_EXT_LIST_ARM
    $ARCH_EXT_LIST_PPC
    $ARCH_EXT_LIST_X86
    $ARCH_EXT_LIST_MIPS
    $ARCH_EXT_LIST_LOONGSON
"

ARCH_FEATURES="
    aligned_stack
    fast_64bit
    fast_clz
    fast_cmov
    local_aligned
    simd_align_16
    simd_align_32
    simd_align_64
"

BUILTIN_LIST="
    atomic_cas_ptr
    machine_rw_barrier
    MemoryBarrier
    mm_empty
    rdtsc
    sem_timedwait
    sync_val_compare_and_swap
"
HAVE_LIST_CMDLINE="
    inline_asm
    symver
    x86asm
"

HAVE_LIST_PUB="
    bigendian
    fast_unaligned
"

HEADERS_LIST="
    arpa_inet_h
    asm_types_h
    cdio_paranoia_h
    cdio_paranoia_paranoia_h
    cuda_h
    dispatch_dispatch_h
    dev_bktr_ioctl_bt848_h
    dev_bktr_ioctl_meteor_h
    dev_ic_bt8xx_h
    dev_video_bktr_ioctl_bt848_h
    dev_video_meteor_ioctl_meteor_h
    direct_h
    dirent_h
    dxgidebug_h
    dxva_h
    ES2_gl_h
    gsm_h
    io_h
    machine_ioctl_bt848_h
    machine_ioctl_meteor_h
    malloc_h
    opencv2_core_core_c_h
    OpenGL_gl3_h
    poll_h
    sys_param_h
    sys_resource_h
    sys_select_h
    sys_soundcard_h
    sys_time_h
    sys_un_h
    sys_videoio_h
    termios_h
    udplite_h
    unistd_h
    valgrind_valgrind_h
    windows_h
    winsock2_h
"

INTRINSICS_LIST="
    intrinsics_neon
"

COMPLEX_FUNCS="
    cabs
    cexp
"

MATH_FUNCS="
    atanf
    atan2f
    cbrt
    cbrtf
    copysign
    cosf
    erf
    exp2
    exp2f
    expf
    hypot
    isfinite
    isinf
    isnan
    ldexpf
    llrint
    llrintf
    log2
    log2f
    log10f
    lrint
    lrintf
    powf
    rint
    round
    roundf
    sinf
    trunc
    truncf
"

SYSTEM_FEATURES="
    dos_paths
    libc_msvcrt
    MMAL_PARAMETER_VIDEO_MAX_NUM_CALLBACKS
    section_data_rel_ro
    threads
    uwp
    winrt
"

SYSTEM_FUNCS="
    access
    aligned_malloc
    arc4random
    clock_gettime
    closesocket
    CommandLineToArgvW
    fcntl
    getaddrinfo
    gethrtime
    getopt
    GetProcessAffinityMask
    GetProcessMemoryInfo
    GetProcessTimes
    getrusage
    GetSystemTimeAsFileTime
    gettimeofday
    glob
    glXGetProcAddress
    gmtime_r
    inet_aton
    isatty
    kbhit
    localtime_r
    lstat
    lzo1x_999_compress
    mach_absolute_time
    MapViewOfFile
    memalign
    mkstemp
    mmap
    mprotect
    nanosleep
    PeekNamedPipe
    posix_memalign
    pthread_cancel
    sched_getaffinity
    SecItemImport
    SetConsoleTextAttribute
    SetConsoleCtrlHandler
    setmode
    setrlimit
    Sleep
    strerror_r
    sysconf
    sysctl
    usleep
    UTGetOSTypeFromString
    VirtualAlloc
    wglGetProcAddress
"

SYSTEM_LIBRARIES="
    vaapi_drm
    vaapi_x11
    vdpau_x11
    wincrypt
"

TOOLCHAIN_FEATURES="
    as_arch_directive
    as_fpu_directive
    as_func
    as_object_arch
    asm_mod_q
    blocks_extension
    ebp_available
    ebx_available
    gnu_as
    gnu_windres
    ibm_asm
    inline_asm_direct_symbol_refs
    inline_asm_labels
    inline_asm_nonlocal_labels
    pragma_deprecated
    rsync_contimeout
    symver_asm_label
    symver_gnu_asm
    vfp_args
    xform_asm
    xmm_clobbers
"

TYPES_LIST="
    kCMVideoCodecType_HEVC
    socklen_t
    struct_addrinfo
    struct_group_source_req
    struct_ip_mreq_source
    struct_ipv6_mreq
    struct_msghdr_msg_flags
    struct_pollfd
    struct_rusage_ru_maxrss
    struct_sctp_event_subscribe
    struct_sockaddr_in6
    struct_sockaddr_sa_len
    struct_sockaddr_storage
    struct_stat_st_mtim_tv_nsec
    struct_v4l2_frmivalenum_discrete
"

HAVE_LIST="
    $ARCH_EXT_LIST
    $(add_suffix _external $ARCH_EXT_LIST)
    $(add_suffix _inline   $ARCH_EXT_LIST)
    $ARCH_FEATURES
    $BUILTIN_LIST
    $COMPLEX_FUNCS
    $HAVE_LIST_CMDLINE
    $HAVE_LIST_PUB
    $HEADERS_LIST
    $INTRINSICS_LIST
    $MATH_FUNCS
    $SYSTEM_FEATURES
    $SYSTEM_FUNCS
    $SYSTEM_LIBRARIES
    $THREADS_LIST
    $TOOLCHAIN_FEATURES
    $TYPES_LIST
    makeinfo
    makeinfo_html
    opencl_d3d11
    opencl_drm_arm
    opencl_drm_beignet
    opencl_dxva2
    opencl_vaapi_beignet
    opencl_vaapi_intel_media
    perl
    pod2man
    texi2html
"

# options emitted with CONFIG_ prefix but not available on the command line
CONFIG_EXTRA="
    aandcttables
    ac3dsp
    adts_header
    audio_frame_queue
    audiodsp
    blockdsp
    bswapdsp
    cabac
    cbs
    cbs_h264
    cbs_h265
    cbs_mpeg2
    dirac_parse
    dvprofile
    exif
    faandct
    faanidct
    fdctdsp
    flacdsp
    fmtconvert
    frame_thread_encoder
    g722dsp
    golomb
    gplv3
    h263dsp
    h264chroma
    h264dsp
    h264parse
    h264pred
    h264qpel
    hevcparse
    hpeldsp
    huffman
    huffyuvdsp
    huffyuvencdsp
    idctdsp
    iirfilter
    mdct15
    intrax8
    iso_media
    ividsp
    jpegtables
    lgplv3
    libx262
    llauddsp
    llviddsp
    llvidencdsp
    lpc
    lzf
    me_cmp
    mpeg_er
    mpegaudio
    mpegaudiodsp
    mpegaudioheader
    mpegvideo
    mpegvideoenc
    mss34dsp
    pixblockdsp
    qpeldsp
    qsv
    qsvdec
    qsvenc
    qsvvpp
    rangecoder
    riffdec
    riffenc
    rtpdec
    rtpenc_chain
    rv34dsp
    sinewin
    snappy
    srtp
    startcode
    texturedsp
    texturedspenc
    tpeldsp
    vaapi_1
    vaapi_encode
    vc1dsp
    videodsp
    vp3dsp
    vp56dsp
    vp8dsp
    wma_freqs
    wmv2dsp
"

CMDLINE_SELECT="
    $ARCH_EXT_LIST
    $CONFIG_LIST
    $HAVE_LIST_CMDLINE
    $THREADS_LIST
    asm
    cross_compile
    debug
    extra_warnings
    logging
    lto
    optimizations
    rpath
    stripping
"

PATHS_LIST="
    bindir
    datadir
    docdir
    incdir
    libdir
    mandir
    pkgconfigdir
    prefix
    shlibdir
    install_name_dir
"

CMDLINE_SET="
    $PATHS_LIST
    ar
    arch
    as
    assert_level
    build_suffix
    cc
    objcc
    cpu
    cross_prefix
    custom_allocator
    cxx
    dep_cc
    doxygen
    env
    extra_version
    gas
    host_cc
    host_cflags
    host_extralibs
    host_ld
    host_ldflags
    host_os
    ignore_tests
    install
    ld
    ln_s
    logfile
    malloc_prefix
    nm
    optflags
    nvccflags
    pkg_config
    pkg_config_flags
    progs_suffix
    random_seed
    ranlib
    samples
    strip
    sws_max_filter_size
    sysinclude
    sysroot
    target_exec
    target_os
    target_path
    target_samples
    tempprefix
    toolchain
    valgrind
    x86asmexe
"

CMDLINE_APPEND="
    extra_cflags
    extra_cxxflags
    extra_objcflags
    host_cppflags
"

# code dependency declarations

# architecture extensions

armv5te_deps="arm"
armv6_deps="arm"
armv6t2_deps="arm"
armv8_deps="aarch64"
neon_deps_any="aarch64 arm"
intrinsics_neon_deps="neon"
vfp_deps_any="aarch64 arm"
vfpv3_deps="vfp"
setend_deps="arm"

map 'eval ${v}_inline_deps=inline_asm' $ARCH_EXT_LIST_ARM

altivec_deps="ppc"
dcbzl_deps="ppc"
ldbrx_deps="ppc"
ppc4xx_deps="ppc"
vsx_deps="altivec"
power8_deps="vsx"

loongson2_deps="mips"
loongson3_deps="mips"
mips32r2_deps="mips"
mips32r5_deps="mips"
mips32r6_deps="mips"
mips64r2_deps="mips"
mips64r6_deps="mips"
mipsfpu_deps="mips"
mipsdsp_deps="mips"
mipsdspr2_deps="mips"
mmi_deps="mips"
msa_deps="mipsfpu"

cpunop_deps="i686"
x86_64_select="i686"
x86_64_suggest="fast_cmov"

amd3dnow_deps="mmx"
amd3dnowext_deps="amd3dnow"
i686_deps="x86"
mmx_deps="x86"
mmxext_deps="mmx"
sse_deps="mmxext"
sse2_deps="sse"
sse3_deps="sse2"
ssse3_deps="sse3"
sse4_deps="ssse3"
sse42_deps="sse4"
aesni_deps="sse42"
avx_deps="sse42"
xop_deps="avx"
fma3_deps="avx"
fma4_deps="avx"
avx2_deps="avx"
avx512_deps="avx2"

mmx_external_deps="x86asm"
mmx_inline_deps="inline_asm x86"
mmx_suggest="mmx_external mmx_inline"

for ext in $(filter_out mmx $ARCH_EXT_LIST_X86_SIMD); do
    eval dep=\$${ext}_deps
    eval ${ext}_external_deps='"${dep}_external"'
    eval ${ext}_inline_deps='"${dep}_inline"'
    eval ${ext}_suggest='"${ext}_external ${ext}_inline"'
done

aligned_stack_if_any="aarch64 ppc x86"
fast_64bit_if_any="aarch64 alpha ia64 mips64 parisc64 ppc64 sparc64 x86_64"
fast_clz_if_any="aarch64 alpha avr32 mips ppc x86"
fast_unaligned_if_any="aarch64 ppc x86"
simd_align_16_if_any="altivec neon sse"
simd_align_32_if_any="avx"
simd_align_64_if_any="avx512"

# system capabilities
symver_if_any="symver_asm_label symver_gnu_asm"
valgrind_backtrace_conflict="optimizations"
valgrind_backtrace_deps="valgrind_valgrind_h"

# threading support
atomics_gcc_if="sync_val_compare_and_swap"
atomics_suncc_if="atomic_cas_ptr machine_rw_barrier"
atomics_win32_if="MemoryBarrier"
atomics_native_if_any="$ATOMICS_LIST"
w32threads_deps="atomics_native"
threads_if_any="$THREADS_LIST"

# subsystems
cbs_h264_select="cbs golomb"
cbs_h265_select="cbs golomb"
cbs_mpeg2_select="cbs"
dct_select="rdft"
dirac_parse_select="golomb"
error_resilience_select="me_cmp"
faandct_deps="faan"
faandct_select="fdctdsp"
faanidct_deps="faan"
faanidct_select="idctdsp"
h264dsp_select="startcode"
hevcparse_select="golomb"
frame_thread_encoder_deps="encoders threads"
intrax8_select="blockdsp idctdsp"
mdct_select="fft"
mdct15_select="fft"
me_cmp_select="fdctdsp idctdsp pixblockdsp"
mpeg_er_select="error_resilience"
mpegaudio_select="mpegaudiodsp mpegaudioheader"
mpegaudiodsp_select="dct"
mpegvideo_select="blockdsp h264chroma hpeldsp idctdsp me_cmp mpeg_er videodsp"
mpegvideoenc_select="me_cmp mpegvideo pixblockdsp qpeldsp"
vc1dsp_select="h264chroma qpeldsp startcode"
rdft_select="fft"

# decoders / encoders
aac_decoder_select="adts_header mdct15 mdct sinewin"
aac_fixed_decoder_select="adts_header mdct sinewin"
aac_encoder_select="audio_frame_queue iirfilter lpc mdct sinewin"
aac_latm_decoder_select="aac_decoder aac_latm_parser"
ac3_decoder_select="ac3_parser ac3dsp bswapdsp fmtconvert mdct"
ac3_fixed_decoder_select="ac3_parser ac3dsp bswapdsp mdct"
ac3_encoder_select="ac3dsp audiodsp mdct me_cmp"
ac3_fixed_encoder_select="ac3dsp audiodsp mdct me_cmp"
adpcm_g722_decoder_select="g722dsp"
adpcm_g722_encoder_select="g722dsp"
aic_decoder_select="golomb idctdsp"
alac_encoder_select="lpc"
als_decoder_select="bswapdsp"
amrnb_decoder_select="lsp"
amrwb_decoder_select="lsp"
amv_decoder_select="sp5x_decoder exif"
amv_encoder_select="aandcttables jpegtables mpegvideoenc"
ape_decoder_select="bswapdsp llauddsp"
apng_decoder_deps="zlib"
apng_encoder_deps="zlib"
apng_encoder_select="llvidencdsp"
aptx_decoder_select="audio_frame_queue"
aptx_encoder_select="audio_frame_queue"
aptx_hd_decoder_select="audio_frame_queue"
aptx_hd_encoder_select="audio_frame_queue"
asv1_decoder_select="blockdsp bswapdsp idctdsp"
asv1_encoder_select="bswapdsp fdctdsp pixblockdsp"
asv2_decoder_select="blockdsp bswapdsp idctdsp"
asv2_encoder_select="bswapdsp fdctdsp pixblockdsp"
atrac1_decoder_select="mdct sinewin"
atrac3_decoder_select="mdct"
atrac3p_decoder_select="mdct sinewin"
avrn_decoder_select="exif jpegtables"
bink_decoder_select="blockdsp hpeldsp"
binkaudio_dct_decoder_select="mdct rdft dct sinewin wma_freqs"
binkaudio_rdft_decoder_select="mdct rdft sinewin wma_freqs"
cavs_decoder_select="blockdsp golomb h264chroma idctdsp qpeldsp videodsp"
clearvideo_decoder_select="idctdsp"
cllc_decoder_select="bswapdsp"
comfortnoise_encoder_select="lpc"
cook_decoder_select="audiodsp mdct sinewin"
cscd_decoder_select="lzo"
cscd_decoder_suggest="zlib"
dca_decoder_select="mdct"
dds_decoder_select="texturedsp"
dirac_decoder_select="dirac_parse dwt golomb videodsp mpegvideoenc"
dnxhd_decoder_select="blockdsp idctdsp"
dnxhd_encoder_select="aandcttables blockdsp fdctdsp idctdsp mpegvideoenc pixblockdsp"
dolby_e_decoder_select="mdct"
dvvideo_decoder_select="dvprofile idctdsp"
dvvideo_encoder_select="dvprofile fdctdsp me_cmp pixblockdsp"
dxa_decoder_deps="zlib"
dxv_decoder_select="lzf texturedsp"
eac3_decoder_select="ac3_decoder"
eac3_encoder_select="ac3_encoder"
eamad_decoder_select="aandcttables blockdsp bswapdsp idctdsp mpegvideo"
eatgq_decoder_select="aandcttables"
eatqi_decoder_select="aandcttables blockdsp bswapdsp idctdsp"
exr_decoder_deps="zlib"
ffv1_decoder_select="rangecoder"
ffv1_encoder_select="rangecoder"
ffvhuff_decoder_select="huffyuv_decoder"
ffvhuff_encoder_select="huffyuv_encoder"
fic_decoder_select="golomb"
flac_decoder_select="flacdsp"
flac_encoder_select="bswapdsp flacdsp lpc"
flashsv2_decoder_deps="zlib"
flashsv2_encoder_deps="zlib"
flashsv_decoder_deps="zlib"
flashsv_encoder_deps="zlib"
flv_decoder_select="h263_decoder"
flv_encoder_select="h263_encoder"
fourxm_decoder_select="blockdsp bswapdsp"
fraps_decoder_select="bswapdsp huffman"
g2m_decoder_deps="zlib"
g2m_decoder_select="blockdsp idctdsp jpegtables"
g729_decoder_select="audiodsp"
h261_decoder_select="mpegvideo"
h261_encoder_select="aandcttables mpegvideoenc"
h263_decoder_select="h263_parser h263dsp mpegvideo qpeldsp"
h263_encoder_select="aandcttables h263dsp mpegvideoenc"
h263i_decoder_select="h263_decoder"
h263p_decoder_select="h263_decoder"
h263p_encoder_select="h263_encoder"
h264_decoder_select="cabac golomb h264chroma h264dsp h264parse h264pred h264qpel videodsp"
h264_decoder_suggest="error_resilience"
hap_decoder_select="snappy texturedsp"
hap_encoder_deps="libsnappy"
hap_encoder_select="texturedspenc"
hevc_decoder_select="bswapdsp cabac golomb hevcparse videodsp"
huffyuv_decoder_select="bswapdsp huffyuvdsp llviddsp"
huffyuv_encoder_select="bswapdsp huffman huffyuvencdsp llvidencdsp"
iac_decoder_select="imc_decoder"
imc_decoder_select="bswapdsp fft mdct sinewin"
indeo3_decoder_select="hpeldsp"
indeo4_decoder_select="ividsp"
indeo5_decoder_select="ividsp"
interplay_video_decoder_select="hpeldsp"
jpegls_decoder_select="mjpeg_decoder"
jv_decoder_select="blockdsp"
lagarith_decoder_select="llviddsp"
ljpeg_encoder_select="aandcttables idctdsp jpegtables mpegvideoenc"
magicyuv_decoder_select="llviddsp"
magicyuv_encoder_select="llvidencdsp"
mdec_decoder_select="blockdsp idctdsp mpegvideo"
metasound_decoder_select="lsp mdct sinewin"
mimic_decoder_select="blockdsp bswapdsp hpeldsp idctdsp"
mjpeg_decoder_select="blockdsp hpeldsp exif idctdsp jpegtables"
mjpeg_encoder_select="aandcttables jpegtables mpegvideoenc"
mjpegb_decoder_select="mjpeg_decoder"
mlp_decoder_select="mlp_parser"
mlp_encoder_select="lpc"
motionpixels_decoder_select="bswapdsp"
mp1_decoder_select="mpegaudio"
mp1float_decoder_select="mpegaudio"
mp2_decoder_select="mpegaudio"
mp2float_decoder_select="mpegaudio"
mp3_decoder_select="mpegaudio"
mp3adu_decoder_select="mpegaudio"
mp3adufloat_decoder_select="mpegaudio"
mp3float_decoder_select="mpegaudio"
mp3on4_decoder_select="mpegaudio"
mp3on4float_decoder_select="mpegaudio"
mpc7_decoder_select="bswapdsp mpegaudiodsp"
mpc8_decoder_select="mpegaudiodsp"
mpegvideo_decoder_select="mpegvideo"
mpeg1video_decoder_select="mpegvideo"
mpeg1video_encoder_select="aandcttables mpegvideoenc h263dsp"
mpeg2video_decoder_select="mpegvideo"
mpeg2video_encoder_select="aandcttables mpegvideoenc h263dsp"
mpeg4_decoder_select="h263_decoder mpeg4video_parser"
mpeg4_encoder_select="h263_encoder"
msa1_decoder_select="mss34dsp"
mscc_decoder_deps="zlib"
msmpeg4v1_decoder_select="h263_decoder"
msmpeg4v2_decoder_select="h263_decoder"
msmpeg4v2_encoder_select="h263_encoder"
msmpeg4v3_decoder_select="h263_decoder"
msmpeg4v3_encoder_select="h263_encoder"
mss2_decoder_select="mpegvideo qpeldsp vc1_decoder"
mts2_decoder_select="mss34dsp"
mxpeg_decoder_select="mjpeg_decoder"
nellymoser_decoder_select="mdct sinewin"
nellymoser_encoder_select="audio_frame_queue mdct sinewin"
nuv_decoder_select="idctdsp lzo"
on2avc_decoder_select="mdct"
opus_decoder_deps="swresample"
opus_decoder_select="mdct15"
opus_encoder_select="audio_frame_queue mdct15"
png_decoder_deps="zlib"
png_encoder_deps="zlib"
png_encoder_select="llvidencdsp"
prores_decoder_select="blockdsp idctdsp"
prores_encoder_select="fdctdsp"
qcelp_decoder_select="lsp"
qdm2_decoder_select="mdct rdft mpegaudiodsp"
ra_144_decoder_select="audiodsp"
ra_144_encoder_select="audio_frame_queue lpc audiodsp"
ralf_decoder_select="golomb"
rawvideo_decoder_select="bswapdsp"
rscc_decoder_deps="zlib"
rtjpeg_decoder_select="me_cmp"
rv10_decoder_select="h263_decoder"
rv10_encoder_select="h263_encoder"
rv20_decoder_select="h263_decoder"
rv20_encoder_select="h263_encoder"
rv30_decoder_select="golomb h264pred h264qpel mpegvideo rv34dsp"
rv40_decoder_select="golomb h264pred h264qpel mpegvideo rv34dsp"
screenpresso_decoder_deps="zlib"
shorten_decoder_select="bswapdsp"
sipr_decoder_select="lsp"
snow_decoder_select="dwt h264qpel hpeldsp me_cmp rangecoder videodsp"
snow_encoder_select="aandcttables dwt h264qpel hpeldsp me_cmp mpegvideoenc rangecoder"
sonic_decoder_select="golomb rangecoder"
sonic_encoder_select="golomb rangecoder"
sonic_ls_encoder_select="golomb rangecoder"
sp5x_decoder_select="mjpeg_decoder"
srgc_decoder_deps="zlib"
svq1_decoder_select="hpeldsp"
svq1_encoder_select="aandcttables hpeldsp me_cmp mpegvideoenc"
svq3_decoder_select="golomb h264dsp h264parse h264pred hpeldsp tpeldsp videodsp"
svq3_decoder_suggest="zlib"
tak_decoder_select="audiodsp"
tdsc_decoder_deps="zlib"
tdsc_decoder_select="mjpeg_decoder"
theora_decoder_select="vp3_decoder"
thp_decoder_select="mjpeg_decoder"
tiff_decoder_suggest="zlib lzma"
tiff_encoder_suggest="zlib"
truehd_decoder_select="mlp_parser"
truehd_encoder_select="lpc"
truemotion2_decoder_select="bswapdsp"
truespeech_decoder_select="bswapdsp"
tscc_decoder_deps="zlib"
twinvq_decoder_select="mdct lsp sinewin"
txd_decoder_select="texturedsp"
utvideo_decoder_select="bswapdsp llviddsp"
utvideo_encoder_select="bswapdsp huffman llvidencdsp"
vble_decoder_select="llviddsp"
vc1_decoder_select="blockdsp h263_decoder h264qpel intrax8 mpegvideo vc1dsp"
vc1image_decoder_select="vc1_decoder"
vorbis_decoder_select="mdct"
vorbis_encoder_select="audio_frame_queue mdct"
vp3_decoder_select="hpeldsp vp3dsp videodsp"
vp5_decoder_select="h264chroma hpeldsp videodsp vp3dsp vp56dsp"
vp6_decoder_select="h264chroma hpeldsp huffman videodsp vp3dsp vp56dsp"
vp6a_decoder_select="vp6_decoder"
vp6f_decoder_select="vp6_decoder"
vp7_decoder_select="h264pred videodsp vp8dsp"
vp8_decoder_select="h264pred videodsp vp8dsp"
vp9_decoder_select="videodsp vp9_parser vp9_superframe_split_bsf"
webp_decoder_select="vp8_decoder exif"
wmalossless_decoder_select="llauddsp"
wmapro_decoder_select="mdct sinewin wma_freqs"
wmav1_decoder_select="mdct sinewin wma_freqs"
wmav1_encoder_select="mdct sinewin wma_freqs"
wmav2_decoder_select="mdct sinewin wma_freqs"
wmav2_encoder_select="mdct sinewin wma_freqs"
wmavoice_decoder_select="lsp rdft dct mdct sinewin"
wmv1_decoder_select="h263_decoder"
wmv1_encoder_select="h263_encoder"
wmv2_decoder_select="blockdsp error_resilience h263_decoder idctdsp intrax8 videodsp wmv2dsp"
wmv2_encoder_select="h263_encoder wmv2dsp"
wmv3_decoder_select="vc1_decoder"
wmv3image_decoder_select="wmv3_decoder"
xma1_decoder_select="wmapro_decoder"
xma2_decoder_select="wmapro_decoder"
zerocodec_decoder_deps="zlib"
zlib_decoder_deps="zlib"
zlib_encoder_deps="zlib"
zmbv_decoder_deps="zlib"
zmbv_encoder_deps="zlib"

# hardware accelerators
crystalhd_deps="libcrystalhd_libcrystalhd_if_h"
cuda_deps="ffnvcodec"
cuvid_deps="ffnvcodec"
d3d11va_deps="dxva_h ID3D11VideoDecoder ID3D11VideoContext"
dxva2_deps="dxva2api_h DXVA2_ConfigPictureDecode ole32 user32"
ffnvcodec_deps_any="libdl LoadLibrary"
nvdec_deps="ffnvcodec"
videotoolbox_hwaccel_deps="videotoolbox pthreads"
videotoolbox_hwaccel_extralibs="-framework QuartzCore"
xvmc_deps="X11_extensions_XvMClib_h"

h263_vaapi_hwaccel_deps="vaapi"
h263_vaapi_hwaccel_select="h263_decoder"
h263_videotoolbox_hwaccel_deps="videotoolbox"
h263_videotoolbox_hwaccel_select="h263_decoder"
h264_d3d11va_hwaccel_deps="d3d11va"
h264_d3d11va_hwaccel_select="h264_decoder"
h264_d3d11va2_hwaccel_deps="d3d11va"
h264_d3d11va2_hwaccel_select="h264_decoder"
h264_dxva2_hwaccel_deps="dxva2"
h264_dxva2_hwaccel_select="h264_decoder"
h264_nvdec_hwaccel_deps="nvdec"
h264_nvdec_hwaccel_select="h264_decoder"
h264_vaapi_hwaccel_deps="vaapi"
h264_vaapi_hwaccel_select="h264_decoder"
h264_vdpau_hwaccel_deps="vdpau"
h264_vdpau_hwaccel_select="h264_decoder"
h264_videotoolbox_hwaccel_deps="videotoolbox"
h264_videotoolbox_hwaccel_select="h264_decoder"
hevc_d3d11va_hwaccel_deps="d3d11va DXVA_PicParams_HEVC"
hevc_d3d11va_hwaccel_select="hevc_decoder"
hevc_d3d11va2_hwaccel_deps="d3d11va DXVA_PicParams_HEVC"
hevc_d3d11va2_hwaccel_select="hevc_decoder"
hevc_dxva2_hwaccel_deps="dxva2 DXVA_PicParams_HEVC"
hevc_dxva2_hwaccel_select="hevc_decoder"
hevc_nvdec_hwaccel_deps="nvdec"
hevc_nvdec_hwaccel_select="hevc_decoder"
hevc_vaapi_hwaccel_deps="vaapi VAPictureParameterBufferHEVC"
hevc_vaapi_hwaccel_select="hevc_decoder"
hevc_vdpau_hwaccel_deps="vdpau VdpPictureInfoHEVC"
hevc_vdpau_hwaccel_select="hevc_decoder"
hevc_videotoolbox_hwaccel_deps="videotoolbox"
hevc_videotoolbox_hwaccel_select="hevc_decoder"
mjpeg_nvdec_hwaccel_deps="nvdec"
mjpeg_nvdec_hwaccel_select="mjpeg_decoder"
mjpeg_vaapi_hwaccel_deps="vaapi"
mjpeg_vaapi_hwaccel_select="mjpeg_decoder"
mpeg_xvmc_hwaccel_deps="xvmc"
mpeg_xvmc_hwaccel_select="mpeg2video_decoder"
mpeg1_nvdec_hwaccel_deps="nvdec"
mpeg1_nvdec_hwaccel_select="mpeg1video_decoder"
mpeg1_vdpau_hwaccel_deps="vdpau"
mpeg1_vdpau_hwaccel_select="mpeg1video_decoder"
mpeg1_videotoolbox_hwaccel_deps="videotoolbox"
mpeg1_videotoolbox_hwaccel_select="mpeg1video_decoder"
mpeg1_xvmc_hwaccel_deps="xvmc"
mpeg1_xvmc_hwaccel_select="mpeg1video_decoder"
mpeg2_d3d11va_hwaccel_deps="d3d11va"
mpeg2_d3d11va_hwaccel_select="mpeg2video_decoder"
mpeg2_d3d11va2_hwaccel_deps="d3d11va"
mpeg2_d3d11va2_hwaccel_select="mpeg2video_decoder"
mpeg2_dxva2_hwaccel_deps="dxva2"
mpeg2_dxva2_hwaccel_select="mpeg2video_decoder"
mpeg2_nvdec_hwaccel_deps="nvdec"
mpeg2_nvdec_hwaccel_select="mpeg2video_decoder"
mpeg2_vaapi_hwaccel_deps="vaapi"
mpeg2_vaapi_hwaccel_select="mpeg2video_decoder"
mpeg2_vdpau_hwaccel_deps="vdpau"
mpeg2_vdpau_hwaccel_select="mpeg2video_decoder"
mpeg2_videotoolbox_hwaccel_deps="videotoolbox"
mpeg2_videotoolbox_hwaccel_select="mpeg2video_decoder"
mpeg2_xvmc_hwaccel_deps="xvmc"
mpeg2_xvmc_hwaccel_select="mpeg2video_decoder"
mpeg4_nvdec_hwaccel_deps="nvdec"
mpeg4_nvdec_hwaccel_select="mpeg4_decoder"
mpeg4_vaapi_hwaccel_deps="vaapi"
mpeg4_vaapi_hwaccel_select="mpeg4_decoder"
mpeg4_vdpau_hwaccel_deps="vdpau"
mpeg4_vdpau_hwaccel_select="mpeg4_decoder"
mpeg4_videotoolbox_hwaccel_deps="videotoolbox"
mpeg4_videotoolbox_hwaccel_select="mpeg4_decoder"
vc1_d3d11va_hwaccel_deps="d3d11va"
vc1_d3d11va_hwaccel_select="vc1_decoder"
vc1_d3d11va2_hwaccel_deps="d3d11va"
vc1_d3d11va2_hwaccel_select="vc1_decoder"
vc1_dxva2_hwaccel_deps="dxva2"
vc1_dxva2_hwaccel_select="vc1_decoder"
vc1_nvdec_hwaccel_deps="nvdec"
vc1_nvdec_hwaccel_select="vc1_decoder"
vc1_vaapi_hwaccel_deps="vaapi"
vc1_vaapi_hwaccel_select="vc1_decoder"
vc1_vdpau_hwaccel_deps="vdpau"
vc1_vdpau_hwaccel_select="vc1_decoder"
vp8_nvdec_hwaccel_deps="nvdec"
vp8_nvdec_hwaccel_select="vp8_decoder"
vp8_vaapi_hwaccel_deps="vaapi VAPictureParameterBufferVP8"
vp8_vaapi_hwaccel_select="vp8_decoder"
vp9_d3d11va_hwaccel_deps="d3d11va DXVA_PicParams_VP9"
vp9_d3d11va_hwaccel_select="vp9_decoder"
vp9_d3d11va2_hwaccel_deps="d3d11va DXVA_PicParams_VP9"
vp9_d3d11va2_hwaccel_select="vp9_decoder"
vp9_dxva2_hwaccel_deps="dxva2 DXVA_PicParams_VP9"
vp9_dxva2_hwaccel_select="vp9_decoder"
vp9_nvdec_hwaccel_deps="nvdec"
vp9_nvdec_hwaccel_select="vp9_decoder"
vp9_vaapi_hwaccel_deps="vaapi VADecPictureParameterBufferVP9_bit_depth"
vp9_vaapi_hwaccel_select="vp9_decoder"
wmv3_d3d11va_hwaccel_select="vc1_d3d11va_hwaccel"
wmv3_d3d11va2_hwaccel_select="vc1_d3d11va2_hwaccel"
wmv3_dxva2_hwaccel_select="vc1_dxva2_hwaccel"
wmv3_nvdec_hwaccel_select="vc1_nvdec_hwaccel"
wmv3_vaapi_hwaccel_select="vc1_vaapi_hwaccel"
wmv3_vdpau_hwaccel_select="vc1_vdpau_hwaccel"

# hardware-accelerated codecs
omx_deps="libdl pthreads"
omx_rpi_select="omx"
qsv_deps="libmfx"
qsvdec_select="qsv"
qsvenc_select="qsv"
qsvvpp_select="qsv"
vaapi_encode_deps="vaapi"
v4l2_m2m_deps_any="linux_videodev2_h"

hwupload_cuda_filter_deps="ffnvcodec"
scale_npp_filter_deps="ffnvcodec libnpp"
scale_cuda_filter_deps="cuda_sdk"
thumbnail_cuda_filter_deps="cuda_sdk"

amf_deps_any="libdl LoadLibrary"
nvenc_deps="ffnvcodec"
nvenc_deps_any="libdl LoadLibrary"
nvenc_encoder_deps="nvenc"

h263_v4l2m2m_decoder_deps="v4l2_m2m h263_v4l2_m2m"
h263_v4l2m2m_encoder_deps="v4l2_m2m h263_v4l2_m2m"
h264_amf_encoder_deps="amf"
h264_crystalhd_decoder_select="crystalhd h264_mp4toannexb_bsf h264_parser"
h264_cuvid_decoder_deps="cuvid"
h264_cuvid_decoder_select="h264_mp4toannexb_bsf"
h264_mediacodec_decoder_deps="mediacodec"
h264_mediacodec_decoder_select="h264_mp4toannexb_bsf h264_parser"
h264_mmal_decoder_deps="mmal"
h264_nvenc_encoder_deps="nvenc"
h264_omx_encoder_deps="omx"
h264_qsv_decoder_select="h264_mp4toannexb_bsf h264_parser qsvdec"
h264_qsv_encoder_select="qsvenc"
h264_rkmpp_decoder_deps="rkmpp"
h264_rkmpp_decoder_select="h264_mp4toannexb_bsf"
h264_vaapi_encoder_deps="VAEncPictureParameterBufferH264"
h264_vaapi_encoder_select="cbs_h264 vaapi_encode"
h264_v4l2m2m_decoder_deps="v4l2_m2m h264_v4l2_m2m"
h264_v4l2m2m_encoder_deps="v4l2_m2m h264_v4l2_m2m"
hevc_amf_encoder_deps="amf"
hevc_cuvid_decoder_deps="cuvid"
hevc_cuvid_decoder_select="hevc_mp4toannexb_bsf"
hevc_mediacodec_decoder_deps="mediacodec"
hevc_mediacodec_decoder_select="hevc_mp4toannexb_bsf hevc_parser"
hevc_nvenc_encoder_deps="nvenc"
hevc_qsv_decoder_select="hevc_mp4toannexb_bsf hevc_parser qsvdec"
hevc_qsv_encoder_select="hevcparse qsvenc"
hevc_rkmpp_decoder_deps="rkmpp"
hevc_rkmpp_decoder_select="hevc_mp4toannexb_bsf"
hevc_vaapi_encoder_deps="VAEncPictureParameterBufferHEVC"
hevc_vaapi_encoder_select="cbs_h265 vaapi_encode"
hevc_v4l2m2m_decoder_deps="v4l2_m2m hevc_v4l2_m2m"
hevc_v4l2m2m_encoder_deps="v4l2_m2m hevc_v4l2_m2m"
mjpeg_cuvid_decoder_deps="cuvid"
mjpeg_qsv_encoder_deps="libmfx"
mjpeg_qsv_encoder_select="qsvenc"
mjpeg_vaapi_encoder_deps="VAEncPictureParameterBufferJPEG"
mjpeg_vaapi_encoder_select="vaapi_encode jpegtables"
mpeg1_cuvid_decoder_deps="cuvid"
mpeg1_v4l2m2m_decoder_deps="v4l2_m2m mpeg1_v4l2_m2m"
mpeg2_crystalhd_decoder_select="crystalhd"
mpeg2_cuvid_decoder_deps="cuvid"
mpeg2_mmal_decoder_deps="mmal"
mpeg2_mediacodec_decoder_deps="mediacodec"
mpeg2_qsv_decoder_select="qsvdec mpegvideo_parser"
mpeg2_qsv_encoder_select="qsvenc"
mpeg2_vaapi_encoder_deps="VAEncPictureParameterBufferMPEG2"
mpeg2_vaapi_encoder_select="cbs_mpeg2 vaapi_encode"
mpeg2_v4l2m2m_decoder_deps="v4l2_m2m mpeg2_v4l2_m2m"
mpeg4_crystalhd_decoder_select="crystalhd"
mpeg4_cuvid_decoder_deps="cuvid"
mpeg4_mediacodec_decoder_deps="mediacodec"
mpeg4_mmal_decoder_deps="mmal"
mpeg4_omx_encoder_deps="omx"
mpeg4_v4l2m2m_decoder_deps="v4l2_m2m mpeg4_v4l2_m2m"
mpeg4_v4l2m2m_encoder_deps="v4l2_m2m mpeg4_v4l2_m2m"
msmpeg4_crystalhd_decoder_select="crystalhd"
nvenc_h264_encoder_select="h264_nvenc_encoder"
nvenc_hevc_encoder_select="hevc_nvenc_encoder"
vc1_crystalhd_decoder_select="crystalhd"
vc1_cuvid_decoder_deps="cuvid"
vc1_mmal_decoder_deps="mmal"
vc1_qsv_decoder_select="qsvdec vc1_parser"
vc1_v4l2m2m_decoder_deps="v4l2_m2m vc1_v4l2_m2m"
vp8_cuvid_decoder_deps="cuvid"
vp8_mediacodec_decoder_deps="mediacodec"
vp8_qsv_decoder_select="qsvdec vp8_parser"
vp8_rkmpp_decoder_deps="rkmpp"
vp8_vaapi_encoder_deps="VAEncPictureParameterBufferVP8"
vp8_vaapi_encoder_select="vaapi_encode"
vp8_v4l2m2m_decoder_deps="v4l2_m2m vp8_v4l2_m2m"
vp8_v4l2m2m_encoder_deps="v4l2_m2m vp8_v4l2_m2m"
vp9_cuvid_decoder_deps="cuvid"
vp9_mediacodec_decoder_deps="mediacodec"
vp9_rkmpp_decoder_deps="rkmpp"
vp9_vaapi_encoder_deps="VAEncPictureParameterBufferVP9"
vp9_vaapi_encoder_select="vaapi_encode"
vp9_v4l2m2m_decoder_deps="v4l2_m2m vp9_v4l2_m2m"
wmv3_crystalhd_decoder_select="crystalhd"

# parsers
aac_parser_select="adts_header"
h264_parser_select="golomb h264dsp h264parse"
hevc_parser_select="hevcparse"
mpegaudio_parser_select="mpegaudioheader"
mpegvideo_parser_select="mpegvideo"
mpeg4video_parser_select="h263dsp mpegvideo qpeldsp"
vc1_parser_select="vc1dsp"

# bitstream_filters
aac_adtstoasc_bsf_select="adts_header"
filter_units_bsf_select="cbs"
h264_metadata_bsf_deps="const_nan"
h264_metadata_bsf_select="cbs_h264"
h264_redundant_pps_bsf_select="cbs_h264"
hevc_metadata_bsf_select="cbs_h265"
mjpeg2jpeg_bsf_select="jpegtables"
mpeg2_metadata_bsf_select="cbs_mpeg2"
trace_headers_bsf_select="cbs"

# external libraries
aac_at_decoder_deps="audiotoolbox"
aac_at_decoder_select="aac_adtstoasc_bsf"
ac3_at_decoder_deps="audiotoolbox"
ac3_at_decoder_select="ac3_parser"
adpcm_ima_qt_at_decoder_deps="audiotoolbox"
alac_at_decoder_deps="audiotoolbox"
amr_nb_at_decoder_deps="audiotoolbox"
avisynth_deps_any="libdl LoadLibrary"
avisynth_demuxer_deps="avisynth"
avisynth_demuxer_select="riffdec"
eac3_at_decoder_deps="audiotoolbox"
eac3_at_decoder_select="ac3_parser"
gsm_ms_at_decoder_deps="audiotoolbox"
ilbc_at_decoder_deps="audiotoolbox"
mp1_at_decoder_deps="audiotoolbox"
mp2_at_decoder_deps="audiotoolbox"
mp3_at_decoder_deps="audiotoolbox"
mp1_at_decoder_select="mpegaudioheader"
mp2_at_decoder_select="mpegaudioheader"
mp3_at_decoder_select="mpegaudioheader"
pcm_alaw_at_decoder_deps="audiotoolbox"
pcm_mulaw_at_decoder_deps="audiotoolbox"
qdmc_at_decoder_deps="audiotoolbox"
qdm2_at_decoder_deps="audiotoolbox"
aac_at_encoder_deps="audiotoolbox"
aac_at_encoder_select="audio_frame_queue"
alac_at_encoder_deps="audiotoolbox"
alac_at_encoder_select="audio_frame_queue"
ilbc_at_encoder_deps="audiotoolbox"
ilbc_at_encoder_select="audio_frame_queue"
pcm_alaw_at_encoder_deps="audiotoolbox"
pcm_alaw_at_encoder_select="audio_frame_queue"
pcm_mulaw_at_encoder_deps="audiotoolbox"
pcm_mulaw_at_encoder_select="audio_frame_queue"
chromaprint_muxer_deps="chromaprint"
h264_videotoolbox_encoder_deps="pthreads"
h264_videotoolbox_encoder_select="videotoolbox_encoder"
hevc_videotoolbox_encoder_deps="pthreads"
hevc_videotoolbox_encoder_select="videotoolbox_encoder"
libaom_av1_decoder_deps="libaom"
libaom_av1_encoder_deps="libaom"
libcelt_decoder_deps="libcelt"
libcodec2_decoder_deps="libcodec2"
libcodec2_encoder_deps="libcodec2"
libfdk_aac_decoder_deps="libfdk_aac"
libfdk_aac_encoder_deps="libfdk_aac"
libfdk_aac_encoder_select="audio_frame_queue"
libgme_demuxer_deps="libgme"
libgsm_decoder_deps="libgsm"
libgsm_encoder_deps="libgsm"
libgsm_ms_decoder_deps="libgsm"
libgsm_ms_encoder_deps="libgsm"
libilbc_decoder_deps="libilbc"
libilbc_encoder_deps="libilbc"
libkvazaar_encoder_deps="libkvazaar"
libmodplug_demuxer_deps="libmodplug"
libmp3lame_encoder_deps="libmp3lame"
libmp3lame_encoder_select="audio_frame_queue mpegaudioheader"
libopencore_amrnb_decoder_deps="libopencore_amrnb"
libopencore_amrnb_encoder_deps="libopencore_amrnb"
libopencore_amrnb_encoder_select="audio_frame_queue"
libopencore_amrwb_decoder_deps="libopencore_amrwb"
libopenh264_decoder_deps="libopenh264"
libopenh264_decoder_select="h264_mp4toannexb_bsf"
libopenh264_encoder_deps="libopenh264"
libopenjpeg_decoder_deps="libopenjpeg"
libopenjpeg_encoder_deps="libopenjpeg"
libopenmpt_demuxer_deps="libopenmpt"
libopus_decoder_deps="libopus"
libopus_encoder_deps="libopus"
libopus_encoder_select="audio_frame_queue"
librsvg_decoder_deps="librsvg"
libshine_encoder_deps="libshine"
libshine_encoder_select="audio_frame_queue"
libspeex_decoder_deps="libspeex"
libspeex_encoder_deps="libspeex"
libspeex_encoder_select="audio_frame_queue"
libtheora_encoder_deps="libtheora"
libtwolame_encoder_deps="libtwolame"
libvo_amrwbenc_encoder_deps="libvo_amrwbenc"
libvorbis_decoder_deps="libvorbis"
libvorbis_encoder_deps="libvorbis libvorbisenc"
libvorbis_encoder_select="audio_frame_queue"
libvpx_vp8_decoder_deps="libvpx"
libvpx_vp8_encoder_deps="libvpx"
libvpx_vp9_decoder_deps="libvpx"
libvpx_vp9_encoder_deps="libvpx"
libwavpack_encoder_deps="libwavpack"
libwavpack_encoder_select="audio_frame_queue"
libwebp_encoder_deps="libwebp"
libwebp_anim_encoder_deps="libwebp"
libx262_encoder_deps="libx262"
libx264_encoder_deps="libx264"
libx264rgb_encoder_deps="libx264 x264_csp_bgr"
libx264rgb_encoder_select="libx264_encoder"
libx265_encoder_deps="libx265"
libxavs_encoder_deps="libxavs"
libxvid_encoder_deps="libxvid"
libzvbi_teletext_decoder_deps="libzvbi"
videotoolbox_suggest="coreservices"
videotoolbox_deps="corefoundation coremedia corevideo"
videotoolbox_encoder_deps="videotoolbox VTCompressionSessionPrepareToEncodeFrames"

# demuxers / muxers
ac3_demuxer_select="ac3_parser"
aiff_muxer_select="iso_media"
asf_demuxer_select="riffdec"
asf_o_demuxer_select="riffdec"
asf_muxer_select="riffenc"
asf_stream_muxer_select="asf_muxer"
avi_demuxer_select="iso_media riffdec exif"
avi_muxer_select="riffenc"
caf_demuxer_select="iso_media riffdec"
caf_muxer_select="iso_media"
dash_muxer_select="mp4_muxer"
dash_demuxer_deps="libxml2"
dirac_demuxer_select="dirac_parser"
dts_demuxer_select="dca_parser"
dtshd_demuxer_select="dca_parser"
dv_demuxer_select="dvprofile"
dv_muxer_select="dvprofile"
dxa_demuxer_select="riffdec"
eac3_demuxer_select="ac3_parser"
f4v_muxer_select="mov_muxer"
fifo_muxer_deps="threads"
flac_demuxer_select="flac_parser"
hds_muxer_select="flv_muxer"
hls_muxer_select="mpegts_muxer"
hls_muxer_suggest="gcrypt openssl"
image2_alias_pix_demuxer_select="image2_demuxer"
image2_brender_pix_demuxer_select="image2_demuxer"
ipod_muxer_select="mov_muxer"
ismv_muxer_select="mov_muxer"
matroska_audio_muxer_select="matroska_muxer"
matroska_demuxer_select="iso_media riffdec"
matroska_demuxer_suggest="bzlib lzo zlib"
matroska_muxer_select="iso_media riffenc"
mmf_muxer_select="riffenc"
mov_demuxer_select="iso_media riffdec"
mov_demuxer_suggest="zlib"
mov_muxer_select="iso_media riffenc rtpenc_chain"
mp3_demuxer_select="mpegaudio_parser"
mp3_muxer_select="mpegaudioheader"
mp4_muxer_select="mov_muxer"
mpegts_demuxer_select="iso_media"
mpegts_muxer_select="adts_muxer latm_muxer"
mpegtsraw_demuxer_select="mpegts_demuxer"
mxf_d10_muxer_select="mxf_muxer"
mxf_opatom_muxer_select="mxf_muxer"
nut_muxer_select="riffenc"
nuv_demuxer_select="riffdec"
oga_muxer_select="ogg_muxer"
ogg_demuxer_select="dirac_parse"
ogv_muxer_select="ogg_muxer"
opus_muxer_select="ogg_muxer"
psp_muxer_select="mov_muxer"
rtp_demuxer_select="sdp_demuxer"
rtp_muxer_select="golomb"
rtpdec_select="asf_demuxer jpegtables mov_demuxer mpegts_demuxer rm_demuxer rtp_protocol srtp"
rtsp_demuxer_select="http_protocol rtpdec"
rtsp_muxer_select="rtp_muxer http_protocol rtp_protocol rtpenc_chain"
sap_demuxer_select="sdp_demuxer"
sap_muxer_select="rtp_muxer rtp_protocol rtpenc_chain"
sdp_demuxer_select="rtpdec"
smoothstreaming_muxer_select="ismv_muxer"
spdif_demuxer_select="adts_header"
spdif_muxer_select="adts_header"
spx_muxer_select="ogg_muxer"
swf_demuxer_suggest="zlib"
tak_demuxer_select="tak_parser"
tg2_muxer_select="mov_muxer"
tgp_muxer_select="mov_muxer"
vobsub_demuxer_select="mpegps_demuxer"
w64_demuxer_select="wav_demuxer"
w64_muxer_select="wav_muxer"
wav_demuxer_select="riffdec"
wav_muxer_select="riffenc"
webm_muxer_select="iso_media riffenc"
webm_dash_manifest_demuxer_select="matroska_demuxer"
wtv_demuxer_select="mpegts_demuxer riffdec"
wtv_muxer_select="mpegts_muxer riffenc"
xmv_demuxer_select="riffdec"
xwma_demuxer_select="riffdec"

# indevs / outdevs
android_camera_indev_deps="android camera2ndk mediandk pthreads"
android_camera_indev_extralibs="-landroid -lcamera2ndk -lmediandk"
alsa_indev_deps="alsa"
alsa_outdev_deps="alsa"
avfoundation_indev_deps="avfoundation corevideo coremedia pthreads"
avfoundation_indev_suggest="coregraphics applicationservices"
avfoundation_indev_extralibs="-framework Foundation"
bktr_indev_deps_any="dev_bktr_ioctl_bt848_h machine_ioctl_bt848_h dev_video_bktr_ioctl_bt848_h dev_ic_bt8xx_h"
caca_outdev_deps="libcaca"
decklink_deps_any="libdl LoadLibrary"
decklink_indev_deps="decklink threads"
decklink_indev_extralibs="-lstdc++"
decklink_outdev_deps="decklink threads"
decklink_outdev_extralibs="-lstdc++"
libndi_newtek_indev_deps="libndi_newtek"
libndi_newtek_indev_extralibs="-lndi"
libndi_newtek_outdev_deps="libndi_newtek"
libndi_newtek_outdev_extralibs="-lndi"
dshow_indev_deps="IBaseFilter"
dshow_indev_extralibs="-lpsapi -lole32 -lstrmiids -luuid -loleaut32 -lshlwapi"
fbdev_indev_deps="linux_fb_h"
fbdev_outdev_deps="linux_fb_h"
gdigrab_indev_deps="CreateDIBSection"
gdigrab_indev_extralibs="-lgdi32"
gdigrab_indev_select="bmp_decoder"
iec61883_indev_deps="libiec61883"
jack_indev_deps="libjack"
jack_indev_deps_any="sem_timedwait dispatch_dispatch_h"
kmsgrab_indev_deps="libdrm"
lavfi_indev_deps="avfilter"
libcdio_indev_deps="libcdio"
libdc1394_indev_deps="libdc1394"
openal_indev_deps="openal"
opengl_outdev_deps="opengl"
oss_indev_deps_any="sys_soundcard_h"
oss_outdev_deps_any="sys_soundcard_h"
pulse_indev_deps="libpulse"
pulse_outdev_deps="libpulse"
sdl2_outdev_deps="sdl2"
sndio_indev_deps="sndio"
sndio_outdev_deps="sndio"
v4l2_indev_deps_any="linux_videodev2_h sys_videoio_h"
v4l2_indev_suggest="libv4l2"
v4l2_outdev_deps_any="linux_videodev2_h sys_videoio_h"
v4l2_outdev_suggest="libv4l2"
vfwcap_indev_deps="vfw32 vfwcap_defines"
xcbgrab_indev_deps="libxcb"
xcbgrab_indev_suggest="libxcb_shm libxcb_shape libxcb_xfixes"
xv_outdev_deps="X11_extensions_Xvlib_h XvGetPortAttribute"
xv_outdev_extralibs="-lXv -lX11 -lXext"

# protocols
async_protocol_deps="threads"
bluray_protocol_deps="libbluray"
ffrtmpcrypt_protocol_conflict="librtmp_protocol"
ffrtmpcrypt_protocol_deps_any="gcrypt gmp openssl"
ffrtmpcrypt_protocol_select="tcp_protocol"
ffrtmphttp_protocol_conflict="librtmp_protocol"
ffrtmphttp_protocol_select="http_protocol"
ftp_protocol_select="tcp_protocol"
gopher_protocol_select="network"
http_protocol_select="tcp_protocol"
http_protocol_suggest="zlib"
httpproxy_protocol_select="tcp_protocol"
httpproxy_protocol_suggest="zlib"
https_protocol_select="tls_protocol"
https_protocol_suggest="zlib"
icecast_protocol_select="http_protocol"
librtmp_protocol_deps="librtmp"
librtmpe_protocol_deps="librtmp"
librtmps_protocol_deps="librtmp"
librtmpt_protocol_deps="librtmp"
librtmpte_protocol_deps="librtmp"
libsmbclient_protocol_deps="libsmbclient gplv3"
libssh_protocol_deps="libssh"
libtls_conflict="openssl gnutls"
mmsh_protocol_select="http_protocol"
mmst_protocol_select="network"
rtmp_protocol_conflict="librtmp_protocol"
rtmp_protocol_select="tcp_protocol"
rtmp_protocol_suggest="zlib"
rtmpe_protocol_select="ffrtmpcrypt_protocol"
rtmpe_protocol_suggest="zlib"
rtmps_protocol_conflict="librtmp_protocol"
rtmps_protocol_select="tls_protocol"
rtmps_protocol_suggest="zlib"
rtmpt_protocol_select="ffrtmphttp_protocol"
rtmpt_protocol_suggest="zlib"
rtmpte_protocol_select="ffrtmpcrypt_protocol ffrtmphttp_protocol"
rtmpte_protocol_suggest="zlib"
rtmpts_protocol_select="ffrtmphttp_protocol https_protocol"
rtmpts_protocol_suggest="zlib"
rtp_protocol_select="udp_protocol"
schannel_conflict="openssl gnutls libtls"
sctp_protocol_deps="struct_sctp_event_subscribe struct_msghdr_msg_flags"
sctp_protocol_select="network"
securetransport_conflict="openssl gnutls libtls"
srtp_protocol_select="rtp_protocol srtp"
tcp_protocol_select="network"
tls_protocol_deps_any="gnutls openssl schannel securetransport libtls"
tls_protocol_select="tcp_protocol"
udp_protocol_select="network"
udplite_protocol_select="network"
unix_protocol_deps="sys_un_h"
unix_protocol_select="network"

# filters
afftfilt_filter_deps="avcodec"
afftfilt_filter_select="fft"
afir_filter_deps="avcodec"
afir_filter_select="fft"
amovie_filter_deps="avcodec avformat"
aresample_filter_deps="swresample"
ass_filter_deps="libass"
atempo_filter_deps="avcodec"
atempo_filter_select="rdft"
avgblur_opencl_filter_deps="opencl"
azmq_filter_deps="libzmq"
blackframe_filter_deps="gpl"
boxblur_filter_deps="gpl"
bs2b_filter_deps="libbs2b"
colormatrix_filter_deps="gpl"
convolution_opencl_filter_deps="opencl"
convolve_filter_deps="avcodec"
convolve_filter_select="fft"
coreimage_filter_deps="coreimage appkit"
coreimage_filter_extralibs="-framework OpenGL"
coreimagesrc_filter_deps="coreimage appkit"
coreimagesrc_filter_extralibs="-framework OpenGL"
cover_rect_filter_deps="avcodec avformat gpl"
cropdetect_filter_deps="gpl"
deconvolve_filter_deps="avcodec"
deconvolve_filter_select="fft"
deinterlace_qsv_filter_deps="libmfx"
deinterlace_vaapi_filter_deps="vaapi"
delogo_filter_deps="gpl"
denoise_vaapi_filter_deps="vaapi VAProcPipelineParameterBuffer"
deshake_filter_select="pixelutils"
drawtext_filter_deps="libfreetype"
drawtext_filter_suggest="libfontconfig libfribidi"
elbg_filter_deps="avcodec"
eq_filter_deps="gpl"
fftfilt_filter_deps="avcodec"
fftfilt_filter_select="rdft"
find_rect_filter_deps="avcodec avformat gpl"
firequalizer_filter_deps="avcodec"
firequalizer_filter_select="rdft"
flite_filter_deps="libflite"
framerate_filter_select="pixelutils"
frei0r_filter_deps="frei0r libdl"
frei0r_src_filter_deps="frei0r libdl"
fspp_filter_deps="gpl"
geq_filter_deps="gpl"
histeq_filter_deps="gpl"
hqdn3d_filter_deps="gpl"
interlace_filter_deps="gpl"
kerndeint_filter_deps="gpl"
ladspa_filter_deps="ladspa libdl"
lv2_filter_deps="lv2"
mcdeint_filter_deps="avcodec gpl"
movie_filter_deps="avcodec avformat"
mpdecimate_filter_deps="gpl"
mpdecimate_filter_select="pixelutils"
mptestsrc_filter_deps="gpl"
negate_filter_deps="lut_filter"
nnedi_filter_deps="gpl"
ocr_filter_deps="libtesseract"
ocv_filter_deps="libopencv"
openclsrc_filter_deps="opencl"
overlay_opencl_filter_deps="opencl"
overlay_qsv_filter_deps="libmfx"
overlay_qsv_filter_select="qsvvpp"
owdenoise_filter_deps="gpl"
pan_filter_deps="swresample"
perspective_filter_deps="gpl"
phase_filter_deps="gpl"
pp7_filter_deps="gpl"
pp_filter_deps="gpl postproc"
procamp_vaapi_filter_deps="vaapi VAProcPipelineParameterBuffer"
program_opencl_filter_deps="opencl"
pullup_filter_deps="gpl"
removelogo_filter_deps="avcodec avformat swscale"
repeatfields_filter_deps="gpl"
resample_filter_deps="avresample"
rubberband_filter_deps="librubberband"
sab_filter_deps="gpl swscale"
scale2ref_filter_deps="swscale"
scale_filter_deps="swscale"
scale_qsv_filter_deps="libmfx"
select_filter_select="pixelutils"
sharpness_vaapi_filter_deps="vaapi VAProcPipelineParameterBuffer"
showcqt_filter_deps="avcodec avformat swscale"
showcqt_filter_suggest="libfontconfig libfreetype"
showcqt_filter_select="fft"
showfreqs_filter_deps="avcodec"
showfreqs_filter_select="fft"
showspectrum_filter_deps="avcodec"
showspectrum_filter_select="fft"
showspectrumpic_filter_deps="avcodec"
showspectrumpic_filter_select="fft"
signature_filter_deps="gpl avcodec avformat"
smartblur_filter_deps="gpl swscale"
sofalizer_filter_deps="libmysofa avcodec"
sofalizer_filter_select="fft"
spectrumsynth_filter_deps="avcodec"
spectrumsynth_filter_select="fft"
spp_filter_deps="gpl avcodec"
spp_filter_select="fft idctdsp fdctdsp me_cmp pixblockdsp"
stereo3d_filter_deps="gpl"
subtitles_filter_deps="avformat avcodec libass"
super2xsai_filter_deps="gpl"
pixfmts_super2xsai_test_deps="super2xsai_filter"
tinterlace_filter_deps="gpl"
tinterlace_merge_test_deps="tinterlace_filter"
tinterlace_pad_test_deps="tinterlace_filter"
tonemap_filter_deps="const_nan"
unsharp_opencl_filter_deps="opencl"
uspp_filter_deps="gpl avcodec"
vaguedenoiser_filter_deps="gpl"
vidstabdetect_filter_deps="libvidstab"
vidstabtransform_filter_deps="libvidstab"
libvmaf_filter_deps="libvmaf pthreads"
zmq_filter_deps="libzmq"
zoompan_filter_deps="swscale"
zscale_filter_deps="libzimg const_nan"
scale_vaapi_filter_deps="vaapi VAProcPipelineParameterBuffer"
vpp_qsv_filter_deps="libmfx"
vpp_qsv_filter_select="qsvvpp"

# examples
avio_dir_cmd_deps="avformat avutil"
avio_reading_deps="avformat avcodec avutil"
decode_audio_example_deps="avcodec avutil"
decode_video_example_deps="avcodec avutil"
demuxing_decoding_example_deps="avcodec avformat avutil"
encode_audio_example_deps="avcodec avutil"
encode_video_example_deps="avcodec avutil"
extract_mvs_example_deps="avcodec avformat avutil"
filter_audio_example_deps="avfilter avutil"
filtering_audio_example_deps="avfilter avcodec avformat avutil"
filtering_video_example_deps="avfilter avcodec avformat avutil"
http_multiclient_example_deps="avformat avutil fork"
hw_decode_example_deps="avcodec avformat avutil"
metadata_example_deps="avformat avutil"
muxing_example_deps="avcodec avformat avutil swscale"
qsvdec_example_deps="avcodec avutil libmfx h264_qsv_decoder"
remuxing_example_deps="avcodec avformat avutil"
resampling_audio_example_deps="avutil swresample"
scaling_video_example_deps="avutil swscale"
transcode_aac_example_deps="avcodec avformat swresample"
transcoding_example_deps="avfilter avcodec avformat avutil"
vaapi_encode_example_deps="avcodec avutil h264_vaapi_encoder"
vaapi_transcode_example_deps="avcodec avformat avutil h264_vaapi_encoder"

# EXTRALIBS_LIST
cpu_init_extralibs="pthreads_extralibs"
cws2fws_extralibs="zlib_extralibs"

# libraries, in linking order
avcodec_deps="avutil"
avcodec_suggest="libm"
avcodec_select="null_bsf"
avdevice_deps="avformat avcodec avutil"
avdevice_suggest="libm"
avfilter_deps="avutil"
avfilter_suggest="libm"
avformat_deps="avcodec avutil"
avformat_suggest="libm network zlib"
avresample_deps="avutil"
avresample_suggest="libm"
avutil_suggest="clock_gettime ffnvcodec libm libdrm libmfx opencl user32 vaapi videotoolbox corefoundation corevideo coremedia wincrypt"
postproc_deps="avutil gpl"
postproc_suggest="libm"
swresample_deps="avutil"
swresample_suggest="libm libsoxr"
swscale_deps="avutil"
swscale_suggest="libm"

avcodec_extralibs="pthreads_extralibs iconv_extralibs"
avfilter_extralibs="pthreads_extralibs"
avutil_extralibs="d3d11va_extralibs nanosleep_extralibs pthreads_extralibs vaapi_drm_extralibs vaapi_x11_extralibs vdpau_x11_extralibs"

# programs
ffmpeg_deps="avcodec avfilter avformat swresample"
ffmpeg_select="aformat_filter anull_filter atrim_filter format_filter
               null_filter
               trim_filter"
ffmpeg_suggest="ole32 psapi shell32"
ffplay_deps="avcodec avformat swscale swresample sdl2"
ffplay_select="rdft crop_filter transpose_filter hflip_filter vflip_filter rotate_filter"
ffplay_suggest="shell32"
ffprobe_deps="avcodec avformat"
ffprobe_suggest="shell32"

# documentation
podpages_deps="perl"
manpages_deps="perl pod2man"
htmlpages_deps="perl"
htmlpages_deps_any="makeinfo_html texi2html"
txtpages_deps="perl makeinfo"
doc_deps_any="manpages htmlpages podpages txtpages"

# default parameters

logfile="ffbuild/config.log"

# installation paths
prefix_default="/usr/local"
bindir_default='${prefix}/bin'
datadir_default='${prefix}/share/ffmpeg'
docdir_default='${prefix}/share/doc/ffmpeg'
incdir_default='${prefix}/include'
libdir_default='${prefix}/lib'
mandir_default='${prefix}/share/man'

# toolchain
ar_default="ar"
cc_default="gcc"
cxx_default="g++"
host_cc_default="gcc"
doxygen_default="doxygen"
install="install"
ln_s_default="ln -s -f"
nm_default="nm -g"
pkg_config_default=pkg-config
ranlib_default="ranlib"
strip_default="strip"
version_script='--version-script'
objformat="elf32"
x86asmexe_default="nasm"
windres_default="windres"
nvcc_default="nvcc"
nvccflags_default="-gencode arch=compute_30,code=sm_30 -O2"
striptype="direct"

# OS
target_os_default=$(tolower $(uname -s))
host_os=$target_os_default

# machine
if test "$target_os_default" = aix; then
    arch_default=$(uname -p)
    strip_default="strip -X32_64"
else
    arch_default=$(uname -m)
fi
cpu="generic"
intrinsics="none"

# configurable options
enable $PROGRAM_LIST
enable $DOCUMENT_LIST
enable $EXAMPLE_LIST
enable $(filter_out avresample $LIBRARY_LIST)
enable stripping

enable asm
enable debug
enable doc
enable faan faandct faanidct
enable optimizations
enable runtime_cpudetect
enable safe_bitstream_reader
enable static
enable swscale_alpha
enable valgrind_backtrace

sws_max_filter_size_default=256
set_default sws_max_filter_size

# internal components are enabled by default
enable $EXTRALIBS_LIST

# Avoid external, non-system, libraries getting enabled by dependency resolution
disable $EXTERNAL_LIBRARY_LIST $HWACCEL_LIBRARY_LIST

# build settings
SHFLAGS='-shared -Wl,-soname,$$(@F)'
LIBPREF="lib"
LIBSUF=".a"
FULLNAME='$(NAME)$(BUILDSUF)'
LIBNAME='$(LIBPREF)$(FULLNAME)$(LIBSUF)'
SLIBPREF="lib"
SLIBSUF=".so"
SLIBNAME='$(SLIBPREF)$(FULLNAME)$(SLIBSUF)'
SLIBNAME_WITH_VERSION='$(SLIBNAME).$(LIBVERSION)'
SLIBNAME_WITH_MAJOR='$(SLIBNAME).$(LIBMAJOR)'
LIB_INSTALL_EXTRA_CMD='$$(RANLIB) "$(LIBDIR)/$(LIBNAME)"'
SLIB_INSTALL_NAME='$(SLIBNAME_WITH_VERSION)'
SLIB_INSTALL_LINKS='$(SLIBNAME_WITH_MAJOR) $(SLIBNAME)'
VERSION_SCRIPT_POSTPROCESS_CMD="cat"

asflags_filter=echo
cflags_filter=echo
ldflags_filter=echo

AS_C='-c'
AS_O='-o $@'
CC_C='-c'
CC_E='-E -o $@'
CC_O='-o $@'
CXX_C='-c'
CXX_O='-o $@'
OBJCC_C='-c'
OBJCC_E='-E -o $@'
OBJCC_O='-o $@'
X86ASM_O='-o $@'
LD_O='-o $@'
LD_LIB='-l%'
LD_PATH='-L'
HOSTCC_C='-c'
HOSTCC_E='-E -o $@'
HOSTCC_O='-o $@'
HOSTLD_O='-o $@'
NVCC_C='-c'
NVCC_O='-o $@'

host_extralibs='-lm'
host_cflags_filter=echo
host_ldflags_filter=echo

target_path='$(CURDIR)'

# since the object filename is not given with the -MM flag, the compiler
# is only able to print the basename, and we must add the path ourselves
DEPCMD='$(DEP$(1)) $(DEP$(1)FLAGS) $($(1)DEP_FLAGS) $< 2>/dev/null | sed -e "/^\#.*/d" -e "s,^[[:space:]]*$(@F),$(@D)/$(@F)," > $(@:.o=.d)'
DEPFLAGS='-MM'

mkdir -p ffbuild

# find source path
if test -f configure; then
    source_path=.
else
    source_path=$(cd $(dirname "$0"); pwd)
    case "$source_path" in
        *[[:blank:]]*) die "Out of tree builds are impossible with whitespace in source path." ;;
    esac
    test -e "$source_path/config.h" &&
        die "Out of tree builds are impossible with config.h in source dir."
fi

for v in "$@"; do
    r=${v#*=}
    l=${v%"$r"}
    r=$(sh_quote "$r")
    FFMPEG_CONFIGURATION="${FFMPEG_CONFIGURATION# } ${l}${r}"
done

find_things(){
    thing=$1
    pattern=$2
    file=$source_path/$3
    sed -n "s/^[^#]*$pattern.*([^,]*, *\([^,]*\)\(,.*\)*).*/\1_$thing/p" "$file"
}

FILTER_LIST=$(find_things   filter   FILTER   libavfilter/allfilters.c)

find_things_extern(){
    thing=$1
    pattern=$2
    file=$source_path/$3
    out=${4:-$thing}
    sed -n "s/^[^#]*extern.*$pattern *ff_\([^ ]*\)_$thing;/\1_$out/p" "$file"
}

OUTDEV_LIST=$(find_things_extern muxer AVOutputFormat libavdevice/alldevices.c outdev)
INDEV_LIST=$(find_things_extern demuxer AVInputFormat libavdevice/alldevices.c indev)
MUXER_LIST=$(find_things_extern muxer AVOutputFormat libavformat/allformats.c)
DEMUXER_LIST=$(find_things_extern demuxer AVInputFormat libavformat/allformats.c)
ENCODER_LIST=$(find_things_extern encoder AVCodec libavcodec/allcodecs.c)
DECODER_LIST=$(find_things_extern decoder AVCodec libavcodec/allcodecs.c)
CODEC_LIST="
    $ENCODER_LIST
    $DECODER_LIST
"
PARSER_LIST=$(find_things_extern parser AVCodecParser libavcodec/parser.c)
BSF_LIST=$(find_things_extern bsf AVBitStreamFilter libavcodec/bitstream_filters.c)
HWACCEL_LIST=$(find_things_extern hwaccel AVHWAccel libavcodec/hwaccels.h)
PROTOCOL_LIST=$(find_things_extern protocol URLProtocol libavformat/protocols.c)

AVCODEC_COMPONENTS_LIST="
    $BSF_LIST
    $DECODER_LIST
    $ENCODER_LIST
    $HWACCEL_LIST
    $PARSER_LIST
"

AVDEVICE_COMPONENTS_LIST="
    $INDEV_LIST
    $OUTDEV_LIST
"

AVFILTER_COMPONENTS_LIST="
    $FILTER_LIST
"

AVFORMAT_COMPONENTS_LIST="
    $DEMUXER_LIST
    $MUXER_LIST
    $PROTOCOL_LIST
"

ALL_COMPONENTS="
    $AVCODEC_COMPONENTS_LIST
    $AVDEVICE_COMPONENTS_LIST
    $AVFILTER_COMPONENTS_LIST
    $AVFORMAT_COMPONENTS_LIST
"

for n in $COMPONENT_LIST; do
    v=$(toupper ${n%s})_LIST
    eval enable \$$v
    eval ${n}_if_any="\$$v"
done

enable $ARCH_EXT_LIST

die_unknown(){
    echo "Unknown option \"$1\"."
    echo "See $0 --help for available options."
    exit 1
}

print_in_columns() {
    cols=$(expr $ncols / 24)
    cat | tr ' ' '\n' | sort | pr -r "-$cols" -w $ncols -t
}

show_list() {
    suffix=_$1
    shift
    echo $* | sed s/$suffix//g | print_in_columns
    exit 0
}

rand_list(){
    IFS=', '
    set -- $*
    unset IFS
    for thing; do
        comp=${thing%:*}
        prob=${thing#$comp}
        prob=${prob#:}
        is_in ${comp} $COMPONENT_LIST && eval comp=\$$(toupper ${comp%s})_LIST
        echo "prob ${prob:-0.5}"
        printf '%s\n' $comp
    done
}

do_random(){
    action=$1
    shift
    random_seed=$(awk "BEGIN { srand($random_seed); print srand() }")
    $action $(rand_list "$@" | awk "BEGIN { srand($random_seed) } \$1 == \"prob\" { prob = \$2; next } rand() < prob { print }")
}

for opt do
    optval="${opt#*=}"
    case "$opt" in
        --extra-ldflags=*)
            add_ldflags $optval
        ;;
        --extra-ldexeflags=*)
            add_ldexeflags $optval
        ;;
        --extra-ldsoflags=*)
            add_ldsoflags $optval
        ;;
        --extra-ldlibflags=*)
            warn "The --extra-ldlibflags option is only provided for compatibility and will be\n"\
                 "removed in the future. Use --extra-ldsoflags instead."
            add_ldsoflags $optval
        ;;
        --extra-libs=*)
            add_extralibs $optval
        ;;
        --disable-devices)
            disable $INDEV_LIST $OUTDEV_LIST
        ;;
        --enable-debug=*)
            debuglevel="$optval"
        ;;
        --disable-programs)
            disable $PROGRAM_LIST
        ;;
        --disable-everything)
            map 'eval unset \${$(toupper ${v%s})_LIST}' $COMPONENT_LIST
        ;;
        --disable-all)
            map 'eval unset \${$(toupper ${v%s})_LIST}' $COMPONENT_LIST
            disable $LIBRARY_LIST $PROGRAM_LIST doc
            enable avutil
        ;;
        --enable-random|--disable-random)
            action=${opt%%-random}
            do_random ${action#--} $COMPONENT_LIST
        ;;
        --enable-random=*|--disable-random=*)
            action=${opt%%-random=*}
            do_random ${action#--} $optval
        ;;
        --enable-sdl)
            enable sdl2
        ;;
        --enable-*=*|--disable-*=*)
            eval $(echo "${opt%%=*}" | sed 's/--/action=/;s/-/ thing=/')
            is_in "${thing}s" $COMPONENT_LIST || die_unknown "$opt"
            eval list=\$$(toupper $thing)_LIST
            name=$(echo "${optval}" | sed "s/,/_${thing}|/g")_${thing}
            list=$(filter "$name" $list)
            [ "$list" = "" ] && warn "Option $opt did not match anything"
            $action $list
        ;;
        --enable-yasm|--disable-yasm)
            warn "The ${opt} option is only provided for compatibility and will be\n"\
                 "removed in the future. Use --enable-x86asm / --disable-x86asm instead."
            test $opt = --enable-yasm && x86asm=yes || x86asm=no
        ;;
        --yasmexe=*)
            warn "The --yasmexe option is only provided for compatibility and will be\n"\
                 "removed in the future. Use --x86asmexe instead."
            x86asmexe="$optval"
        ;;
        --enable-?*|--disable-?*)
            eval $(echo "$opt" | sed 's/--/action=/;s/-/ option=/;s/-/_/g')
            if is_in $option $COMPONENT_LIST; then
                test $action = disable && action=unset
                eval $action \$$(toupper ${option%s})_LIST
            elif is_in $option $CMDLINE_SELECT; then
                $action $option
            else
                die_unknown $opt
            fi
        ;;
        --list-*)
            NAME="${opt#--list-}"
            is_in $NAME $COMPONENT_LIST || die_unknown $opt
            NAME=${NAME%s}
            eval show_list $NAME \$$(toupper $NAME)_LIST
        ;;
        --help|-h) show_help
        ;;
        --quiet|-q) quiet=yes
        ;;
        --fatal-warnings) enable fatal_warnings
        ;;
        --libfuzzer=*)
            libfuzzer_path="$optval"
        ;;
        *)
            optname="${opt%%=*}"
            optname="${optname#--}"
            optname=$(echo "$optname" | sed 's/-/_/g')
            if is_in $optname $CMDLINE_SET; then
                eval $optname='$optval'
            elif is_in $optname $CMDLINE_APPEND; then
                append $optname "$optval"
            else
                die_unknown $opt
            fi
        ;;
    esac
done

for e in $env; do
    eval "export $e"
done

if disabled autodetect; then

    # Unless iconv is explicitely disabled by the user, we still want to probe
    # for the iconv from the libc.
    disabled iconv || enable libc_iconv

    disable_weak $EXTERNAL_AUTODETECT_LIBRARY_LIST
    disable_weak $HWACCEL_AUTODETECT_LIBRARY_LIST
fi
# Mark specifically enabled, but normally autodetected libraries as requested.
for lib in $AUTODETECT_LIBS; do
    enabled $lib && request $lib
done
#TODO: switch to $AUTODETECT_LIBS when $THREADS_LIST is supported the same way
enable_weak $EXTERNAL_AUTODETECT_LIBRARY_LIST
enable_weak $HWACCEL_AUTODETECT_LIBRARY_LIST

disabled logging && logfile=/dev/null

# command line configuration sanity checks

# we need to build at least one lib type
if ! enabled_any static shared; then
    cat <<EOF
At least one library type must be built.
Specify --enable-static to build the static libraries or --enable-shared to
build the shared libraries as well. To only build the shared libraries specify
--disable-static in addition to --enable-shared.
EOF
    exit 1
fi

die_license_disabled() {
    enabled $1 || { enabled $v && die "$v is $1 and --enable-$1 is not specified."; }
}

die_license_disabled_gpl() {
    enabled $1 || { enabled $v && die "$v is incompatible with the gpl and --enable-$1 is not specified."; }
}

map "die_license_disabled gpl"      $EXTERNAL_LIBRARY_GPL_LIST $EXTERNAL_LIBRARY_GPLV3_LIST
map "die_license_disabled version3" $EXTERNAL_LIBRARY_VERSION3_LIST $EXTERNAL_LIBRARY_GPLV3_LIST

enabled gpl && map "die_license_disabled_gpl nonfree" $EXTERNAL_LIBRARY_NONFREE_LIST
map "die_license_disabled nonfree" $HWACCEL_LIBRARY_NONFREE_LIST

enabled version3 && { enabled gpl && enable gplv3 || enable lgplv3; }

if enabled nonfree; then
    license="nonfree and unredistributable"
elif enabled gplv3; then
    license="GPL version 3 or later"
elif enabled lgplv3; then
    license="LGPL version 3 or later"
elif enabled gpl; then
    license="GPL version 2 or later"
else
    license="LGPL version 2.1 or later"
fi

enabled_all gnutls openssl &&
    die "GnuTLS and OpenSSL must not be enabled at the same time."

# Disable all the library-specific components if the library itself
# is disabled, see AVCODEC_LIST and following _LIST variables.

disable_components(){
    disabled ${1} && disable $(
        eval components="\$$(toupper ${1})_COMPONENTS"
        map 'eval echo \${$(toupper ${v%s})_LIST}' $components
    )
}

map 'disable_components $v' $LIBRARY_LIST

echo "# $0 $FFMPEG_CONFIGURATION" > $logfile
set >> $logfile

test -n "$valgrind" && toolchain="valgrind-memcheck"

enabled ossfuzz && {
    add_cflags  -fsanitize=address,undefined -fsanitize-coverage=trace-pc-guard,trace-cmp -fno-omit-frame-pointer
    add_ldflags -fsanitize=address,undefined -fsanitize-coverage=trace-pc-guard,trace-cmp
}

case "$toolchain" in
    *-asan)
        cc_default="${toolchain%-asan}"
        add_cflags  -fsanitize=address
        add_ldflags -fsanitize=address
    ;;
    *-msan)
        cc_default="${toolchain%-msan}"
        add_cflags  -fsanitize=memory -fsanitize-memory-track-origins
        add_ldflags -fsanitize=memory
    ;;
    *-tsan)
        cc_default="${toolchain%-tsan}"
        add_cflags  -fsanitize=thread -fPIE
        add_ldflags -fsanitize=thread -pie
        case "$toolchain" in
            gcc-tsan)
                add_cflags  -fPIC
                add_ldflags -fPIC
                ;;
        esac
    ;;
    *-usan)
        cc_default="${toolchain%-usan}"
        add_cflags  -fsanitize=undefined
        add_ldflags -fsanitize=undefined
    ;;
    valgrind-*)
        target_exec_default="valgrind"
        case "$toolchain" in
            valgrind-massif)
                target_exec_args="--tool=massif --alloc-fn=av_malloc --alloc-fn=av_mallocz --alloc-fn=av_calloc --alloc-fn=av_fast_padded_malloc --alloc-fn=av_fast_malloc --alloc-fn=av_realloc_f --alloc-fn=av_fast_realloc --alloc-fn=av_realloc"
                ;;
            valgrind-memcheck)
                target_exec_args="--error-exitcode=1 --malloc-fill=0x2a --track-origins=yes --leak-check=full --gen-suppressions=all --suppressions=$source_path/tests/fate-valgrind.supp"
                ;;
        esac
    ;;
    msvc)
        # Check whether the current MSVC version needs the C99 converter.
        # From MSVC 2013 (compiler major version 18) onwards, it does actually
        # support enough of C99 to build ffmpeg. Default to the new
        # behaviour if the regexp was unable to match anything, since this
        # successfully parses the version number of existing supported
        # versions that require the converter (MSVC 2010 and 2012).
        cl_major_ver=$(cl 2>&1 | sed -n 's/.*Version \([[:digit:]]\{1,\}\)\..*/\1/p')
        if [ -z "$cl_major_ver" ] || [ $cl_major_ver -ge 18 ]; then
            cc_default="cl"
            cxx_default="cl"
        else
            cc_default="c99wrap cl"
            cxx_default="c99wrap cl"
        fi
        ld_default="$source_path/compat/windows/mslink"
        nm_default="dumpbin -symbols"
        ar_default="lib"
        case "$arch" in
        aarch64|arm64)
            as_default="armasm64"
            ;;
        arm*)
            as_default="armasm"
            ;;
        esac
        target_os_default="win32"
        # Use a relative path for TMPDIR. This makes sure all the
        # ffconf temp files are written with a relative path, avoiding
        # issues with msys/win32 path conversion for MSVC parameters
        # such as -Fo<file> or -out:<file>.
        TMPDIR=.
    ;;
    icl)
        cc_default="icl"
        ld_default="xilink"
        nm_default="dumpbin -symbols"
        ar_default="xilib"
        target_os_default="win32"
        TMPDIR=.
    ;;
    gcov)
        add_cflags  -fprofile-arcs -ftest-coverage
        add_ldflags -fprofile-arcs -ftest-coverage
    ;;
    llvm-cov)
        add_cflags -fprofile-arcs -ftest-coverage
        add_ldflags --coverage
    ;;
    hardened)
        add_cppflags -U_FORTIFY_SOURCE -D_FORTIFY_SOURCE=2
        add_cflags   -fno-strict-overflow -fstack-protector-all
        add_ldflags  -Wl,-z,relro -Wl,-z,now
        add_cflags   -fPIE
        add_ldexeflags -fPIE -pie
    ;;
    ?*)
        die "Unknown toolchain $toolchain"
    ;;
esac

if test -n "$cross_prefix"; then
    test -n "$arch" && test -n "$target_os" ||
        die "Must specify target arch (--arch) and OS (--target-os) when cross-compiling"
    enable cross_compile
fi

ar_default="${cross_prefix}${ar_default}"
cc_default="${cross_prefix}${cc_default}"
cxx_default="${cross_prefix}${cxx_default}"
nm_default="${cross_prefix}${nm_default}"
pkg_config_default="${cross_prefix}${pkg_config_default}"
if ${cross_prefix}${ranlib_default} 2>&1 | grep -q "\-D "; then
    ranlib_default="${cross_prefix}${ranlib_default} -D"
else
    ranlib_default="${cross_prefix}${ranlib_default}"
fi
strip_default="${cross_prefix}${strip_default}"
windres_default="${cross_prefix}${windres_default}"

sysinclude_default="${sysroot}/usr/include"

set_default arch cc cxx doxygen pkg_config ranlib strip sysinclude \
    target_exec target_os x86asmexe nvcc
enabled cross_compile || host_cc_default=$cc
set_default host_cc

pkg_config_fail_message=""
if ! $pkg_config --version >/dev/null 2>&1; then
    warn "$pkg_config not found, library detection may fail."
    pkg_config=false
elif is_in -static $cc $LDFLAGS && ! is_in --static $pkg_config $pkg_config_flags; then
    pkg_config_fail_message="
Note: When building a static binary, add --pkg-config-flags=\"--static\"."
fi

if test $doxygen != $doxygen_default && \
  ! $doxygen --version >/dev/null 2>&1; then
    warn "Specified doxygen \"$doxygen\" not found, API documentation will fail to build."
fi

exesuf() {
    case $1 in
        mingw32*|mingw64*|win32|win64|cygwin*|*-dos|freedos|opendos|os/2*|symbian) echo .exe ;;
    esac
}

EXESUF=$(exesuf $target_os)
HOSTEXESUF=$(exesuf $host_os)

# set temporary file name
: ${TMPDIR:=$TEMPDIR}
: ${TMPDIR:=$TMP}
: ${TMPDIR:=/tmp}

if [ -n "$tempprefix" ] ; then
    mktemp(){
        tmpname="$tempprefix.${HOSTNAME}.${UID}"
        echo "$tmpname"
        mkdir "$tmpname"
    }
elif ! test_cmd mktemp -u XXXXXX; then
    # simple replacement for missing mktemp
    # NOT SAFE FOR GENERAL USE
    mktemp(){
        tmpname="${2%%XXX*}.${HOSTNAME}.${UID}.$$"
        echo "$tmpname"
        mkdir "$tmpname"
    }
fi

FFTMPDIR=$(mktemp -d "${TMPDIR}/ffconf.XXXXXXXX" 2> /dev/null) ||
    die "Unable to create temporary directory in $TMPDIR."

tmpfile(){
    tmp="${FFTMPDIR}/test"$2
    (set -C; exec > $tmp) 2> /dev/null ||
        die "Unable to create temporary file in $FFTMPDIR."
    eval $1=$tmp
}

trap 'rm -rf -- "$FFTMPDIR"' EXIT
trap 'exit 2' INT

tmpfile TMPASM .asm
tmpfile TMPC   .c
tmpfile TMPCPP .cpp
tmpfile TMPE   $EXESUF
tmpfile TMPH   .h
tmpfile TMPM   .m
tmpfile TMPO   .o
tmpfile TMPS   .S
tmpfile TMPSH  .sh
tmpfile TMPV   .ver

unset -f mktemp

chmod +x $TMPE

# make sure we can execute files in $TMPDIR
cat > $TMPSH 2>> $logfile <<EOF
#! /bin/sh
EOF
chmod +x $TMPSH >> $logfile 2>&1
if ! $TMPSH >> $logfile 2>&1; then
    cat <<EOF
Unable to create and execute files in $TMPDIR.  Set the TMPDIR environment
variable to another directory and make sure that it is not mounted noexec.
EOF
    die "Sanity test failed."
fi

armasm_flags(){
    for flag; do
        case $flag in
            # Filter out MSVC cl.exe options from cflags that shouldn't
            # be passed to gas-preprocessor
            -M[TD]*)                                            ;;
            *)                  echo $flag                      ;;
        esac
   done
}

cparser_flags(){
    for flag; do
        case $flag in
            -Wno-switch)             echo -Wno-switch-enum ;;
            -Wno-format-zero-length) ;;
            -Wdisabled-optimization) ;;
            -Wno-pointer-sign)       echo -Wno-other ;;
            *)                       echo $flag ;;
        esac
    done
}

msvc_common_flags(){
    for flag; do
        case $flag in
            # In addition to specifying certain flags under the compiler
            # specific filters, they must be specified here as well or else the
            # generic catch all at the bottom will print the original flag.
            -Wall)                ;;
            -Wextra)              ;;
            -std=c99)             ;;
            # Common flags
            -fomit-frame-pointer) ;;
            -g)                   echo -Z7 ;;
            -fno-math-errno)      ;;
            -fno-common)          ;;
            -fno-signed-zeros)    ;;
            -fPIC)                ;;
            -mthumb)              ;;
            -march=*)             ;;
            -lz)                  echo zlib.lib ;;
            -lx264)               echo libx264.lib ;;
            -lstdc++)             ;;
            -l*)                  echo ${flag#-l}.lib ;;
            -LARGEADDRESSAWARE)   echo $flag ;;
            -L*)                  echo -libpath:${flag#-L} ;;
            *)                    echo $flag ;;
        esac
    done
}

msvc_flags(){
    msvc_common_flags "$@"
    for flag; do
        case $flag in
            -Wall)                echo -W3 -wd4018 -wd4146 -wd4244 -wd4305     \
                                       -wd4554 ;;
            -Wextra)              echo -W4 -wd4244 -wd4127 -wd4018 -wd4389     \
                                       -wd4146 -wd4057 -wd4204 -wd4706 -wd4305 \
                                       -wd4152 -wd4324 -we4013 -wd4100 -wd4214 \
                                       -wd4307 \
                                       -wd4273 -wd4554 -wd4701 -wd4703 ;;
        esac
    done
}

icl_flags(){
    msvc_common_flags "$@"
    for flag; do
        case $flag in
            # Despite what Intel's documentation says -Wall, which is supported
            # on Windows, does enable remarks so disable them here.
            -Wall)                echo $flag -Qdiag-disable:remark ;;
            -std=c99)             echo -Qstd=c99 ;;
            -flto)                echo -ipo ;;
        esac
    done
}

icc_flags(){
    for flag; do
        case $flag in
            -flto)                echo -ipo ;;
            *)                    echo $flag ;;
        esac
    done
}

suncc_flags(){
    for flag; do
        case $flag in
            -march=*|-mcpu=*)
                case "${flag#*=}" in
                    native)                   echo -xtarget=native       ;;
                    v9|niagara)               echo -xarch=sparc          ;;
                    ultrasparc)               echo -xarch=sparcvis       ;;
                    ultrasparc3|niagara2)     echo -xarch=sparcvis2      ;;
                    i586|pentium)             echo -xchip=pentium        ;;
                    i686|pentiumpro|pentium2) echo -xtarget=pentium_pro  ;;
                    pentium3*|c3-2)           echo -xtarget=pentium3     ;;
                    pentium-m)          echo -xarch=sse2 -xchip=pentium3 ;;
                    pentium4*)          echo -xtarget=pentium4           ;;
                    prescott|nocona)    echo -xarch=sse3 -xchip=pentium4 ;;
                    *-sse3)             echo -xarch=sse3                 ;;
                    core2)              echo -xarch=ssse3 -xchip=core2   ;;
                    bonnell)                   echo -xarch=ssse3         ;;
                    corei7|nehalem)            echo -xtarget=nehalem     ;;
                    westmere)                  echo -xtarget=westmere    ;;
                    silvermont)                echo -xarch=sse4_2        ;;
                    corei7-avx|sandybridge)    echo -xtarget=sandybridge ;;
                    core-avx*|ivybridge|haswell|broadwell|skylake*|knl)
                                               echo -xarch=avx           ;;
                    amdfam10|barcelona)        echo -xtarget=barcelona   ;;
                    btver1)                    echo -xarch=amdsse4a      ;;
                    btver2|bdver*|znver*)      echo -xarch=avx           ;;
                    athlon-4|athlon-[mx]p)     echo -xarch=ssea          ;;
                    k8|opteron|athlon64|athlon-fx)
                                               echo -xarch=sse2a         ;;
                    athlon*)                   echo -xarch=pentium_proa  ;;
                esac
                ;;
            -std=c99)             echo -xc99              ;;
            -fomit-frame-pointer) echo -xregs=frameptr    ;;
            -fPIC)                echo -KPIC -xcode=pic32 ;;
            -W*,*)                echo $flag              ;;
            -f*-*|-W*|-mimpure-text)                      ;;
            -shared)              echo -G                 ;;
            *)                    echo $flag              ;;
        esac
    done
}

probe_cc(){
    pfx=$1
    _cc=$2
    first=$3

    unset _type _ident _cc_c _cc_e _cc_o _flags _cflags
    unset _ld_o _ldflags _ld_lib _ld_path
    unset _depflags _DEPCMD _DEPFLAGS
    _flags_filter=echo

    if $_cc --version 2>&1 | grep -q '^GNU assembler'; then
        true # no-op to avoid reading stdin in following checks
    elif $_cc -v 2>&1 | grep -q '^gcc.*LLVM'; then
        _type=llvm_gcc
        gcc_extra_ver=$(expr "$($_cc --version 2>/dev/null | head -n1)" : '.*\((.*)\)')
        _ident="llvm-gcc $($_cc -dumpversion 2>/dev/null) $gcc_extra_ver"
        _depflags='-MMD -MF $(@:.o=.d) -MT $@'
        _cflags_speed='-O3'
        _cflags_size='-Os'
    elif $_cc -v 2>&1 | grep -qi ^gcc; then
        _type=gcc
        gcc_version=$($_cc --version | head -n1)
        gcc_basever=$($_cc -dumpversion)
        gcc_pkg_ver=$(expr "$gcc_version" : '[^ ]* \(([^)]*)\)')
        gcc_ext_ver=$(expr "$gcc_version" : ".*$gcc_pkg_ver $gcc_basever \\(.*\\)")
        _ident=$(cleanws "gcc $gcc_basever $gcc_pkg_ver $gcc_ext_ver")
        case $gcc_basever in
            2) ;;
            2.*) ;;
            *) _depflags='-MMD -MF $(@:.o=.d) -MT $@' ;;
        esac
        if [ "$first" = true ]; then
            case $gcc_basever in
                4.2*)
                warn "gcc 4.2 is outdated and may miscompile FFmpeg. Please use a newer compiler." ;;
            esac
        fi
        _cflags_speed='-O3'
        _cflags_size='-Os'
    elif $_cc --version 2>/dev/null | grep -q ^icc; then
        _type=icc
        _ident=$($_cc --version | head -n1)
        _depflags='-MMD'
        _cflags_speed='-O3'
        _cflags_size='-Os'
        _cflags_noopt='-O1'
        _flags_filter=icc_flags
    elif $_cc -v 2>&1 | grep -q xlc; then
        _type=xlc
        _ident=$($_cc -qversion 2>/dev/null | head -n1)
        _cflags_speed='-O5'
        _cflags_size='-O5 -qcompact'
    elif $_cc --vsn 2>/dev/null | grep -Eq "ARM (C/C\+\+ )?Compiler"; then
        test -d "$sysroot" || die "No valid sysroot specified."
        _type=armcc
        _ident=$($_cc --vsn | grep -i build | head -n1 | sed 's/.*: //')
        armcc_conf="$PWD/armcc.conf"
        $_cc --arm_linux_configure                 \
             --arm_linux_config_file="$armcc_conf" \
             --configure_sysroot="$sysroot"        \
             --configure_cpp_headers="$sysinclude" >>$logfile 2>&1 ||
             die "Error creating armcc configuration file."
        $_cc --vsn | grep -q RVCT && armcc_opt=rvct || armcc_opt=armcc
        _flags="--arm_linux_config_file=$armcc_conf --translate_gcc"
        as_default="${cross_prefix}gcc"
        _depflags='-MMD'
        _cflags_speed='-O3'
        _cflags_size='-Os'
    elif $_cc -v 2>&1 | grep -q clang; then
        _type=clang
        _ident=$($_cc --version 2>/dev/null | head -n1)
        _depflags='-MMD -MF $(@:.o=.d) -MT $@'
        _cflags_speed='-O3'
        _cflags_size='-Oz'
    elif $_cc -V 2>&1 | grep -q Sun; then
        _type=suncc
        _ident=$($_cc -V 2>&1 | head -n1 | cut -d' ' -f 2-)
        _DEPCMD='$(DEP$(1)) $(DEP$(1)FLAGS) $($(1)DEP_FLAGS) $< | sed -e "1s,^.*: ,$@: ," -e "\$$!s,\$$, \\\," -e "1!s,^.*: , ," > $(@:.o=.d)'
        _DEPFLAGS='-xM1 -xc99'
        _ldflags='-std=c99'
        _cflags_speed='-O5'
        _cflags_size='-O5 -xspace'
        _flags_filter=suncc_flags
    elif $_cc -v 2>&1 | grep -q 'PathScale\|Path64'; then
        _type=pathscale
        _ident=$($_cc -v 2>&1 | head -n1 | tr -d :)
        _depflags='-MMD -MF $(@:.o=.d) -MT $@'
        _cflags_speed='-O2'
        _cflags_size='-Os'
        _flags_filter='filter_out -Wdisabled-optimization'
    elif $_cc -v 2>&1 | grep -q Open64; then
        _type=open64
        _ident=$($_cc -v 2>&1 | head -n1 | tr -d :)
        _depflags='-MMD -MF $(@:.o=.d) -MT $@'
        _cflags_speed='-O2'
        _cflags_size='-Os'
        _flags_filter='filter_out -Wdisabled-optimization|-Wtype-limits|-fno-signed-zeros'
    elif $_cc 2>&1 | grep -q 'Microsoft.*ARM.*Assembler'; then
        _type=armasm
        _ident=$($_cc | head -n1)
        # 4509: "This form of conditional instruction is deprecated"
        _flags="-nologo -ignore 4509"
        _flags_filter=armasm_flags
    elif $_cc 2>&1 | grep -q Intel; then
        _type=icl
        _ident=$($_cc 2>&1 | head -n1)
        _depflags='-QMMD -QMF$(@:.o=.d) -QMT$@'
        # Not only is O3 broken on 13.x+ but it is slower on all previous
        # versions (tested) as well.
        _cflags_speed="-O2"
        _cflags_size="-O1 -Oi" # -O1 without -Oi miscompiles stuff
        if $_cc 2>&1 | grep -q Linker; then
            _ld_o='-out:$@'
        else
            _ld_o='-Fe$@'
        fi
        _cc_o='-Fo$@'
        _cc_e='-P'
        _flags_filter=icl_flags
        _ld_lib='lib%.a'
        _ld_path='-libpath:'
        # -Qdiag-error to make icl error when seeing certain unknown arguments
        _flags='-nologo -Qdiag-error:4044,10157'
        # -Qvec- -Qsimd- to prevent miscompilation, -GS, fp:precise for consistency
        # with MSVC which enables it by default.
        _cflags='-Qms0 -Qvec- -Qsimd- -GS -fp:precise'
        disable stripping
    elif $_cc -? 2>/dev/null | grep -q 'LLVM.*Linker'; then
        # lld can emulate multiple different linkers; in ms link.exe mode,
        # the -? parameter gives the help output which contains an identifyable
        # string, while it gives an error in other modes.
        _type=lld-link
        # The link.exe mode doesn't have a switch for getting the version,
        # but we can force it back to gnu mode and get the version from there.
        _ident=$($_cc -flavor gnu --version 2>/dev/null)
        _ld_o='-out:$@'
        _flags_filter=msvc_flags
        _ld_lib='lib%.a'
        _ld_path='-libpath:'
    elif $_cc -nologo- 2>&1 | grep -q Microsoft; then
        _type=msvc
        _ident=$($_cc 2>&1 | head -n1 | tr -d '\r')
        _DEPCMD='$(DEP$(1)) $(DEP$(1)FLAGS) $($(1)DEP_FLAGS) $< 2>&1 | awk '\''/including/ { sub(/^.*file: */, ""); gsub(/\\/, "/"); if (!match($$0, / /)) print "$@:", $$0 }'\'' > $(@:.o=.d)'
        _DEPFLAGS='$(CPPFLAGS) $(CFLAGS) -showIncludes -Zs'
        _cflags_speed="-O2"
        _cflags_size="-O1"
        _cflags_noopt="-O1"
        if $_cc -nologo- 2>&1 | grep -q Linker; then
            _ld_o='-out:$@'
        else
            _ld_o='-Fe$@'
        fi
        _cc_o='-Fo$@'
        _cc_e='-P -Fi$@'
        _flags_filter=msvc_flags
        _ld_lib='lib%.a'
        _ld_path='-libpath:'
        _flags='-nologo'
        disable stripping
    elif $_cc --version 2>/dev/null | grep -q ^cparser; then
        _type=cparser
        _ident=$($_cc --version | head -n1)
        _depflags='-MMD'
        _cflags_speed='-O4'
        _cflags_size='-O2'
        _flags_filter=cparser_flags
    fi

    eval ${pfx}_type=\$_type
    eval ${pfx}_ident=\$_ident
}

set_ccvars(){
    eval ${1}_C=\${_cc_c-\${${1}_C}}
    eval ${1}_E=\${_cc_e-\${${1}_E}}
    eval ${1}_O=\${_cc_o-\${${1}_O}}

    if [ -n "$_depflags" ]; then
        eval ${1}_DEPFLAGS=\$_depflags
    else
        eval ${1}DEP=\${_DEPCMD:-\$DEPCMD}
        eval ${1}DEP_FLAGS=\${_DEPFLAGS:-\$DEPFLAGS}
        eval DEP${1}FLAGS=\$_flags
    fi
}

probe_cc cc "$cc" "true"
cflags_filter=$_flags_filter
cflags_speed=$_cflags_speed
cflags_size=$_cflags_size
cflags_noopt=$_cflags_noopt
add_cflags $_flags $_cflags
cc_ldflags=$_ldflags
set_ccvars CC
set_ccvars CXX

probe_cc hostcc "$host_cc"
host_cflags_filter=$_flags_filter
host_cflags_speed=$_cflags_speed
add_host_cflags  $_flags $_cflags
set_ccvars HOSTCC

test -n "$cc_type" && enable $cc_type ||
    warn "Unknown C compiler $cc, unable to select optimal CFLAGS"

: ${as_default:=$cc}
: ${objcc_default:=$cc}
: ${dep_cc_default:=$cc}
: ${ld_default:=$cc}
: ${host_ld_default:=$host_cc}
set_default ar as objcc dep_cc ld ln_s host_ld windres

probe_cc as "$as"
asflags_filter=$_flags_filter
add_asflags $_flags $_cflags
set_ccvars AS

probe_cc objcc "$objcc"
objcflags_filter=$_flags_filter
add_objcflags $_flags $_cflags
set_ccvars OBJC

probe_cc ld "$ld"
ldflags_filter=$_flags_filter
add_ldflags $_flags $_ldflags
test "$cc_type" != "$ld_type" && add_ldflags $cc_ldflags
LD_O=${_ld_o-$LD_O}
LD_LIB=${_ld_lib-$LD_LIB}
LD_PATH=${_ld_path-$LD_PATH}

probe_cc hostld "$host_ld"
host_ldflags_filter=$_flags_filter
add_host_ldflags $_flags $_ldflags
HOSTLD_O=${_ld_o-$HOSTLD_O}

if [ -z "$CC_DEPFLAGS" ] && [ "$dep_cc" != "$cc" ]; then
    probe_cc depcc "$dep_cc"
    CCDEP=${_DEPCMD:-$DEPCMD}
    CCDEP_FLAGS=${_DEPFLAGS:=$DEPFLAGS}
    DEPCCFLAGS=$_flags
fi

if $ar 2>&1 | grep -q Microsoft; then
    arflags="-nologo"
    ar_o='-out:$@'
elif $ar 2>&1 | grep -q "\[D\] "; then
    arflags="rcD"
    ar_o='$@'
else
    arflags="rc"
    ar_o='$@'
fi

add_cflags $extra_cflags
add_cxxflags $extra_cxxflags
add_objcflags $extra_objcflags
add_asflags $extra_cflags

if test -n "$sysroot"; then
    case "$cc_type" in
        gcc|llvm_gcc|clang)
            add_cppflags --sysroot="$sysroot"
            add_ldflags --sysroot="$sysroot"
        ;;
    esac
fi

if test "$cpu" = host; then
    enabled cross_compile &&
        die "--cpu=host makes no sense when cross-compiling."

    case "$cc_type" in
        gcc|llvm_gcc)
            check_native(){
                $cc $1=native -v -c -o $TMPO $TMPC >$TMPE 2>&1 || return
                sed -n "/cc1.*$1=/{
                            s/.*$1=\\([^ ]*\\).*/\\1/
                            p
                            q
                        }" $TMPE
            }
            cpu=$(check_native -march || check_native -mcpu)
        ;;
        clang)
            check_native(){
                $cc $1=native -v -c -o $TMPO $TMPC >$TMPE 2>&1 || return
                sed -n "/cc1.*-target-cpu /{
                            s/.*-target-cpu \\([^ ]*\\).*/\\1/
                            p
                            q
                        }" $TMPE
            }
            cpu=$(check_native -march)
        ;;
    esac

    test "${cpu:-host}" = host &&
        die "--cpu=host not supported with compiler $cc"
fi

# Deal with common $arch aliases
case "$arch" in
    aarch64|arm64)
        arch="aarch64"
    ;;
    arm*|iPad*|iPhone*)
        arch="arm"
    ;;
    mips*|IP*)
        case "$arch" in
        *el)
            add_cppflags -EL
            add_ldflags -EL
        ;;
        *eb)
            add_cppflags -EB
            add_ldflags -EB
        ;;
        esac
        arch="mips"
    ;;
    parisc*|hppa*)
        arch="parisc"
    ;;
    "Power Macintosh"|ppc*|powerpc*)
        arch="ppc"
    ;;
    s390|s390x)
        arch="s390"
    ;;
    sh4|sh)
        arch="sh4"
    ;;
    sun4*|sparc*)
        arch="sparc"
    ;;
    tilegx|tile-gx)
        arch="tilegx"
    ;;
    i[3-6]86*|i86pc|BePC|x86pc|x86_64|x86_32|amd64)
        arch="x86"
    ;;
esac

is_in $arch $ARCH_LIST || warn "unknown architecture $arch"
enable $arch

# Add processor-specific flags
if enabled aarch64; then

    case $cpu in
        armv*)
            cpuflags="-march=$cpu"
        ;;
        *)
            cpuflags="-mcpu=$cpu"
        ;;
    esac

elif enabled alpha; then

    cpuflags="-mcpu=$cpu"

elif enabled arm; then

    check_arm_arch() {
        test_cpp_condition stddef.h \
            "defined __ARM_ARCH_${1}__ || defined __TARGET_ARCH_${2:-$1}" \
            $cpuflags
    }

    probe_arm_arch() {
        if   check_arm_arch 4;        then echo armv4
        elif check_arm_arch 4T;       then echo armv4t
        elif check_arm_arch 5;        then echo armv5
        elif check_arm_arch 5E;       then echo armv5e
        elif check_arm_arch 5T;       then echo armv5t
        elif check_arm_arch 5TE;      then echo armv5te
        elif check_arm_arch 5TEJ;     then echo armv5te
        elif check_arm_arch 6;        then echo armv6
        elif check_arm_arch 6J;       then echo armv6j
        elif check_arm_arch 6K;       then echo armv6k
        elif check_arm_arch 6Z;       then echo armv6z
        elif check_arm_arch 6KZ;      then echo armv6zk
        elif check_arm_arch 6ZK;      then echo armv6zk
        elif check_arm_arch 6T2;      then echo armv6t2
        elif check_arm_arch 7;        then echo armv7
        elif check_arm_arch 7A  7_A;  then echo armv7-a
        elif check_arm_arch 7S;       then echo armv7-a
        elif check_arm_arch 7R  7_R;  then echo armv7-r
        elif check_arm_arch 7M  7_M;  then echo armv7-m
        elif check_arm_arch 7EM 7E_M; then echo armv7-m
        elif check_arm_arch 8A  8_A;  then echo armv8-a
        fi
    }

    [ "$cpu" = generic ] && cpu=$(probe_arm_arch)

    case $cpu in
        armv*)
            cpuflags="-march=$cpu"
            subarch=$(echo $cpu | sed 's/[^a-z0-9]//g')
        ;;
        *)
            cpuflags="-mcpu=$cpu"
            case $cpu in
                cortex-a*)                               subarch=armv7a  ;;
                cortex-r*)                               subarch=armv7r  ;;
                cortex-m*)                 enable thumb; subarch=armv7m  ;;
                arm11*)                                  subarch=armv6   ;;
                arm[79]*e*|arm9[24]6*|arm96*|arm102[26]) subarch=armv5te ;;
                armv4*|arm7*|arm9[24]*)                  subarch=armv4   ;;
                *)                             subarch=$(probe_arm_arch) ;;
            esac
        ;;
    esac

    case "$subarch" in
        armv5t*)    enable fast_clz                ;;
        armv[6-8]*)
            enable fast_clz
            disabled fast_unaligned || enable fast_unaligned
            ;;
    esac

elif enabled avr32; then

    case $cpu in
        ap7[02]0[0-2])
            subarch="avr32_ap"
            cpuflags="-mpart=$cpu"
        ;;
        ap)
            subarch="avr32_ap"
            cpuflags="-march=$cpu"
        ;;
        uc3[ab]*)
            subarch="avr32_uc"
            cpuflags="-mcpu=$cpu"
        ;;
        uc)
            subarch="avr32_uc"
            cpuflags="-march=$cpu"
        ;;
    esac

elif enabled bfin; then

    cpuflags="-mcpu=$cpu"

elif enabled mips; then

    cpuflags="-march=$cpu"

    if [ "$cpu" != "generic" ]; then
        disable mips32r2
        disable mips32r5
        disable mips64r2
        disable mips32r6
        disable mips64r6
        disable loongson2
        disable loongson3

        case $cpu in
            24kc|24kf*|24kec|34kc|1004kc|24kef*|34kf*|1004kf*|74kc|74kf)
                enable mips32r2
                disable msa
            ;;
            p5600|i6400|p6600)
                disable mipsdsp
                disable mipsdspr2
            ;;
            loongson*)
                enable loongson2
                enable loongson3
                enable local_aligned
                enable simd_align_16
                enable fast_64bit
                enable fast_clz
                enable fast_cmov
                enable fast_unaligned
                disable aligned_stack
                disable mipsfpu
                disable mipsdsp
                disable mipsdspr2
                case $cpu in
                    loongson3*)
                        cpuflags="-march=loongson3a -mhard-float -fno-expensive-optimizations"
                    ;;
                    loongson2e)
                        cpuflags="-march=loongson2e -mhard-float -fno-expensive-optimizations"
                    ;;
                    loongson2f)
                        cpuflags="-march=loongson2f -mhard-float -fno-expensive-optimizations"
                    ;;
                esac
            ;;
            *)
                # Unknown CPU. Disable everything.
                warn "unknown CPU. Disabling all MIPS optimizations."
                disable mipsfpu
                disable mipsdsp
                disable mipsdspr2
                disable msa
                disable mmi
            ;;
        esac

        case $cpu in
            24kc)
                disable mipsfpu
                disable mipsdsp
                disable mipsdspr2
            ;;
            24kf*)
                disable mipsdsp
                disable mipsdspr2
            ;;
            24kec|34kc|1004kc)
                disable mipsfpu
                disable mipsdspr2
            ;;
            24kef*|34kf*|1004kf*)
                disable mipsdspr2
            ;;
            74kc)
                disable mipsfpu
            ;;
            p5600)
                enable mips32r5
                check_cflags "-mtune=p5600" && check_cflags "-msched-weight -mload-store-pairs -funroll-loops"
            ;;
            i6400)
                enable mips64r6
                check_cflags "-mtune=i6400 -mabi=64" && check_cflags "-msched-weight -mload-store-pairs -funroll-loops" && check_ldflags "-mabi=64"
            ;;
            p6600)
                enable mips64r6
                check_cflags "-mtune=p6600 -mabi=64" && check_cflags "-msched-weight -mload-store-pairs -funroll-loops" && check_ldflags "-mabi=64"
            ;;
        esac
    else
        # We do not disable anything. Is up to the user to disable the unwanted features.
        warn 'generic cpu selected'
    fi

elif enabled ppc; then

    disable ldbrx

    case $(tolower $cpu) in
        601|ppc601|powerpc601)
            cpuflags="-mcpu=601"
            disable altivec
        ;;
        603*|ppc603*|powerpc603*)
            cpuflags="-mcpu=603"
            disable altivec
        ;;
        604*|ppc604*|powerpc604*)
            cpuflags="-mcpu=604"
            disable altivec
        ;;
        g3|75*|ppc75*|powerpc75*)
            cpuflags="-mcpu=750"
            disable altivec
        ;;
        g4|745*|ppc745*|powerpc745*)
            cpuflags="-mcpu=7450"
            disable vsx
        ;;
        74*|ppc74*|powerpc74*)
            cpuflags="-mcpu=7400"
            disable vsx
        ;;
        g5|970|ppc970|powerpc970)
            cpuflags="-mcpu=970"
            disable vsx
        ;;
        power[3-6]*)
            cpuflags="-mcpu=$cpu"
            disable vsx
        ;;
        power[7-8]*)
            cpuflags="-mcpu=$cpu"
        ;;
        cell)
            cpuflags="-mcpu=cell"
            enable ldbrx
            disable vsx
        ;;
        e500mc)
            cpuflags="-mcpu=e500mc"
            disable altivec
        ;;
        e500v2)
            cpuflags="-mcpu=8548 -mhard-float -mfloat-gprs=double"
            disable altivec
            disable dcbzl
        ;;
        e500)
            cpuflags="-mcpu=8540 -mhard-float"
            disable altivec
            disable dcbzl
        ;;
    esac

elif enabled sparc; then

    case $cpu in
        cypress|f93[04]|tsc701|sparcl*|supersparc|hypersparc|niagara|v[789])
            cpuflags="-mcpu=$cpu"
        ;;
        ultrasparc*|niagara[234])
            cpuflags="-mcpu=$cpu"
        ;;
    esac

elif enabled x86; then

    case $cpu in
        i[345]86|pentium)
            cpuflags="-march=$cpu"
            disable i686
            disable mmx
        ;;
        # targets that do NOT support nopl and conditional mov (cmov)
        pentium-mmx|k6|k6-[23]|winchip-c6|winchip2|c3)
            cpuflags="-march=$cpu"
            disable i686
        ;;
        # targets that do support nopl and conditional mov (cmov)
        i686|pentiumpro|pentium[23]|pentium-m|athlon|athlon-tbird|athlon-4|athlon-[mx]p|athlon64*|k8*|opteron*|athlon-fx\
        |core*|atom|bonnell|nehalem|westmere|silvermont|sandybridge|ivybridge|haswell|broadwell|skylake*|knl\
        |amdfam10|barcelona|b[dt]ver*|znver*)
            cpuflags="-march=$cpu"
            enable i686
            enable fast_cmov
        ;;
        # targets that do support conditional mov but on which it's slow
        pentium4|pentium4m|prescott|nocona)
            cpuflags="-march=$cpu"
            enable i686
            disable fast_cmov
        ;;
    esac

fi

if [ "$cpu" != generic ]; then
    add_cflags  $cpuflags
    add_asflags $cpuflags
    test "$cc_type" = "$ld_type" && add_ldflags $cpuflags
fi

# compiler sanity check
test_exec <<EOF
int main(void){ return 0; }
EOF
if test "$?" != 0; then
    echo "$cc is unable to create an executable file."
    if test -z "$cross_prefix" && ! enabled cross_compile ; then
        echo "If $cc is a cross-compiler, use the --enable-cross-compile option."
        echo "Only do this if you know what cross compiling means."
    fi
    die "C compiler test failed."
fi

add_cppflags -D_ISOC99_SOURCE
add_cxxflags -D__STDC_CONSTANT_MACROS
check_cxxflags -std=c++11 || check_cxxflags -std=c++0x

# some compilers silently accept -std=c11, so we also need to check that the
# version macro is defined properly
test_cflags_cc -std=c11 ctype.h "__STDC_VERSION__ >= 201112L" &&
    add_cflags -std=c11 ||
    check_cflags -std=c99

check_cppflags -D_FILE_OFFSET_BITS=64
check_cppflags -D_LARGEFILE_SOURCE

add_host_cppflags -D_ISOC99_SOURCE
check_host_cflags -std=c99
check_host_cflags -Wall
check_host_cflags $host_cflags_speed

check_64bit(){
    arch32=$1
    arch64=$2
    expr=${3:-'sizeof(void *) > 4'}
    test_code cc "" "int test[2*($expr) - 1]" &&
        subarch=$arch64 || subarch=$arch32
    enable $subarch
}

case "$arch" in
    aarch64|alpha|ia64)
        enabled shared && enable_weak pic
    ;;
    mips)
        check_64bit mips mips64 '_MIPS_SIM > 1'
        enabled shared && enable_weak pic
    ;;
    parisc)
        check_64bit parisc parisc64
        enabled shared && enable_weak pic
    ;;
    ppc)
        check_64bit ppc ppc64
        enabled shared && enable_weak pic
    ;;
    s390)
        check_64bit s390 s390x
        enabled shared && enable_weak pic
    ;;
    sparc)
        check_64bit sparc sparc64
        enabled shared && enable_weak pic
    ;;
    x86)
        check_64bit x86_32 x86_64
        # Treat x32 as x64 for now. Note it also needs pic if shared
        test "$subarch" = "x86_32" && test_cpp_condition stddef.h 'defined(__x86_64__)' &&
            subarch=x86_64 && enable x86_64 && disable x86_32
        if enabled x86_64; then
            enabled shared && enable_weak pic
            objformat=elf64
        fi
    ;;
esac

# OS specific
case $target_os in
    aix)
        SHFLAGS=-shared
        add_cppflags '-I\$(SRC_PATH)/compat/aix'
        enabled shared && add_ldflags -Wl,-brtl
        arflags='-Xany -r -c'
        ;;
    android)
        disable symver
        enable section_data_rel_ro
        SLIB_INSTALL_NAME='$(SLIBNAME)'
        SLIB_INSTALL_LINKS=
        SHFLAGS='-shared -Wl,-soname,$(SLIBNAME)'
        ;;
    haiku)
        prefix_default="/boot/common"
        network_extralibs="-lnetwork"
        host_extralibs=
        ;;
    sunos)
        SHFLAGS='-shared -Wl,-h,$$(@F)'
        enabled x86 && append SHFLAGS -mimpure-text
        network_extralibs="-lsocket -lnsl"
        add_cppflags -D__EXTENSIONS__
        # When using suncc to build, the Solaris linker will mark
        # an executable with each instruction set encountered by
        # the Solaris assembler.  As our libraries contain their own
        # guards for processor-specific code, instead suppress
        # generation of the HWCAPS ELF section on Solaris x86 only.
        enabled_all suncc x86 &&
            echo "hwcap_1 = OVERRIDE;" > mapfile &&
            add_ldflags -Wl,-M,mapfile
        nm_default='nm -P -g'
        version_script='-M'
        VERSION_SCRIPT_POSTPROCESS_CMD='perl $(SRC_PATH)/compat/solaris/make_sunver.pl - $(OBJS)'
        ;;
    netbsd)
        disable symver
        oss_indev_extralibs="-lossaudio"
        oss_outdev_extralibs="-lossaudio"
        enabled gcc || check_ldflags -Wl,-zmuldefs
        ;;
    openbsd|bitrig)
        disable symver
        SHFLAGS='-shared'
        SLIB_INSTALL_NAME='$(SLIBNAME).$(LIBMAJOR).$(LIBMINOR)'
        SLIB_INSTALL_LINKS=
        oss_indev_extralibs="-lossaudio"
        oss_outdev_extralibs="-lossaudio"
        ;;
    dragonfly)
        disable symver
        ;;
    freebsd)
        ;;
    bsd/os)
        add_extralibs -lpoll -lgnugetopt
        strip="strip -d"
        ;;
    darwin)
        enabled ppc && add_asflags -force_cpusubtype_ALL
        install_name_dir_default='$(SHLIBDIR)'
        SHFLAGS='-dynamiclib -Wl,-single_module -Wl,-install_name,$(INSTALL_NAME_DIR)/$(SLIBNAME_WITH_MAJOR),-current_version,$(LIBVERSION),-compatibility_version,$(LIBMAJOR)'
        enabled x86_32 && append SHFLAGS -Wl,-read_only_relocs,suppress
        strip="${strip} -x"
        add_ldflags -Wl,-dynamic,-search_paths_first
        check_cflags -Werror=partial-availability
        SLIBSUF=".dylib"
        SLIBNAME_WITH_VERSION='$(SLIBPREF)$(FULLNAME).$(LIBVERSION)$(SLIBSUF)'
        SLIBNAME_WITH_MAJOR='$(SLIBPREF)$(FULLNAME).$(LIBMAJOR)$(SLIBSUF)'
        enabled x86_64 && objformat="macho64" || objformat="macho32"
        enabled_any pic shared x86_64 ||
            { check_cflags -mdynamic-no-pic && add_asflags -mdynamic-no-pic; }
        check_header dispatch/dispatch.h &&
            add_cppflags '-I\$(SRC_PATH)/compat/dispatch_semaphore'
        if test -n "$sysroot"; then
            is_in -isysroot $cc $CPPFLAGS $CFLAGS || check_cppflags -isysroot $sysroot
            is_in -isysroot $ld $LDFLAGS          || check_ldflags  -isysroot $sysroot
        fi
        version_script='-exported_symbols_list'
        VERSION_SCRIPT_POSTPROCESS_CMD='tr " " "\n" | sed -n /global:/,/local:/p | grep ";" | tr ";" "\n" | sed -E "s/(.+)/_\1/g" | sed -E "s/(.+[^*])$$$$/\1*/"'
        ;;
    msys*)
        die "Native MSYS builds are discouraged, please use the MINGW environment."
        ;;
    mingw32*|mingw64*)
        target_os=mingw32
        LIBTARGET=i386
        if enabled x86_64; then
            LIBTARGET="i386:x86-64"
        elif enabled arm; then
            LIBTARGET="arm"
        elif enabled aarch64; then
            LIBTARGET="arm64"
        fi
        if enabled shared; then
            # Cannot build both shared and static libs when using dllimport.
            disable static
        fi
        enabled shared && ! enabled small && test_cmd $windres --version && enable gnu_windres
        enabled x86_32 && check_ldflags -Wl,--large-address-aware
        shlibdir_default="$bindir_default"
        SLIBPREF=""
        SLIBSUF=".dll"
        SLIBNAME_WITH_VERSION='$(SLIBPREF)$(FULLNAME)-$(LIBVERSION)$(SLIBSUF)'
        SLIBNAME_WITH_MAJOR='$(SLIBPREF)$(FULLNAME)-$(LIBMAJOR)$(SLIBSUF)'
        if test_cmd lib.exe -list; then
            SLIB_EXTRA_CMD=-'lib.exe -nologo -machine:$(LIBTARGET) -def:$$(@:$(SLIBSUF)=.def) -out:$(SUBDIR)$(SLIBNAME:$(SLIBSUF)=.lib)'
            if enabled x86_64; then
                LIBTARGET=x64
            fi
        else
            SLIB_EXTRA_CMD=-'$(DLLTOOL) -m $(LIBTARGET) -d $$(@:$(SLIBSUF)=.def) -l $(SUBDIR)$(SLIBNAME:$(SLIBSUF)=.lib) -D $(SLIBNAME_WITH_MAJOR)'
        fi
        SLIB_INSTALL_NAME='$(SLIBNAME_WITH_MAJOR)'
        SLIB_INSTALL_LINKS=
        SLIB_INSTALL_EXTRA_SHLIB='$(SLIBNAME:$(SLIBSUF)=.lib)'
        SLIB_INSTALL_EXTRA_LIB='lib$(SLIBNAME:$(SLIBSUF)=.dll.a) $(SLIBNAME_WITH_MAJOR:$(SLIBSUF)=.def)'
        SLIB_CREATE_DEF_CMD='EXTERN_PREFIX="$(EXTERN_PREFIX)" AR="$(AR_CMD)" NM="$(NM_CMD)" $(SRC_PATH)/compat/windows/makedef $(SUBDIR)lib$(NAME).ver $(OBJS) > $$(@:$(SLIBSUF)=.def)'
        SHFLAGS='-shared -Wl,--out-implib,$(SUBDIR)lib$(SLIBNAME:$(SLIBSUF)=.dll.a) -Wl,--disable-auto-image-base $$(@:$(SLIBSUF)=.def)'
        enabled x86_64 && objformat="win64" || objformat="win32"
        dlltool="${cross_prefix}dlltool"
        ranlib=:
        enable dos_paths
        check_ldflags -Wl,--nxcompat,--dynamicbase
        # Lets work around some stupidity in binutils.
        # ld will strip relocations from executables even though we need them
        # for dynamicbase (ASLR).  Using -pie does retain the reloc section
        # however ld then forgets what the entry point should be (oops) so we
        # have to manually (re)set it.
        if enabled x86_32; then
            disabled debug && add_ldexeflags -Wl,--pic-executable,-e,_mainCRTStartup
        elif enabled x86_64; then
            disabled debug && add_ldexeflags -Wl,--pic-executable,-e,mainCRTStartup
            check_ldflags -Wl,--high-entropy-va # binutils 2.25
            # Set image base >4GB for extra entropy with HEASLR
            add_ldexeflags -Wl,--image-base,0x140000000
            append SHFLAGS -Wl,--image-base,0x180000000
        fi
        ;;
    win32|win64)
        disable symver
        if enabled shared; then
            # Link to the import library instead of the normal static library
            # for shared libs.
            LD_LIB='%.lib'
            # Cannot build both shared and static libs with MSVC or icl.
            disable static
        fi
        enabled x86_32 && check_ldflags -LARGEADDRESSAWARE
        shlibdir_default="$bindir_default"
        SLIBPREF=""
        SLIBSUF=".dll"
        SLIBNAME_WITH_VERSION='$(SLIBPREF)$(FULLNAME)-$(LIBVERSION)$(SLIBSUF)'
        SLIBNAME_WITH_MAJOR='$(SLIBPREF)$(FULLNAME)-$(LIBMAJOR)$(SLIBSUF)'
        SLIB_CREATE_DEF_CMD='EXTERN_PREFIX="$(EXTERN_PREFIX)" $(SRC_PATH)/compat/windows/makedef $(SUBDIR)lib$(NAME).ver $(OBJS) > $$(@:$(SLIBSUF)=.def)'
        SLIB_INSTALL_NAME='$(SLIBNAME_WITH_MAJOR)'
        SLIB_INSTALL_LINKS=
        SLIB_INSTALL_EXTRA_SHLIB='$(SLIBNAME:$(SLIBSUF)=.lib)'
        SLIB_INSTALL_EXTRA_LIB='$(SLIBNAME_WITH_MAJOR:$(SLIBSUF)=.def)'
        SHFLAGS='-dll -def:$$(@:$(SLIBSUF)=.def) -implib:$(SUBDIR)$(SLIBNAME:$(SLIBSUF)=.lib)'
        enabled x86_64 && objformat="win64" || objformat="win32"
        ranlib=:
        enable dos_paths
        ;;
    cygwin*)
        target_os=cygwin
        shlibdir_default="$bindir_default"
        SLIBPREF="cyg"
        SLIBSUF=".dll"
        SLIBNAME_WITH_VERSION='$(SLIBPREF)$(FULLNAME)-$(LIBVERSION)$(SLIBSUF)'
        SLIBNAME_WITH_MAJOR='$(SLIBPREF)$(FULLNAME)-$(LIBMAJOR)$(SLIBSUF)'
        SLIB_INSTALL_NAME='$(SLIBNAME_WITH_MAJOR)'
        SLIB_INSTALL_LINKS=
        SLIB_INSTALL_EXTRA_LIB='lib$(FULLNAME).dll.a'
        SHFLAGS='-shared -Wl,--out-implib,$(SUBDIR)lib$(FULLNAME).dll.a'
        enabled x86_64 && objformat="win64" || objformat="win32"
        enable dos_paths
        enabled shared && ! enabled small && test_cmd $windres --version && enable gnu_windres
        add_cppflags -D_POSIX_C_SOURCE=200112 -D_XOPEN_SOURCE=600
        ;;
    *-dos|freedos|opendos)
        network_extralibs="-lsocket"
        objformat="coff"
        enable dos_paths
        add_cppflags -U__STRICT_ANSI__
        ;;
    linux)
        enable section_data_rel_ro
        enabled_any arm aarch64 && enable_weak linux_perf
        ;;
    irix*)
        target_os=irix
        ranlib="echo ignoring ranlib"
        ;;
    os/2*)
        strip="lxlite -CS"
        striptype=""
        objformat="aout"
        add_cppflags -D_GNU_SOURCE
        add_ldflags -Zomf -Zbin-files -Zargs-wild -Zhigh-mem -Zmap
        SHFLAGS='$(SUBDIR)$(NAME).def -Zdll -Zomf'
        LIBSUF="_s.a"
        SLIBPREF=""
        SLIBSUF=".dll"
        SLIBNAME_WITH_VERSION='$(SLIBPREF)$(FULLNAME)-$(LIBVERSION)$(SLIBSUF)'
        SLIBNAME_WITH_MAJOR='$(SLIBPREF)$(shell echo $(FULLNAME) | cut -c1-6)$(LIBMAJOR)$(SLIBSUF)'
        SLIB_CREATE_DEF_CMD='echo LIBRARY $(SLIBNAME_WITH_MAJOR:$(SLIBSUF)=) INITINSTANCE TERMINSTANCE > $(SUBDIR)$(FULLNAME).def; \
            echo CODE PRELOAD MOVEABLE DISCARDABLE >> $(SUBDIR)$(FULLNAME).def; \
            echo DATA PRELOAD MOVEABLE MULTIPLE NONSHARED >> $(SUBDIR)$(FULLNAME).def; \
            echo EXPORTS >> $(SUBDIR)$(FULLNAME).def; \
            emxexp $(OBJS) >> $(SUBDIR)$(FULLNAME).def'
        SLIB_EXTRA_CMD='emximp -o $(SUBDIR)$(LIBPREF)$(FULLNAME)_dll.a $(SUBDIR)$(FULLNAME).def; \
            emximp -o $(SUBDIR)$(LIBPREF)$(FULLNAME)_dll.lib $(SUBDIR)$(FULLNAME).def;'
        SLIB_INSTALL_NAME='$(SLIBNAME_WITH_MAJOR)'
        SLIB_INSTALL_LINKS=
        SLIB_INSTALL_EXTRA_LIB='$(LIBPREF)$(FULLNAME)_dll.a $(LIBPREF)$(FULLNAME)_dll.lib'
        enable dos_paths
        enable_weak os2threads
        ;;
    gnu/kfreebsd)
        add_cppflags -D_BSD_SOURCE
        ;;
    gnu)
        ;;
    qnx)
        add_cppflags -D_QNX_SOURCE
        network_extralibs="-lsocket"
        ;;
    symbian)
        SLIBSUF=".dll"
        enable dos_paths
        add_cflags --include=$sysinclude/gcce/gcce.h -fvisibility=default
        add_cppflags -D__GCCE__ -D__SYMBIAN32__ -DSYMBIAN_OE_POSIX_SIGNALS
        add_ldflags -Wl,--target1-abs,--no-undefined \
                    -Wl,-Ttext,0x80000,-Tdata,0x1000000 -shared \
                    -Wl,--entry=_E32Startup -Wl,-u,_E32Startup
        add_extralibs -l:eexe.lib -l:usrt2_2.lib -l:dfpaeabi.dso \
                      -l:drtaeabi.dso -l:scppnwdl.dso -lsupc++ -lgcc \
                      -l:libc.dso -l:libm.dso -l:euser.dso -l:libcrt0.lib
        ;;
    minix)
        ;;
    none)
        ;;
    *)
        die "Unknown OS '$target_os'."
        ;;
esac

# test if creating links works
link_dest=$(mktemp -u $TMPDIR/dest_XXXXXXXX)
link_name=$(mktemp -u $TMPDIR/name_XXXXXXXX)
mkdir "$link_dest"
$ln_s "$link_dest" "$link_name"
touch "$link_dest/test_file"
if [ "$source_path" != "." ] && ([ ! -d src ] || [ -L src ]) && [ -e "$link_name/test_file" ]; then
    # create link to source path
    [ -e src ] && rm src
    $ln_s "$source_path" src
    source_link=src
else
    # creating directory links doesn't work
    # fall back to using the full source path
    source_link="$source_path"
fi
# cleanup
rm -r "$link_dest"
rm -r "$link_name"

# determine libc flavour

probe_libc(){
    pfx=$1
    pfx_no_=${pfx%_}
    # uclibc defines __GLIBC__, so it needs to be checked before glibc.
    if test_${pfx}cpp_condition features.h "defined __UCLIBC__"; then
        eval ${pfx}libc_type=uclibc
        add_${pfx}cppflags -D_POSIX_C_SOURCE=200112 -D_XOPEN_SOURCE=600
    elif test_${pfx}cpp_condition features.h "defined __GLIBC__"; then
        eval ${pfx}libc_type=glibc
        add_${pfx}cppflags -D_POSIX_C_SOURCE=200112 -D_XOPEN_SOURCE=600
    # MinGW headers can be installed on Cygwin, so check for newlib first.
    elif test_${pfx}cpp_condition newlib.h "defined _NEWLIB_VERSION"; then
        eval ${pfx}libc_type=newlib
        add_${pfx}cppflags -U__STRICT_ANSI__ -D_XOPEN_SOURCE=600
    # MinGW64 is backwards compatible with MinGW32, so check for it first.
    elif test_${pfx}cpp_condition _mingw.h "defined __MINGW64_VERSION_MAJOR"; then
        eval ${pfx}libc_type=mingw64
        if test_${pfx}cpp_condition _mingw.h "__MINGW64_VERSION_MAJOR < 3"; then
            add_compat msvcrt/snprintf.o
            add_cflags "-include $source_path/compat/msvcrt/snprintf.h"
        fi
        add_${pfx}cppflags -U__STRICT_ANSI__ -D__USE_MINGW_ANSI_STDIO=1
        eval test \$${pfx_no_}cc_type = "gcc" &&
            add_${pfx}cppflags -D__printf__=__gnu_printf__
        test_${pfx}cpp_condition windows.h "!defined(_WIN32_WINNT) || _WIN32_WINNT < 0x0600" &&
            add_${pfx}cppflags -D_WIN32_WINNT=0x0600
    elif test_${pfx}cpp_condition _mingw.h "defined __MINGW_VERSION"  ||
         test_${pfx}cpp_condition _mingw.h "defined __MINGW32_VERSION"; then
        eval ${pfx}libc_type=mingw32
        test_${pfx}cpp_condition _mingw.h "__MINGW32_MAJOR_VERSION > 3 || \
            (__MINGW32_MAJOR_VERSION == 3 && __MINGW32_MINOR_VERSION >= 15)" ||
            die "ERROR: MinGW32 runtime version must be >= 3.15."
        add_${pfx}cppflags -U__STRICT_ANSI__ -D__USE_MINGW_ANSI_STDIO=1
        test_${pfx}cpp_condition _mingw.h "__MSVCRT_VERSION__ < 0x0700" &&
            add_${pfx}cppflags -D__MSVCRT_VERSION__=0x0700
        test_${pfx}cpp_condition windows.h "!defined(_WIN32_WINNT) || _WIN32_WINNT < 0x0600" &&
            add_${pfx}cppflags -D_WIN32_WINNT=0x0600
        eval test \$${pfx_no_}cc_type = "gcc" &&
            add_${pfx}cppflags -D__printf__=__gnu_printf__
    elif test_${pfx}cpp_condition crtversion.h "defined _VC_CRT_MAJOR_VERSION"; then
        eval ${pfx}libc_type=msvcrt
        if test_${pfx}cpp_condition crtversion.h "_VC_CRT_MAJOR_VERSION < 14"; then
            if [ "$pfx" = host_ ]; then
                add_host_cppflags -Dsnprintf=_snprintf
            else
                add_compat strtod.o strtod=avpriv_strtod
                add_compat msvcrt/snprintf.o snprintf=avpriv_snprintf   \
                                             _snprintf=avpriv_snprintf  \
                                             vsnprintf=avpriv_vsnprintf
            fi
        fi
        add_${pfx}cppflags -D_USE_MATH_DEFINES -D_CRT_SECURE_NO_WARNINGS -D_CRT_NONSTDC_NO_WARNINGS
        # The MSVC 2010 headers (Win 7.0 SDK) set _WIN32_WINNT to
        # 0x601 by default unless something else is set by the user.
        # This can easily lead to us detecting functions only present
        # in such new versions and producing binaries requiring windows 7.0.
        # Therefore explicitly set the default to Vista unless the user has
        # set something else on the command line.
        # Don't do this if WINAPI_FAMILY is set and is set to a non-desktop
        # family. For these cases, configure is free to use any functions
        # found in the SDK headers by default. (Alternatively, we could force
        # _WIN32_WINNT to 0x0602 in that case.)
        test_${pfx}cpp_condition stdlib.h "defined(_WIN32_WINNT)" ||
            { test_${pfx}cpp <<EOF && add_${pfx}cppflags -D_WIN32_WINNT=0x0600; }
#ifdef WINAPI_FAMILY
#include <winapifamily.h>
#if !WINAPI_FAMILY_PARTITION(WINAPI_PARTITION_DESKTOP)
#error not desktop
#endif
#endif
EOF
        if [ "$pfx" = "" ]; then
            check_func strtoll || add_cflags -Dstrtoll=_strtoi64
            check_func strtoull || add_cflags -Dstrtoull=_strtoui64
        fi
    elif test_${pfx}cpp_condition stddef.h "defined __KLIBC__"; then
        eval ${pfx}libc_type=klibc
    elif test_${pfx}cpp_condition sys/cdefs.h "defined __BIONIC__"; then
        eval ${pfx}libc_type=bionic
    elif test_${pfx}cpp_condition sys/brand.h "defined LABELED_BRAND_NAME"; then
        eval ${pfx}libc_type=solaris
        add_${pfx}cppflags -D__EXTENSIONS__ -D_XOPEN_SOURCE=600
    fi
    test_${pfx}cc <<EOF
#include <time.h>
void *v = localtime_r;
EOF
test "$?" != 0 && test_${pfx}cc -D_POSIX_C_SOURCE=200112 -D_XOPEN_SOURCE=600 <<EOF && add_${pfx}cppflags -D_POSIX_C_SOURCE=200112 -D_XOPEN_SOURCE=600
#include <time.h>
void *v = localtime_r;
EOF

    eval test -n "\${${pfx}libc_type}" && enable ${pfx}libc_${libc_type}
}

probe_libc
probe_libc host_

# hacks for compiler/libc/os combinations

case $libc_type in
    bionic)
        add_compat strtod.o strtod=avpriv_strtod
        ;;
esac

check_compile_assert flt_lim "float.h limits.h" "DBL_MAX == (double)DBL_MAX" ||
    add_cppflags '-I\$(SRC_PATH)/compat/float'

test_cpp_condition stdlib.h "defined(__PIC__) || defined(__pic__) || defined(PIC)" && enable_weak pic

set_default libdir
: ${shlibdir_default:="$libdir"}
: ${pkgconfigdir_default:="$libdir/pkgconfig"}

set_default $PATHS_LIST
set_default nm

disabled optimizations || enabled ossfuzz || check_cflags -fomit-frame-pointer

enable_weak_pic() {
    disabled pic && return
    enable pic
    add_cppflags -DPIC
    case "$target_os" in
    mingw*|cygwin*|win*)
        ;;
    *)
        add_cflags -fPIC
        add_asflags -fPIC
        ;;
    esac
}

enabled pic && enable_weak_pic

test_cc <<EOF || die "Symbol mangling check failed."
int ff_extern;
EOF
sym=$($nm $TMPO | awk '/ff_extern/{ print substr($0, match($0, /[^ \t]*ff_extern/)) }')
extern_prefix=${sym%%ff_extern*}

! disabled inline_asm && check_inline_asm inline_asm '"" ::'

for restrict_keyword in restrict __restrict__ __restrict ""; do
    test_code cc "" "char * $restrict_keyword p" && break
done

check_cc pragma_deprecated "" '_Pragma("GCC diagnostic ignored \"-Wdeprecated-declarations\"")'

# The global variable ensures the bits appear unchanged in the object file.
test_cc <<EOF || die "endian test failed"
unsigned int endian = 'B' << 24 | 'I' << 16 | 'G' << 8 | 'E';
EOF
od -t x1 $TMPO | grep -q '42 *49 *47 *45' && enable bigendian

check_cc const_nan math.h "struct { double d; } static const bar[] = { { NAN } }"

if ! enabled ppc64 || enabled bigendian; then
    disable vsx
fi

check_gas() {
    log "check_gas using '$as' as AS"
    # :vararg is used on aarch64, arm and ppc altivec
    test_as <<EOF || return 1
.macro m n, y:vararg=0
\n: .int \y
.endm
m x
EOF
    # .altmacro is only used in arm asm
    ! enabled arm || check_as gnu_as ".altmacro"
}

if enabled_any arm aarch64 || enabled_all ppc altivec && enabled asm; then
    nogas=:
    enabled_any arm aarch64 && nogas=die
    enabled_all ppc altivec && [ $target_os_default != aix ] && nogas=warn
    as_noop=-v

    case $as_type in
        arm*) gaspp_as_type=armasm; as_noop=-h ;;
        gcc)  gaspp_as_type=gas ;;
        *)    gaspp_as_type=$as_type ;;
    esac

    [ $target_os = "darwin" ] && gaspp_as_type="apple-$gaspp_as_type"

    test "${as#*gas-preprocessor.pl}" != "$as" ||
    test_cmd gas-preprocessor.pl -arch $arch -as-type $gaspp_as_type -- ${as:=$cc} $as_noop &&
        gas="${gas:=gas-preprocessor.pl} -arch $arch -as-type $gaspp_as_type -- ${as:=$cc}"

    if ! check_gas ; then
        as=${gas:=$as}
        check_gas || \
            $nogas "GNU assembler not found, install/update gas-preprocessor"
    fi

    check_as as_func ".func test
                      .endfunc"
fi

check_inline_asm inline_asm_labels '"1:\n"'

check_inline_asm inline_asm_nonlocal_labels '"Label:\n"'

if enabled aarch64; then
    enabled armv8 && check_insn armv8 'prfm   pldl1strm, [x0]'
    # internal assembler in clang 3.3 does not support this instruction
    enabled neon && check_insn neon 'ext   v0.8B, v0.8B, v1.8B, #1'
    enabled vfp  && check_insn vfp  'fmadd d0,    d0,    d1,    d2'

    map 'enabled_any ${v}_external ${v}_inline || disable $v' $ARCH_EXT_LIST_ARM

elif enabled alpha; then

    check_cflags -mieee

elif enabled arm; then

    enabled msvc && check_cpp_condition thumb stddef.h "defined _M_ARMT"
    test_cpp_condition stddef.h "defined __thumb__" && test_cc <<EOF && enable_weak thumb
float func(float a, float b){ return a+b; }
EOF
    enabled thumb && check_cflags -mthumb || check_cflags -marm

    if check_cpp_condition vfp_args stddef.h "defined __ARM_PCS_VFP"; then
        :
    elif check_cpp_condition vfp_args stddef.h "defined _M_ARM_FP && _M_ARM_FP >= 30"; then
        :
    elif ! test_cpp_condition stddef.h "defined __ARM_PCS || defined __SOFTFP__" && [ $target_os != darwin ]; then
        case "${cross_prefix:-$cc}" in
            *hardfloat*) enable vfp_args; fpabi=vfp ;;
            *) check_ld "cc" vfp_args <<EOF && fpabi=vfp || fpabi=soft ;;
__asm__ (".eabi_attribute 28, 1");
int main(void) { return 0; }
EOF
        esac
        warn "Compiler does not indicate floating-point ABI, guessing $fpabi."
    fi

    enabled armv5te && check_insn armv5te 'qadd r0, r0, r0'
    enabled armv6   && check_insn armv6   'sadd16 r0, r0, r0'
    enabled armv6t2 && check_insn armv6t2 'movt r0, #0'
    enabled neon    && check_insn neon    'vadd.i16 q0, q0, q0'
    enabled vfp     && check_insn vfp     'fadds s0, s0, s0'
    enabled vfpv3   && check_insn vfpv3   'vmov.f32 s0, #1.0'
    enabled setend  && check_insn setend  'setend be'

    [ $target_os = linux ] || [ $target_os = android ] ||
        map 'enabled_any ${v}_external ${v}_inline || disable $v' \
            $ARCH_EXT_LIST_ARM

    check_inline_asm asm_mod_q '"add r0, %Q0, %R0" :: "r"((long long)0)'

    check_as as_arch_directive ".arch armv7-a"
    check_as as_fpu_directive  ".fpu neon"

    # llvm's integrated assembler supports .object_arch from llvm 3.5
    [ "$objformat" = elf32 ] || [ "$objformat" = elf64 ] &&
        check_as as_object_arch ".object_arch armv4"

    # MS armasm fails to assemble our PIC constructs
    [ $target_os != win32 ] && enabled_all armv6t2 shared !pic && enable_weak_pic

elif enabled mips; then

    enabled loongson2 && check_inline_asm loongson2 '"dmult.g $8, $9, $10"'
    enabled loongson3 && check_inline_asm loongson3 '"gsldxc1 $f0, 0($2, $3)"'
    enabled mmi && check_inline_asm mmi '"punpcklhw $f0, $f0, $f0"'

    # Enable minimum ISA based on selected options
    if enabled mips64; then
        enabled mips64r6 && check_inline_asm_flags mips64r6 '"dlsa $0, $0, $0, 1"' '-mips64r6'
        enabled mips64r2 && check_inline_asm_flags mips64r2 '"dext $0, $0, 0, 1"' '-mips64r2'
        disabled mips64r6 && disabled mips64r2 && check_inline_asm_flags mips64r1 '"daddi $0, $0, 0"' '-mips64'
    else
        enabled mips32r6 && check_inline_asm_flags mips32r6 '"aui $0, $0, 0"' '-mips32r6'
        enabled mips32r5 && check_inline_asm_flags mips32r5 '"eretnc"' '-mips32r5'
        enabled mips32r2 && check_inline_asm_flags mips32r2 '"ext $0, $0, 0, 1"' '-mips32r2'
        disabled mips32r6 && disabled mips32r5 && disabled mips32r2 && check_inline_asm_flags mips32r1 '"addi $0, $0, 0"' '-mips32'
    fi

    enabled mipsfpu && check_inline_asm_flags mipsfpu '"cvt.d.l $f0, $f2"' '-mhard-float'
    enabled mipsfpu && (enabled mips32r5 || enabled mips32r6 || enabled mips64r6) && check_inline_asm_flags mipsfpu '"cvt.d.l $f0, $f1"' '-mfp64'
    enabled mipsfpu && enabled msa && check_inline_asm_flags msa '"addvi.b $w0, $w1, 1"' '-mmsa' && check_header msa.h || disable msa
    enabled mipsdsp && check_inline_asm_flags mipsdsp '"addu.qb $t0, $t1, $t2"' '-mdsp'
    enabled mipsdspr2 && check_inline_asm_flags mipsdspr2 '"absq_s.qb $t0, $t1"' '-mdspr2'

    if enabled bigendian && enabled msa; then
        disable msa
    fi

elif enabled parisc; then

    if enabled gcc; then
        case $($cc -dumpversion) in
            4.[3-9].*) check_cflags -fno-optimize-sibling-calls ;;
        esac
    fi

elif enabled ppc; then

    enable local_aligned

    check_inline_asm dcbzl     '"dcbzl 0, %0" :: "r"(0)'
    check_inline_asm ibm_asm   '"add 0, 0, 0"'
    check_inline_asm ppc4xx    '"maclhw r10, r11, r12"'
    check_inline_asm xform_asm '"lwzx %1, %y0" :: "Z"(*(int*)0), "r"(0)'

    if enabled altivec; then
        check_cflags -maltivec -mabi=altivec

        # check if our compiler supports Motorola AltiVec C API
        check_cc altivec altivec.h "vector signed int v1 = (vector signed int) { 0 };
                                    vector signed int v2 = (vector signed int) { 1 };
                                    v1 = vec_add(v1, v2);"

        enabled altivec || warn "Altivec disabled, possibly missing --cpu flag"
    fi

    if enabled vsx; then
        check_cflags -mvsx &&
        check_cc vsx altivec.h "int v[4] = { 0 };
                                vector signed int v1 = vec_vsx_ld(0, v);"
    fi

    if enabled power8; then
        check_cpp_condition power8 "altivec.h" "defined(_ARCH_PWR8)"
    fi

elif enabled x86; then

    check_builtin rdtsc    intrin.h   "__rdtsc()"
    check_builtin mm_empty mmintrin.h "_mm_empty()"

    enable local_aligned

    # check whether EBP is available on x86
    # As 'i' is stored on the stack, this program will crash
    # if the base pointer is used to access it because the
    # base pointer is cleared in the inline assembly code.
    check_exec_crash <<EOF && enable ebp_available
volatile int i=0;
__asm__ volatile ("xorl %%ebp, %%ebp" ::: "%ebp");
return i;
EOF

    # check whether EBX is available on x86
    check_inline_asm ebx_available '""::"b"(0)' &&
        check_inline_asm ebx_available '"":::"%ebx"'

    # check whether xmm clobbers are supported
    check_inline_asm xmm_clobbers '"":::"%xmm0"'

    check_inline_asm inline_asm_direct_symbol_refs '"movl '$extern_prefix'test, %eax"' ||
        check_inline_asm inline_asm_direct_symbol_refs '"movl '$extern_prefix'test(%rip), %eax"'

    # check whether binutils is new enough to compile SSSE3/MMXEXT
    enabled ssse3  && check_inline_asm ssse3_inline  '"pabsw %xmm0, %xmm0"'
    enabled mmxext && check_inline_asm mmxext_inline '"pmaxub %mm0, %mm1"'

    probe_x86asm(){
        x86asmexe_probe=$1
        if test_cmd $x86asmexe_probe -v; then
            x86asmexe=$x86asmexe_probe
            x86asm_type=nasm
            x86asm_debug="-g -F dwarf"
            X86ASMDEP=
            X86ASM_DEPFLAGS='-MD $(@:.o=.d)'
        elif test_cmd $x86asmexe_probe --version; then
            x86asmexe=$x86asmexe_probe
            x86asm_type=yasm
            x86asm_debug="-g dwarf2"
            X86ASMDEP='$(DEPX86ASM) $(X86ASMFLAGS) -M $(X86ASM_O) $< > $(@:.o=.d)'
            X86ASM_DEPFLAGS=
        fi
        test_x86asm "movbe ecx, [5]" && enable x86asm
    }

    if ! disabled_any asm mmx x86asm; then
        disable x86asm
        for program in $x86asmexe nasm yasm; do
            probe_x86asm $program && break
        done
        disabled x86asm && die "nasm/yasm not found or too old. Use --disable-x86asm for a crippled build."
        X86ASMFLAGS="-f $objformat"
        enabled pic               && append X86ASMFLAGS "-DPIC"
        test -n "$extern_prefix"  && append X86ASMFLAGS "-DPREFIX"
        case "$objformat" in
            elf*) enabled debug && append X86ASMFLAGS $x86asm_debug ;;
        esac

        test_x86asm "vmovdqa32 [eax]{k1}{z}, zmm0"    || disable avx512_external
        test_x86asm "vextracti128 xmm0, ymm0, 0"      || disable avx2_external
        test_x86asm "vpmacsdd xmm0, xmm1, xmm2, xmm3" || disable xop_external
        test_x86asm "vfmaddps ymm0, ymm1, ymm2, ymm3" || disable fma4_external
        test_x86asm "CPU amdnop" || disable cpunop
    fi

    case "$cpu" in
        athlon*|opteron*|k8*|pentium|pentium-mmx|prescott|nocona|atom|geode)
            disable fast_clz
        ;;
    esac

fi

check_cc intrinsics_neon arm_neon.h "int16x8_t test = vdupq_n_s16(0)"

check_ldflags -Wl,--as-needed
check_ldflags -Wl,-z,noexecstack

if ! disabled network; then
    check_func getaddrinfo $network_extralibs
    check_func inet_aton $network_extralibs

    check_type netdb.h "struct addrinfo"
    check_type netinet/in.h "struct group_source_req" -D_BSD_SOURCE
    check_type netinet/in.h "struct ip_mreq_source" -D_BSD_SOURCE
    check_type netinet/in.h "struct ipv6_mreq" -D_DARWIN_C_SOURCE
    check_type poll.h "struct pollfd"
    check_type netinet/sctp.h "struct sctp_event_subscribe"
    check_struct "sys/socket.h" "struct msghdr" msg_flags
    check_struct "sys/types.h sys/socket.h" "struct sockaddr" sa_len
    check_type netinet/in.h "struct sockaddr_in6"
    check_type "sys/types.h sys/socket.h" "struct sockaddr_storage"
    check_type "sys/types.h sys/socket.h" socklen_t

    # Prefer arpa/inet.h over winsock2
    if check_header arpa/inet.h ; then
        check_func closesocket
    elif check_header winsock2.h ; then
        check_func_headers winsock2.h closesocket -lws2 &&
            network_extralibs="-lws2" ||
        { check_func_headers winsock2.h closesocket -lws2_32 &&
            network_extralibs="-lws2_32"; } || disable winsock2_h network
        check_func_headers ws2tcpip.h getaddrinfo $network_extralibs

        check_type ws2tcpip.h socklen_t
        check_type ws2tcpip.h "struct addrinfo"
        check_type ws2tcpip.h "struct group_source_req"
        check_type ws2tcpip.h "struct ip_mreq_source"
        check_type ws2tcpip.h "struct ipv6_mreq"
        check_type winsock2.h "struct pollfd"
        check_struct winsock2.h "struct sockaddr" sa_len
        check_type ws2tcpip.h "struct sockaddr_in6"
        check_type ws2tcpip.h "struct sockaddr_storage"
    else
        disable network
    fi
fi

check_builtin atomic_cas_ptr atomic.h "void **ptr; void *oldval, *newval; atomic_cas_ptr(ptr, oldval, newval)"
check_builtin machine_rw_barrier mbarrier.h "__machine_rw_barrier()"
check_builtin MemoryBarrier windows.h "MemoryBarrier()"
check_builtin sync_val_compare_and_swap "" "int *ptr; int oldval, newval; __sync_val_compare_and_swap(ptr, oldval, newval)"
check_builtin gmtime_r time.h "time_t *time; struct tm *tm; gmtime_r(time, tm)"
check_builtin localtime_r time.h "time_t *time; struct tm *tm; localtime_r(time, tm)"
check_builtin x264_csp_bgr "stdint.h x264.h" "X264_CSP_BGR"

case "$custom_allocator" in
    jemalloc)
        # jemalloc by default does not use a prefix
        require libjemalloc jemalloc/jemalloc.h malloc -ljemalloc
    ;;
    tcmalloc)
        require_pkg_config libtcmalloc libtcmalloc gperftools/tcmalloc.h tc_malloc
        malloc_prefix=tc_
    ;;
esac

check_func_headers malloc.h _aligned_malloc     && enable aligned_malloc
check_func  ${malloc_prefix}memalign            && enable memalign
check_func  ${malloc_prefix}posix_memalign      && enable posix_memalign

check_func  access
check_func_headers stdlib.h arc4random
check_lib   clock_gettime time.h clock_gettime || check_lib clock_gettime time.h clock_gettime -lrt
check_func  fcntl
check_func  fork
check_func  gethrtime
check_func  getopt
check_func  getrusage
check_func  gettimeofday
check_func  isatty
check_func  mkstemp
check_func  mmap
check_func  mprotect
# Solaris has nanosleep in -lrt, OpenSolaris no longer needs that
check_func_headers time.h nanosleep || check_lib nanosleep time.h nanosleep -lrt
check_func  sched_getaffinity
check_func  setrlimit
check_struct "sys/stat.h" "struct stat" st_mtim.tv_nsec -D_BSD_SOURCE
check_func  strerror_r
check_func  sysconf
check_func  sysctl
check_func  usleep

check_func_headers conio.h kbhit
check_func_headers io.h setmode
check_func_headers lzo/lzo1x.h lzo1x_999_compress
check_func_headers mach/mach_time.h mach_absolute_time
check_func_headers stdlib.h getenv
check_func_headers sys/stat.h lstat

check_func_headers windows.h GetProcessAffinityMask
check_func_headers windows.h GetProcessTimes
check_func_headers windows.h GetSystemTimeAsFileTime
check_func_headers windows.h LoadLibrary
check_func_headers windows.h MapViewOfFile
check_func_headers windows.h PeekNamedPipe
check_func_headers windows.h SetConsoleTextAttribute
check_func_headers windows.h SetConsoleCtrlHandler
check_func_headers windows.h Sleep
check_func_headers windows.h VirtualAlloc
check_func_headers glob.h glob
enabled xlib &&
    check_func_headers "X11/Xlib.h X11/extensions/Xvlib.h" XvGetPortAttribute -lXv -lX11 -lXext

check_header direct.h
check_header dirent.h
check_header dxgidebug.h
check_header dxva.h
check_header dxva2api.h -D_WIN32_WINNT=0x0600
check_header io.h
check_header libcrystalhd/libcrystalhd_if.h
check_header malloc.h
check_header net/udplite.h
check_header poll.h
check_header sys/param.h
check_header sys/resource.h
check_header sys/select.h
check_header sys/time.h
check_header sys/un.h
check_header termios.h
check_header unistd.h
check_header valgrind/valgrind.h
check_func_headers VideoToolbox/VTCompressionSession.h VTCompressionSessionPrepareToEncodeFrames -framework VideoToolbox
check_header windows.h
check_header X11/extensions/XvMClib.h
check_header asm/types.h

# it seems there are versions of clang in some distros that try to use the
# gcc headers, which explodes for stdatomic
# so we also check that atomics actually work here
check_builtin stdatomic stdatomic.h "atomic_int foo, bar = ATOMIC_VAR_INIT(-1); atomic_store(&foo, 0)"

check_lib advapi32 "windows.h"            RegCloseKey          -ladvapi32
check_lib ole32    "windows.h"            CoTaskMemFree        -lole32
check_lib shell32  "windows.h shellapi.h" CommandLineToArgvW   -lshell32
check_lib wincrypt "windows.h wincrypt.h" CryptGenRandom       -ladvapi32
check_lib psapi    "windows.h psapi.h"    GetProcessMemoryInfo -lpsapi

check_lib android android/native_window.h ANativeWindow_acquire -landroid
check_lib mediandk "stdint.h media/NdkImage.h" AImage_delete -lmediandk
check_lib camera2ndk "stdbool.h stdint.h camera/NdkCameraManager.h" ACameraManager_create -lcamera2ndk

enabled appkit       && check_apple_framework AppKit
enabled audiotoolbox && check_apple_framework AudioToolbox
enabled avfoundation && check_apple_framework AVFoundation
enabled coreimage    && check_apple_framework CoreImage
enabled videotoolbox && check_apple_framework VideoToolbox

check_apple_framework CoreFoundation
check_apple_framework CoreMedia
check_apple_framework CoreVideo

enabled avfoundation && {
    disable coregraphics applicationservices
    check_lib coregraphics        CoreGraphics/CoreGraphics.h               CGGetActiveDisplayList "-framework CoreGraphics" ||
    check_lib applicationservices ApplicationServices/ApplicationServices.h CGGetActiveDisplayList "-framework ApplicationServices"; }

enabled videotoolbox && {
    check_lib coreservices CoreServices/CoreServices.h UTGetOSTypeFromString "-framework CoreServices"
    check_func_headers CoreMedia/CMFormatDescription.h kCMVideoCodecType_HEVC "-framework CoreMedia"
}

check_struct "sys/time.h sys/resource.h" "struct rusage" ru_maxrss

check_type "windows.h dxva.h" "DXVA_PicParams_HEVC" -DWINAPI_FAMILY=WINAPI_FAMILY_DESKTOP_APP -D_CRT_BUILD_DESKTOP_APP=0
check_type "windows.h dxva.h" "DXVA_PicParams_VP9" -DWINAPI_FAMILY=WINAPI_FAMILY_DESKTOP_APP -D_CRT_BUILD_DESKTOP_APP=0
check_type "windows.h d3d11.h" "ID3D11VideoDecoder"
check_type "windows.h d3d11.h" "ID3D11VideoContext"
check_type "d3d9.h dxva2api.h" DXVA2_ConfigPictureDecode -D_WIN32_WINNT=0x0602

check_type "va/va.h va/va_dec_hevc.h" "VAPictureParameterBufferHEVC"
check_type "va/va.h va/va_dec_vp8.h" "VAPictureParameterBufferVP8"
check_struct "va/va.h" "VADecPictureParameterBufferVP9" bit_depth
check_type "va/va.h va/va_vpp.h" "VAProcPipelineParameterBuffer"
check_type "va/va.h va/va_enc_h264.h" "VAEncPictureParameterBufferH264"
check_type "va/va.h va/va_enc_hevc.h" "VAEncPictureParameterBufferHEVC"
check_type "va/va.h va/va_enc_jpeg.h" "VAEncPictureParameterBufferJPEG"
check_type "va/va.h va/va_enc_mpeg2.h" "VAEncPictureParameterBufferMPEG2"
check_type "va/va.h va/va_enc_vp8.h"  "VAEncPictureParameterBufferVP8"
check_type "va/va.h va/va_enc_vp9.h"  "VAEncPictureParameterBufferVP9"

check_type "vdpau/vdpau.h" "VdpPictureInfoHEVC"

if ! disabled ffnvcodec; then
    check_pkg_config ffnvcodec "ffnvcodec >= 8.0.14.1" \
        "ffnvcodec/nvEncodeAPI.h ffnvcodec/dynlink_cuda.h ffnvcodec/dynlink_cuviddec.h ffnvcodec/dynlink_nvcuvid.h" ""
fi

check_cpp_condition winrt windows.h "!WINAPI_FAMILY_PARTITION(WINAPI_PARTITION_DESKTOP)"

if ! disabled w32threads && ! enabled pthreads; then
    check_func_headers "windows.h process.h" _beginthreadex &&
        check_type "windows.h" CONDITION_VARIABLE &&
        enable w32threads || disable w32threads
    if ! enabled w32threads && enabled winrt; then
        check_func_headers "windows.h" CreateThread &&
            enable w32threads || disable w32threads
    fi
fi

# check for some common methods of building with pthread support
# do this before the optional library checks as some of them require pthreads
if ! disabled pthreads && ! enabled w32threads && ! enabled os2threads; then
    if check_lib pthreads pthread.h pthread_join   -pthread &&
       check_lib pthreads pthread.h pthread_create -pthread; then
        add_cflags -pthread
    elif check_lib pthreads pthread.h pthread_join   -pthreads &&
         check_lib pthreads pthread.h pthread_create -pthreads; then
        add_cflags -pthreads
    elif check_lib pthreads pthread.h pthread_join   -ldl -pthread &&
         check_lib pthreads pthread.h pthread_create -ldl -pthread; then
        add_cflags -ldl -pthread
    elif check_lib pthreads pthread.h pthread_join   -lpthreadGC2 &&
         check_lib pthreads pthread.h pthread_create -lpthreadGC2; then
        :
    elif check_lib pthreads pthread.h pthread_join   -lpthread &&
         check_lib pthreads pthread.h pthread_create -lpthread; then
        :
    elif check_func pthread_join && check_func pthread_create; then
        enable pthreads
    fi
    check_cc pthreads "pthread.h" "static pthread_mutex_t atomic_lock = PTHREAD_MUTEX_INITIALIZER"

    if enabled pthreads; then
        check_builtin sem_timedwait semaphore.h "sem_t *s; sem_init(s,0,0); sem_timedwait(s,0); sem_destroy(s)" $pthreads_extralibs
        check_func pthread_cancel $pthreads_extralibs
    fi
fi

enabled  zlib && check_lib zlib   zlib.h      zlibVersion    -lz
enabled bzlib && check_lib bzlib bzlib.h BZ2_bzlibVersion    -lbz2
enabled  lzma && check_lib lzma   lzma.h lzma_version_number -llzma

# On some systems dynamic loading requires no extra linker flags
check_lib libdl dlfcn.h "dlopen dlsym" || check_lib libdl dlfcn.h "dlopen dlsym" -ldl

check_lib libm math.h sin -lm

atan2f_args=2
copysign_args=2
hypot_args=2
ldexpf_args=2
powf_args=2

for func in $MATH_FUNCS; do
    eval check_mathfunc $func \${${func}_args:-1} $libm_extralibs
done

for func in $COMPLEX_FUNCS; do
    eval check_complexfunc $func \${${func}_args:-1}
done

# these are off by default, so fail if requested and not available
enabled cuda_sdk          && require cuda_sdk cuda.h cuCtxCreate -lcuda
enabled chromaprint       && require chromaprint chromaprint.h chromaprint_get_version -lchromaprint
enabled decklink          && { require_header DeckLinkAPI.h &&
                               { test_cpp_condition DeckLinkAPIVersion.h "BLACKMAGIC_DECKLINK_API_VERSION >= 0x0a060100" || die "ERROR: Decklink API version must be >= 10.6.1."; } }
enabled libndi_newtek     && require_header Processing.NDI.Lib.h
enabled frei0r            && require_header frei0r.h
enabled gmp               && require gmp gmp.h mpz_export -lgmp
enabled gnutls            && require_pkg_config gnutls gnutls gnutls/gnutls.h gnutls_global_init
enabled jni               && { [ $target_os = "android" ] && check_header jni.h && enabled pthreads || die "ERROR: jni not found"; }
enabled ladspa            && require_header ladspa.h
enabled libaom            && require_pkg_config libaom "aom >= 0.1.0" aom/aom_codec.h aom_codec_version
enabled lv2               && require_pkg_config lv2 lilv-0 "lilv-0/lilv/lilv.h" lilv_world_new
enabled libiec61883       && require libiec61883 libiec61883/iec61883.h iec61883_cmp_connect -lraw1394 -lavc1394 -lrom1394 -liec61883
enabled libass            && require_pkg_config libass libass ass/ass.h ass_library_init
enabled libbluray         && require_pkg_config libbluray libbluray libbluray/bluray.h bd_open
enabled libbs2b           && require_pkg_config libbs2b libbs2b bs2b.h bs2b_open
enabled libcelt           && require libcelt celt/celt.h celt_decode -lcelt0 &&
                             { check_lib libcelt celt/celt.h celt_decoder_create_custom -lcelt0 ||
                               die "ERROR: libcelt must be installed and version must be >= 0.11.0."; }
enabled libcaca           && require_pkg_config libcaca caca caca.h caca_create_canvas
enabled libcodec2         && require libcodec2 codec2/codec2.h codec2_create -lcodec2
enabled libdc1394         && require_pkg_config libdc1394 libdc1394-2 dc1394/dc1394.h dc1394_new
enabled libdrm            && require_pkg_config libdrm libdrm xf86drm.h drmGetVersion
enabled libfdk_aac        && { check_pkg_config libfdk_aac fdk-aac "fdk-aac/aacenc_lib.h" aacEncOpen ||
                               { require libfdk_aac fdk-aac/aacenc_lib.h aacEncOpen -lfdk-aac &&
                                 warn "using libfdk without pkg-config"; } }
flite_extralibs="-lflite_cmu_time_awb -lflite_cmu_us_awb -lflite_cmu_us_kal -lflite_cmu_us_kal16 -lflite_cmu_us_rms -lflite_cmu_us_slt -lflite_usenglish -lflite_cmulex -lflite"
enabled libflite          && require libflite "flite/flite.h" flite_init $flite_extralibs
enabled fontconfig        && enable libfontconfig
enabled libfontconfig     && require_pkg_config libfontconfig fontconfig "fontconfig/fontconfig.h" FcInit
enabled libfreetype       && require_pkg_config libfreetype freetype2 "ft2build.h FT_FREETYPE_H" FT_Init_FreeType
enabled libfribidi        && require_pkg_config libfribidi fribidi fribidi.h fribidi_version_info
enabled libgme            && { check_pkg_config libgme libgme gme/gme.h gme_new_emu ||
                               require libgme gme/gme.h gme_new_emu -lgme -lstdc++; }
enabled libgsm            && { for gsm_hdr in "gsm.h" "gsm/gsm.h"; do
                                   check_lib libgsm "${gsm_hdr}" gsm_create -lgsm && break;
                               done || die "ERROR: libgsm not found"; }
enabled libilbc           && require libilbc ilbc.h WebRtcIlbcfix_InitDecode -lilbc $pthreads_extralibs
enabled libkvazaar        && require_pkg_config libkvazaar "kvazaar >= 0.8.1" kvazaar.h kvz_api_get
# While it may appear that require is being used as a pkg-config
# fallback for libmfx, it is actually being used to detect a different
# installation route altogether.  If libmfx is installed via the Intel
# Media SDK or Intel Media Server Studio, these don't come with
# pkg-config support.  Instead, users should make sure that the build
# can find the libraries and headers through other means.
enabled libmfx            && { check_pkg_config libmfx libmfx "mfx/mfxvideo.h" MFXInit ||
                               { require libmfx "mfx/mfxvideo.h" MFXInit "-llibmfx $advapi32_extralibs" && warn "using libmfx without pkg-config"; } }
enabled libmodplug        && require_pkg_config libmodplug libmodplug libmodplug/modplug.h ModPlug_Load
enabled libmp3lame        && require "libmp3lame >= 3.98.3" lame/lame.h lame_set_VBR_quality -lmp3lame $libm_extralibs
enabled libmysofa         && require libmysofa "mysofa.h" mysofa_load -lmysofa $zlib_extralibs
enabled libnpp            && { check_lib libnpp npp.h nppGetLibVersion -lnppig -lnppicc -lnppc ||
                               check_lib libnpp npp.h nppGetLibVersion -lnppi -lnppc ||
                               die "ERROR: libnpp not found"; }
enabled libopencore_amrnb && require libopencore_amrnb opencore-amrnb/interf_dec.h Decoder_Interface_init -lopencore-amrnb
enabled libopencore_amrwb && require libopencore_amrwb opencore-amrwb/dec_if.h D_IF_init -lopencore-amrwb
enabled libopencv         && { check_header opencv2/core/core_c.h &&
                               { check_pkg_config libopencv opencv opencv2/core/core_c.h cvCreateImageHeader ||
                                 require libopencv opencv2/core/core_c.h cvCreateImageHeader -lopencv_core -lopencv_imgproc; } ||
                               require_pkg_config libopencv opencv opencv/cxcore.h cvCreateImageHeader; }
enabled libopenh264       && require_pkg_config libopenh264 openh264 wels/codec_api.h WelsGetCodecVersion
enabled libopenjpeg       && { check_pkg_config libopenjpeg "libopenjp2 >= 2.1.0" openjpeg.h opj_version ||
                               { require_pkg_config libopenjpeg "libopenjp2 >= 2.1.0" openjpeg.h opj_version -DOPJ_STATIC && add_cppflags -DOPJ_STATIC; } }
enabled libopenmpt        && require_pkg_config libopenmpt "libopenmpt >= 0.2.6557" libopenmpt/libopenmpt.h openmpt_module_create -lstdc++ && append libopenmpt_extralibs "-lstdc++"
enabled libopus           && {
    enabled libopus_decoder && {
        require_pkg_config libopus opus opus_multistream.h opus_multistream_decoder_create
    }
    enabled libopus_encoder && {
        require_pkg_config libopus opus opus_multistream.h opus_multistream_surround_encoder_create
    }
}
enabled libpulse          && require_pkg_config libpulse libpulse pulse/pulseaudio.h pa_context_new
enabled librsvg           && require_pkg_config librsvg librsvg-2.0 librsvg-2.0/librsvg/rsvg.h rsvg_handle_render_cairo
enabled librtmp           && require_pkg_config librtmp librtmp librtmp/rtmp.h RTMP_Socket
enabled librubberband     && require_pkg_config librubberband "rubberband >= 1.8.1" rubberband/rubberband-c.h rubberband_new -lstdc++ && append librubberband_extralibs "-lstdc++"
enabled libshine          && require_pkg_config libshine shine shine/layer3.h shine_encode_buffer
enabled libsmbclient      && { check_pkg_config libsmbclient smbclient libsmbclient.h smbc_init ||
                               require libsmbclient libsmbclient.h smbc_init -lsmbclient; }
enabled libsnappy         && require libsnappy snappy-c.h snappy_compress -lsnappy -lstdc++
enabled libsoxr           && require libsoxr soxr.h soxr_create -lsoxr
enabled libssh            && require_pkg_config libssh libssh libssh/sftp.h sftp_init
enabled libspeex          && require_pkg_config libspeex speex speex/speex.h speex_decoder_init
enabled libtesseract      && require_pkg_config libtesseract tesseract tesseract/capi.h TessBaseAPICreate
enabled libtheora         && require libtheora theora/theoraenc.h th_info_init -ltheoraenc -ltheoradec -logg
enabled libtls            && require_pkg_config libtls libtls tls.h tls_configure
enabled libtwolame        && require libtwolame twolame.h twolame_init -ltwolame &&
                             { check_lib libtwolame twolame.h twolame_encode_buffer_float32_interleaved -ltwolame ||
                               die "ERROR: libtwolame must be installed and version must be >= 0.3.10"; }
enabled libv4l2           && require_pkg_config libv4l2 libv4l2 libv4l2.h v4l2_ioctl
enabled libvidstab        && require_pkg_config libvidstab "vidstab >= 0.98" vid.stab/libvidstab.h vsMotionDetectInit
enabled libvmaf           && require_pkg_config libvmaf "libvmaf >= 0.6.2" libvmaf.h compute_vmaf
enabled libvo_amrwbenc    && require libvo_amrwbenc vo-amrwbenc/enc_if.h E_IF_init -lvo-amrwbenc
enabled libvorbis         && require_pkg_config libvorbis vorbis vorbis/codec.h vorbis_info_init &&
                             require_pkg_config libvorbisenc vorbisenc vorbis/vorbisenc.h vorbis_encode_init

enabled libvpx            && {
    enabled libvpx_vp8_decoder && {
        check_pkg_config libvpx_vp8_decoder "vpx >= 1.4.0" "vpx/vpx_decoder.h vpx/vp8dx.h" vpx_codec_vp8_dx ||
            check_lib libvpx_vp8_decoder "vpx/vpx_decoder.h vpx/vp8dx.h" "vpx_codec_dec_init_ver VPX_IMG_FMT_HIGHBITDEPTH" -lvpx ||
                die "ERROR: libvpx decoder version must be >=1.4.0";
    }
    enabled libvpx_vp8_encoder && {
        check_pkg_config libvpx_vp8_encoder "vpx >= 1.4.0" "vpx/vpx_encoder.h vpx/vp8cx.h" vpx_codec_vp8_cx ||
            check_lib libvpx_vp8_encoder "vpx/vpx_encoder.h vpx/vp8cx.h" "vpx_codec_enc_init_ver VPX_IMG_FMT_HIGHBITDEPTH" -lvpx ||
                die "ERROR: libvpx encoder version must be >=1.4.0";
    }
    enabled libvpx_vp9_decoder && {
        check_pkg_config libvpx_vp9_decoder "vpx >= 1.4.0" "vpx/vpx_decoder.h vpx/vp8dx.h" vpx_codec_vp9_dx ||
            check_lib libvpx_vp9_decoder "vpx/vpx_decoder.h vpx/vp8dx.h" "vpx_codec_vp9_dx VPX_IMG_FMT_HIGHBITDEPTH" "-lvpx $libm_extralibs"
    }
    enabled libvpx_vp9_encoder && {
        check_pkg_config libvpx_vp9_encoder "vpx >= 1.4.0" "vpx/vpx_encoder.h vpx/vp8cx.h" vpx_codec_vp9_cx ||
            check_lib libvpx_vp9_encoder "vpx/vpx_encoder.h vpx/vp8cx.h" "vpx_codec_vp9_cx VPX_IMG_FMT_HIGHBITDEPTH" "-lvpx $libm_extralibs"
    }
    if disabled_all libvpx_vp8_decoder libvpx_vp9_decoder libvpx_vp8_encoder libvpx_vp9_encoder; then
        die "libvpx enabled but no supported decoders found"
    fi
}

enabled libwavpack        && require libwavpack wavpack/wavpack.h WavpackOpenFileOutput  -lwavpack
enabled libwebp           && {
    enabled libwebp_encoder      && require_pkg_config libwebp "libwebp >= 0.2.0" webp/encode.h WebPGetEncoderVersion
    enabled libwebp_anim_encoder && check_pkg_config libwebp_anim_encoder "libwebpmux >= 0.4.0" webp/mux.h WebPAnimEncoderOptionsInit; }
enabled libx264           && { check_pkg_config libx264 x264 "stdint.h x264.h" x264_encoder_encode ||
                               { require libx264 "stdint.h x264.h" x264_encoder_encode "-lx264 $pthreads_extralibs $libm_extralibs" &&
                                 warn "using libx264 without pkg-config"; } } &&
                             require_cpp_condition x264.h "X264_BUILD >= 118" &&
                             check_cpp_condition libx262 x264.h "X264_MPEG2"
enabled libx265           && require_pkg_config libx265 x265 x265.h x265_api_get &&
                             require_cpp_condition x265.h "X265_BUILD >= 68"
enabled libxavs           && require libxavs "stdint.h xavs.h" xavs_encoder_encode "-lxavs $pthreads_extralibs $libm_extralibs"
enabled libxvid           && require libxvid xvid.h xvid_global -lxvidcore
enabled libzimg           && require_pkg_config libzimg "zimg >= 2.7.0" zimg.h zimg_get_api_version
enabled libzmq            && require_pkg_config libzmq libzmq zmq.h zmq_ctx_new
enabled libzvbi           && require_pkg_config libzvbi zvbi-0.2 libzvbi.h vbi_decoder_new &&
                             { test_cpp_condition libzvbi.h "VBI_VERSION_MAJOR > 0 || VBI_VERSION_MINOR > 2 || VBI_VERSION_MINOR == 2 && VBI_VERSION_MICRO >= 28" ||
                               enabled gpl || die "ERROR: libzvbi requires version 0.2.28 or --enable-gpl."; }
enabled libxml2           && require_pkg_config libxml2 libxml-2.0 libxml2/libxml/xmlversion.h xmlCheckVersion
enabled mediacodec        && { enabled jni || die "ERROR: mediacodec requires --enable-jni"; }
enabled mmal              && { check_lib mmal interface/mmal/mmal.h mmal_port_connect -lmmal_core -lmmal_util -lmmal_vc_client -lbcm_host ||
                               { ! enabled cross_compile &&
                                 add_cflags -isystem/opt/vc/include/ -isystem/opt/vc/include/interface/vmcs_host/linux -isystem/opt/vc/include/interface/vcos/pthreads -fgnu89-inline &&
                                 add_ldflags -L/opt/vc/lib/ &&
                                 check_lib mmal interface/mmal/mmal.h mmal_port_connect -lmmal_core -lmmal_util -lmmal_vc_client -lbcm_host; } ||
                               die "ERROR: mmal not found" &&
                               check_func_headers interface/mmal/mmal.h "MMAL_PARAMETER_VIDEO_MAX_NUM_CALLBACKS"; }
enabled openal            && { { for al_extralibs in "${OPENAL_LIBS}" "-lopenal" "-lOpenAL32"; do
                               check_lib openal 'AL/al.h' alGetError "${al_extralibs}" && break; done } ||
                               die "ERROR: openal not found"; } &&
                             { test_cpp_condition "AL/al.h" "defined(AL_VERSION_1_1)" ||
                               die "ERROR: openal must be installed and version must be 1.1 or compatible"; }
enabled opencl            && { check_lib opencl OpenCL/cl.h clEnqueueNDRangeKernel -Wl,-framework,OpenCL ||
                               check_lib opencl CL/cl.h clEnqueueNDRangeKernel -lOpenCL ||
                               die "ERROR: opencl not found"; } &&
                             { test_cpp_condition "OpenCL/cl.h" "defined(CL_VERSION_1_2)" ||
                               test_cpp_condition "CL/cl.h" "defined(CL_VERSION_1_2)" ||
                               die "ERROR: opencl must be installed and version must be 1.2 or compatible"; }
enabled opengl            && { check_lib opengl GL/glx.h glXGetProcAddress "-lGL" ||
                               check_lib opengl windows.h wglGetProcAddress "-lopengl32 -lgdi32" ||
                               check_lib opengl OpenGL/gl3.h glGetError "-Wl,-framework,OpenGL" ||
                               check_lib opengl ES2/gl.h glGetError "-isysroot=${sysroot} -Wl,-framework,OpenGLES" ||
                               die "ERROR: opengl not found."
                             }
enabled omx               && require_header OMX_Core.h
enabled omx_rpi           && { check_header OMX_Core.h ||
                               { ! enabled cross_compile && add_cflags -isystem/opt/vc/include/IL && check_header OMX_Core.h ; } ||
                               die "ERROR: OpenMAX IL headers not found"; } && enable omx
enabled openssl           && { check_pkg_config openssl openssl openssl/ssl.h OPENSSL_init_ssl ||
                               check_pkg_config openssl openssl openssl/ssl.h SSL_library_init ||
                               check_lib openssl openssl/ssl.h SSL_library_init -lssl -lcrypto ||
                               check_lib openssl openssl/ssl.h SSL_library_init -lssl32 -leay32 ||
                               check_lib openssl openssl/ssl.h SSL_library_init -lssl -lcrypto -lws2_32 -lgdi32 ||
                               die "ERROR: openssl not found"; }
enabled rkmpp             && { require_pkg_config rkmpp rockchip_mpp  rockchip/rk_mpi.h mpp_create &&
                               require_pkg_config rockchip_mpp "rockchip_mpp >= 1.3.7" rockchip/rk_mpi.h mpp_create &&
                               { enabled libdrm ||
                                 die "ERROR: rkmpp requires --enable-libdrm"; }
                             }

if enabled gcrypt; then
    GCRYPT_CONFIG="${cross_prefix}libgcrypt-config"
    if "${GCRYPT_CONFIG}" --version > /dev/null 2>&1; then
        gcrypt_cflags=$("${GCRYPT_CONFIG}" --cflags)
        gcrypt_extralibs=$("${GCRYPT_CONFIG}" --libs)
        check_func_headers gcrypt.h gcry_mpi_new $gcrypt_cflags $gcrypt_extralibs ||
            die "ERROR: gcrypt not found"
        add_cflags $gcrypt_cflags
    else
        require gcrypt gcrypt.h gcry_mpi_new -lgcrypt
    fi
fi

if enabled sdl2; then
    SDL2_CONFIG="${cross_prefix}sdl2-config"
    test_pkg_config sdl2 "sdl2 >= 2.0.1 sdl2 < 2.1.0" SDL_events.h SDL_PollEvent
    if disabled sdl2 && "${SDL2_CONFIG}" --version > /dev/null 2>&1; then
        sdl2_cflags=$("${SDL2_CONFIG}" --cflags)
        sdl2_extralibs=$("${SDL2_CONFIG}" --libs)
        test_cpp_condition SDL.h "(SDL_MAJOR_VERSION<<16 | SDL_MINOR_VERSION<<8 | SDL_PATCHLEVEL) >= 0x020001" $sdl2_cflags &&
        test_cpp_condition SDL.h "(SDL_MAJOR_VERSION<<16 | SDL_MINOR_VERSION<<8 | SDL_PATCHLEVEL) < 0x020100" $sdl2_cflags &&
        check_func_headers SDL_events.h SDL_PollEvent $sdl2_extralibs $sdl2_cflags &&
            enable sdl2
    fi
    if test $target_os = "mingw32"; then
        sdl2_extralibs=$(filter_out '-mwindows' $sdl2_extralibs)
    fi
fi

if enabled decklink; then
    case $target_os in
        mingw32*|mingw64*|win32|win64)
            decklink_outdev_extralibs="$decklink_outdev_extralibs -lole32 -loleaut32"
            decklink_indev_extralibs="$decklink_indev_extralibs -lole32 -loleaut32"
            ;;
    esac
fi

enabled securetransport &&
    check_func SecIdentityCreate "-Wl,-framework,CoreFoundation -Wl,-framework,Security" &&
    check_lib securetransport "Security/SecureTransport.h Security/Security.h" "SSLCreateContext" "-Wl,-framework,CoreFoundation -Wl,-framework,Security" ||
        disable securetransport

enabled securetransport &&
    check_func SecItemImport "-Wl,-framework,CoreFoundation -Wl,-framework,Security"

enabled schannel &&
    check_func_headers "windows.h security.h" InitializeSecurityContext -DSECURITY_WIN32 -lsecur32 &&
    test_cpp_condition winerror.h "defined(SEC_I_CONTEXT_EXPIRED)" &&
    schannel_extralibs="-lsecur32" ||
        disable schannel

makeinfo --version > /dev/null 2>&1 && enable makeinfo  || disable makeinfo
enabled makeinfo \
    && [ 0$(makeinfo --version | grep "texinfo" | sed 's/.*texinfo[^0-9]*\([0-9]*\)\..*/\1/') -ge 5 ] \
    && enable makeinfo_html || disable makeinfo_html
disabled makeinfo_html && texi2html --help 2> /dev/null | grep -q 'init-file' && enable texi2html || disable texi2html
perl -v            > /dev/null 2>&1 && enable perl      || disable perl
pod2man --help     > /dev/null 2>&1 && enable pod2man   || disable pod2man
rsync --help 2> /dev/null | grep -q 'contimeout' && enable rsync_contimeout || disable rsync_contimeout

# check V4L2 codecs available in the API
check_header linux/fb.h
check_header linux/videodev2.h
test_code cc linux/videodev2.h "struct v4l2_frmsizeenum vfse; vfse.discrete.width = 0;" && enable_sanitized struct_v4l2_frmivalenum_discrete
check_cc v4l2_m2m linux/videodev2.h "int i = V4L2_CAP_VIDEO_M2M_MPLANE | V4L2_CAP_VIDEO_M2M | V4L2_BUF_FLAG_LAST;"
check_cc vc1_v4l2_m2m linux/videodev2.h "int i = V4L2_PIX_FMT_VC1_ANNEX_G;"
check_cc mpeg1_v4l2_m2m linux/videodev2.h "int i = V4L2_PIX_FMT_MPEG1;"
check_cc mpeg2_v4l2_m2m linux/videodev2.h "int i = V4L2_PIX_FMT_MPEG2;"
check_cc mpeg4_v4l2_m2m linux/videodev2.h "int i = V4L2_PIX_FMT_MPEG4;"
check_cc hevc_v4l2_m2m linux/videodev2.h "int i = V4L2_PIX_FMT_HEVC;"
check_cc h263_v4l2_m2m linux/videodev2.h "int i = V4L2_PIX_FMT_H263;"
check_cc h264_v4l2_m2m linux/videodev2.h "int i = V4L2_PIX_FMT_H264;"
check_cc vp8_v4l2_m2m linux/videodev2.h "int i = V4L2_PIX_FMT_VP8;"
check_cc vp9_v4l2_m2m linux/videodev2.h "int i = V4L2_PIX_FMT_VP9;"

check_header sys/videoio.h
test_code cc sys/videoio.h "struct v4l2_frmsizeenum vfse; vfse.discrete.width = 0;" && enable_sanitized struct_v4l2_frmivalenum_discrete

check_lib user32 "windows.h winuser.h" GetShellWindow -luser32
check_lib vfw32 "windows.h vfw.h" capCreateCaptureWindow -lvfw32
# check that WM_CAP_DRIVER_CONNECT is defined to the proper value
# w32api 3.12 had it defined wrong
check_cpp_condition vfwcap_defines vfw.h "WM_CAP_DRIVER_CONNECT > WM_USER"

check_type "dshow.h" IBaseFilter

# check for ioctl_meteor.h, ioctl_bt848.h and alternatives
check_header "dev/bktr/ioctl_meteor.h dev/bktr/ioctl_bt848.h"                   ||
    check_header "machine/ioctl_meteor.h machine/ioctl_bt848.h"                 ||
    check_header "dev/video/meteor/ioctl_meteor.h dev/video/bktr/ioctl_bt848.h" ||
    check_header "dev/ic/bt8xx.h"

if check_struct sys/soundcard.h audio_buf_info bytes; then
    enable_sanitized sys/soundcard.h
else
    test_cc -D__BSD_VISIBLE -D__XSI_VISIBLE <<EOF && add_cppflags -D__BSD_VISIBLE -D__XSI_VISIBLE && enable_sanitized sys/soundcard.h
    #include <sys/soundcard.h>
    audio_buf_info abc;
EOF
fi

enabled alsa && check_pkg_config alsa alsa "alsa/asoundlib.h" snd_pcm_htimestamp ||
    check_lib alsa alsa/asoundlib.h snd_pcm_htimestamp -lasound

enabled libjack &&
    require_pkg_config libjack jack jack/jack.h jack_port_get_latency_range

enabled sndio && check_lib sndio sndio.h sio_open -lsndio

if enabled libcdio; then
    check_pkg_config libcdio libcdio_paranoia "cdio/cdda.h cdio/paranoia.h" cdio_cddap_open ||
    check_pkg_config libcdio libcdio_paranoia "cdio/paranoia/cdda.h cdio/paranoia/paranoia.h" cdio_cddap_open ||
    check_lib libcdio "cdio/cdda.h cdio/paranoia.h" cdio_cddap_open -lcdio_paranoia -lcdio_cdda -lcdio ||
    check_lib libcdio "cdio/paranoia/cdda.h cdio/paranoia/paranoia.h" cdio_cddap_open -lcdio_paranoia -lcdio_cdda -lcdio ||
    die "ERROR: No usable libcdio/cdparanoia found"
fi

enabled libxcb && check_pkg_config libxcb "xcb >= 1.4" xcb/xcb.h xcb_connect ||
    disable libxcb_shm libxcb_shape libxcb_xfixes

if enabled libxcb; then
    enabled libxcb_shm    && check_pkg_config libxcb_shm    xcb-shm    xcb/shm.h    xcb_shm_attach
    enabled libxcb_shape  && check_pkg_config libxcb_shape  xcb-shape  xcb/shape.h  xcb_shape_get_rectangles
    enabled libxcb_xfixes && check_pkg_config libxcb_xfixes xcb-xfixes xcb/xfixes.h xcb_xfixes_get_cursor_image
fi

check_func_headers "windows.h" CreateDIBSection "$gdigrab_indev_extralibs"

# d3d11va requires linking directly to dxgi and d3d11 if not building for
# the desktop api partition
test_cpp <<EOF && enable uwp && d3d11va_extralibs="-ldxgi -ld3d11"
#ifdef WINAPI_FAMILY
#include <winapifamily.h>
#if WINAPI_FAMILY_PARTITION(WINAPI_PARTITION_DESKTOP)
#error desktop, not uwp
#else
// WINAPI_FAMILY_APP, WINAPI_FAMILY_PHONE_APP => UWP
#endif
#else
#error no family set
#endif
EOF

enabled vaapi &&
    check_lib vaapi va/va.h vaInitialize -lva

enabled vaapi &&
    check_cc vaapi "va/va.h" "vaCreateSurfaces(0, 0, 0, 0, 0, 0, 0, 0)"

if enabled vaapi; then
    check_lib vaapi_drm "va/va.h va/va_drm.h" vaGetDisplayDRM -lva -lva-drm
    check_lib vaapi_x11 "va/va.h va/va_x11.h" vaGetDisplay -lva -lva-x11 -lX11
fi

enabled vaapi &&
    check_cpp_condition vaapi_1 "va/va.h" "VA_CHECK_VERSION(1, 0, 0)"

if enabled_all opencl libdrm ; then
    check_type "CL/cl_intel.h" "clCreateImageFromFdINTEL_fn" &&
        enable opencl_drm_beignet
    check_func_headers "CL/cl_ext.h" clImportMemoryARM &&
        enable opencl_drm_arm
fi

if enabled_all opencl vaapi ; then
    enabled opencl_drm_beignet && enable opencl_vaapi_beignet
    if enabled libmfx ; then
        check_type "CL/cl.h CL/va_ext.h" "clCreateFromVA_APIMediaSurfaceINTEL_fn" &&
            enable opencl_vaapi_intel_media
    fi
fi

if enabled_all opencl dxva2 ; then
    check_type "CL/cl_dx9_media_sharing.h" cl_dx9_surface_info_khr &&
        enable opencl_dxva2
fi

if enabled_all opencl d3d11va ; then
    check_type "CL/cl_d3d11.h" clGetDeviceIDsFromD3D11KHR_fn &&
        enable opencl_d3d11
fi

enabled vdpau &&
    check_cpp_condition vdpau vdpau/vdpau.h "defined VDP_DECODER_PROFILE_MPEG4_PART2_ASP"

enabled vdpau &&
    check_lib vdpau_x11 "vdpau/vdpau.h vdpau/vdpau_x11.h" vdp_device_create_x11 -lvdpau -lX11

enabled crystalhd && check_lib crystalhd "stdint.h libcrystalhd/libcrystalhd_if.h" DtsCrystalHDVersion -lcrystalhd

if enabled x86; then
    case $target_os in
        mingw32*|mingw64*|win32|win64|linux|cygwin*)
            ;;
        *)
            disable ffnvcodec cuvid nvdec nvenc
            ;;
    esac
else
    disable ffnvcodec cuvid nvdec nvenc
fi

enabled ffnvcodec && enable cuda

enabled nvenc &&
    test_cc -I$source_path <<EOF || disable nvenc
#include <ffnvcodec/nvEncodeAPI.h>
NV_ENCODE_API_FUNCTION_LIST flist;
void f(void) { struct { const GUID guid; } s[] = { { NV_ENC_PRESET_HQ_GUID } }; }
int main(void) { return 0; }
EOF

enabled amf &&
    check_cpp_condition amf "AMF/core/Version.h" \
        "(AMF_VERSION_MAJOR << 48 | AMF_VERSION_MINOR << 32 | AMF_VERSION_RELEASE << 16 | AMF_VERSION_BUILD_NUM) >= 0x0001000400040001"

# Funny iconv installations are not unusual, so check it after all flags have been set
if enabled libc_iconv; then
    check_func_headers iconv.h iconv
elif enabled iconv; then
    check_func_headers iconv.h iconv || check_lib iconv iconv.h iconv -liconv
fi

enabled debug && add_cflags -g"$debuglevel" && add_asflags -g"$debuglevel"

# add some useful compiler flags if supported
check_cflags -Wdeclaration-after-statement
check_cflags -Wall
check_cflags -Wdisabled-optimization
check_cflags -Wpointer-arith
check_cflags -Wredundant-decls
check_cflags -Wwrite-strings
check_cflags -Wtype-limits
check_cflags -Wundef
check_cflags -Wmissing-prototypes
check_cflags -Wno-pointer-to-int-cast
check_cflags -Wstrict-prototypes
check_cflags -Wempty-body

if enabled extra_warnings; then
    check_cflags -Wcast-qual
    check_cflags -Wextra
    check_cflags -Wpedantic
fi

check_disable_warning(){
    warning_flag=-W${1#-Wno-}
    test_cflags $unknown_warning_flags $warning_flag && add_cflags $1
}

test_cflags -Werror=unused-command-line-argument &&
    append unknown_warning_flags "-Werror=unused-command-line-argument"
test_cflags -Werror=unknown-warning-option &&
    append unknown_warning_flags "-Werror=unknown-warning-option"

check_disable_warning -Wno-parentheses
check_disable_warning -Wno-switch
check_disable_warning -Wno-format-zero-length
check_disable_warning -Wno-pointer-sign
check_disable_warning -Wno-unused-const-variable
check_disable_warning -Wno-bool-operation

check_disable_warning_headers(){
    warning_flag=-W${1#-Wno-}
    test_cflags $warning_flag && add_cflags_headers $1
}

check_disable_warning_headers -Wno-deprecated-declarations
check_disable_warning_headers -Wno-unused-variable

test_cc <<EOF && enable blocks_extension
void (^block)(void);
EOF

# add some linker flags
check_ldflags -Wl,--warn-common
check_ldflags -Wl,-rpath-link=libpostproc:libswresample:libswscale:libavfilter:libavdevice:libavformat:libavcodec:libavutil:libavresample
enabled rpath && add_ldexeflags -Wl,-rpath,$libdir && add_ldsoflags -Wl,-rpath,$libdir
test_ldflags -Wl,-Bsymbolic && append SHFLAGS -Wl,-Bsymbolic

# add some strip flags
check_stripflags -x

enabled neon_clobber_test &&
    check_ldflags -Wl,--wrap,avcodec_open2              \
                  -Wl,--wrap,avcodec_decode_audio4      \
                  -Wl,--wrap,avcodec_decode_video2      \
                  -Wl,--wrap,avcodec_decode_subtitle2   \
                  -Wl,--wrap,avcodec_encode_audio2      \
                  -Wl,--wrap,avcodec_encode_video2      \
                  -Wl,--wrap,avcodec_encode_subtitle    \
                  -Wl,--wrap,avcodec_send_packet        \
                  -Wl,--wrap,avcodec_receive_packet     \
                  -Wl,--wrap,avcodec_send_frame         \
                  -Wl,--wrap,avcodec_receive_frame      \
                  -Wl,--wrap,swr_convert                \
                  -Wl,--wrap,avresample_convert ||
    disable neon_clobber_test

enabled xmm_clobber_test &&
    check_ldflags -Wl,--wrap,avcodec_open2              \
                  -Wl,--wrap,avcodec_decode_audio4      \
                  -Wl,--wrap,avcodec_decode_video2      \
                  -Wl,--wrap,avcodec_decode_subtitle2   \
                  -Wl,--wrap,avcodec_encode_audio2      \
                  -Wl,--wrap,avcodec_encode_video2      \
                  -Wl,--wrap,avcodec_encode_subtitle    \
                  -Wl,--wrap,avcodec_send_packet        \
                  -Wl,--wrap,avcodec_receive_packet     \
                  -Wl,--wrap,avcodec_send_frame         \
                  -Wl,--wrap,avcodec_receive_frame      \
                  -Wl,--wrap,swr_convert                \
                  -Wl,--wrap,avresample_convert         \
                  -Wl,--wrap,sws_scale ||
    disable xmm_clobber_test

check_ld "cc" proper_dce <<EOF
extern const int array[512];
static inline int func(void) { return array[0]; }
int main(void) { return 0; }
EOF

if enabled proper_dce; then
    echo "X { local: *; };" > $TMPV
    if test_ldflags -Wl,${version_script},$TMPV; then
        append SHFLAGS '-Wl,${version_script},\$(SUBDIR)lib\$(NAME).ver'
        quotes='""'
        test_cc <<EOF && enable symver_asm_label
void ff_foo(void) __asm__ ("av_foo@VERSION");
void ff_foo(void) { ${inline_asm+__asm__($quotes);} }
EOF
        test_cc <<EOF && enable symver_gnu_asm
__asm__(".symver ff_foo,av_foo@VERSION");
void ff_foo(void) {}
EOF
    fi
fi

if [ -z "$optflags" ]; then
    if enabled small; then
        optflags=$cflags_size
    elif enabled optimizations; then
        optflags=$cflags_speed
    else
        optflags=$cflags_noopt
    fi
fi

if [ -z "$nvccflags" ]; then
    nvccflags=$nvccflags_default
fi

if enabled x86_64 || enabled ppc64 || enabled aarch64; then
    nvccflags="$nvccflags -m64"
else
    nvccflags="$nvccflags -m32"
fi

check_optflags(){
    check_cflags "$@"
    enabled lto && check_ldflags "$@"
}

check_optflags $optflags
check_optflags -fno-math-errno
check_optflags -fno-signed-zeros

if enabled lto; then
    test "$cc_type" != "$ld_type" && die "LTO requires same compiler and linker"
    check_cflags  -flto
    check_ldflags -flto $cpuflags
    disable inline_asm_direct_symbol_refs
fi

enabled ftrapv && check_cflags -ftrapv

test_cc -mno-red-zone <<EOF && noredzone_flags="-mno-red-zone"
int x;
EOF


if enabled icc; then
    # Just warnings, no remarks
    check_cflags -w1
    # -wd: Disable following warnings
    # 144, 167, 556: -Wno-pointer-sign
    # 188: enumerated type mixed with another type
    # 1292: attribute "foo" ignored
    # 1419: external declaration in primary source file
    # 10006: ignoring unknown option -fno-signed-zeros
    # 10148: ignoring unknown option -Wno-parentheses
    # 10156: ignoring option '-W'; no argument required
    # 13200: No EMMS instruction before call to function
    # 13203: No EMMS instruction before return from function
    check_cflags -wd144,167,188,556,1292,1419,10006,10148,10156,13200,13203
    # 11030: Warning unknown option --as-needed
    # 10156: ignoring option '-export'; no argument required
    check_ldflags -wd10156,11030
    # icc 11.0 and 11.1 work with ebp_available, but don't pass the test
    enable ebp_available
    # The test above does not test linking
    enabled lto && disable symver_asm_label
    if enabled x86_32; then
        icc_version=$($cc -dumpversion)
        test ${icc_version%%.*} -ge 11 &&
            check_cflags -falign-stack=maintain-16-byte ||
            disable aligned_stack
    fi
elif enabled gcc; then
    check_optflags -fno-tree-vectorize
    check_cflags -Werror=format-security
    check_cflags -Werror=implicit-function-declaration
    check_cflags -Werror=missing-prototypes
    check_cflags -Werror=return-type
    check_cflags -Werror=vla
    check_cflags -Wformat
    check_cflags -fdiagnostics-color=auto
    enabled extra_warnings || check_disable_warning -Wno-maybe-uninitialized
elif enabled llvm_gcc; then
    check_cflags -mllvm -stack-alignment=16
elif enabled clang; then
<<<<<<< HEAD
    check_cflags -mllvm -stack-alignment=16
    check_cflags -mstack-alignment=16
=======
    if [ "$target_os" = "mingw32" -o "$target_os" = "win32" ] && enabled x86_32; then
        # Clang doesn't support maintaining alignment without assuming the
        # same alignment in every function. If 16 byte alignment would be
        # enabled, one would also have to either add attribute_align_arg on
        # every single entry point into the libraries or enable -mstackrealign
        # (doing stack realignment in every single function).
        disable aligned_stack
    else
        check_cflags -mllvm -stack-alignment=16
    fi
>>>>>>> 847190eb
    check_cflags -Qunused-arguments
    check_cflags -Werror=implicit-function-declaration
    check_cflags -Werror=missing-prototypes
    check_cflags -Werror=return-type
elif enabled cparser; then
    add_cflags -Wno-missing-variable-declarations
    add_cflags -Wno-empty-statement
elif enabled armcc; then
    add_cflags -W${armcc_opt},--diag_suppress=4343 # hardfp compat
    add_cflags -W${armcc_opt},--diag_suppress=3036 # using . as system include dir
    # 2523: use of inline assembly is deprecated
    add_cflags -W${armcc_opt},--diag_suppress=2523
    add_cflags -W${armcc_opt},--diag_suppress=1207
    add_cflags -W${armcc_opt},--diag_suppress=1293 # assignment in condition
    add_cflags -W${armcc_opt},--diag_suppress=3343 # hardfp compat
    add_cflags -W${armcc_opt},--diag_suppress=167  # pointer sign
    add_cflags -W${armcc_opt},--diag_suppress=513  # pointer sign
elif enabled pathscale; then
    add_cflags -fstrict-overflow -OPT:wrap_around_unsafe_opt=OFF
    disable inline_asm
elif enabled_any msvc icl; then
    enabled x86_32 && disable aligned_stack
    enabled_all x86_32 debug && add_cflags -Oy-
    enabled debug && add_ldflags -debug
    enable pragma_deprecated
    if enabled icl; then
        # -Qansi-alias is basically -fstrict-aliasing, but does not work
        # (correctly) on icl 13.x.
        test_cpp_condition "windows.h" "__ICL < 1300 || __ICL >= 1400" &&
            add_cflags -Qansi-alias
        # Some inline asm is not compilable in debug
        if enabled debug; then
            disable ebp_available
            disable ebx_available
        fi
    fi
    # msvcrt10 x64 incorrectly enables log2, only msvcrt12 (MSVC 2013) onwards actually has log2.
    check_cpp_condition log2 crtversion.h "_VC_CRT_MAJOR_VERSION >= 12"
    # The CRT headers contain __declspec(restrict) in a few places, but if redefining
    # restrict, this might break. MSVC 2010 and 2012 fail with __declspec(__restrict)
    # (as it ends up if the restrict redefine is done before including stdlib.h), while
    # MSVC 2013 and newer can handle it fine.
    # If this declspec fails, force including stdlib.h before the restrict redefinition
    # happens in config.h.
    if [ $restrict_keyword != restrict ]; then
        test_cc <<EOF || add_cflags -FIstdlib.h
__declspec($restrict_keyword) void *foo(int);
EOF
    fi
    # the new SSA optimzer in VS2015 U3 is mis-optimizing some parts of the code
    # Issue has been fixed in MSVC v19.00.24218.
    test_cpp_condition windows.h "_MSC_FULL_VER >= 190024218" ||
        check_cflags -d2SSAOptimizer-
    # enable utf-8 source processing on VS2015 U2 and newer
    test_cpp_condition windows.h "_MSC_FULL_VER >= 190023918" &&
        add_cflags -utf-8
fi

for pfx in "" host_; do
    varname=${pfx%_}cc_type
    eval "type=\$$varname"
    if [ "$type" = "msvc" ]; then
        test_${pfx}cc <<EOF || add_${pfx}cflags -Dinline=__inline
static inline int foo(int a) { return a; }
EOF
    fi
done

case $as_type in
    clang)
        add_asflags -Qunused-arguments
    ;;
esac

case $ld_type in
    clang)
        check_ldflags -Qunused-arguments
    ;;
esac

enable frame_thread_encoder

enabled asm || { arch=c; disable $ARCH_LIST $ARCH_EXT_LIST; }

check_deps $CONFIG_LIST       \
           $CONFIG_EXTRA      \
           $HAVE_LIST         \
           $ALL_COMPONENTS    \

enabled threads && ! enabled pthreads && ! enabled atomics_native && die "non pthread threading without atomics not supported, try adding --enable-pthreads or --cpu=i486 or higher if you are on x86"
enabled avresample && warn "Building with deprecated library libavresample"

if test $target_os = "haiku"; then
    disable memalign
    disable posix_memalign
fi

flatten_extralibs(){
    unset nested_entries
    list_name=$1
    eval list=\$${1}
    for entry in $list; do
        entry_copy=$entry
        resolve entry_copy
        append nested_entries $(filter '*_extralibs' $entry_copy)
        flat_entries=$(filter_out '*_extralibs' $entry_copy)
        eval $entry="\$flat_entries"
    done
    append $list_name "$nested_entries"

    resolve nested_entries
    if test -n "$(filter '*_extralibs' $nested_entries)"; then
        flatten_extralibs $list_name
    fi
}

flatten_extralibs_wrapper(){
    list_name=$1
    flatten_extralibs $list_name
    unique $list_name
    resolve $list_name
    eval $list_name=\$\(\$ldflags_filter \$$list_name\)
    eval printf \''%s'\' \""\$$list_name"\"
}

for linkunit in $LIBRARY_LIST; do
    unset current_extralibs
    eval components=\$$(toupper ${linkunit})_COMPONENTS_LIST
    for comp in ${components}; do
        enabled $comp || continue
        comp_extralibs="${comp}_extralibs"
        append current_extralibs $comp_extralibs
    done
    eval prepend ${linkunit}_extralibs $current_extralibs
done

for linkunit in $LIBRARY_LIST $PROGRAM_LIST $EXTRALIBS_LIST; do
    eval ${linkunit}_extralibs=\$\(flatten_extralibs_wrapper ${linkunit}_extralibs\)
done

map 'enabled $v && intrinsics=${v#intrinsics_}' $INTRINSICS_LIST

for thread in $THREADS_LIST; do
    if enabled $thread; then
        test -n "$thread_type" &&
            die "ERROR: Only one thread type must be selected." ||
            thread_type="$thread"
    fi
done

if disabled stdatomic; then
    if enabled atomics_gcc; then
        add_cppflags '-I\$(SRC_PATH)/compat/atomics/gcc'
    elif enabled atomics_win32; then
        add_cppflags '-I\$(SRC_PATH)/compat/atomics/win32'
    elif enabled atomics_suncc; then
        add_cppflags '-I\$(SRC_PATH)/compat/atomics/suncc'
    elif enabled pthreads; then
        add_compat atomics/pthread/stdatomic.o
        add_cppflags '-I\$(SRC_PATH)/compat/atomics/pthread'
    else
        enabled threads && die "Threading is enabled, but no atomics are available"
        add_cppflags '-I\$(SRC_PATH)/compat/atomics/dummy'
    fi
fi

# Check if requested libraries were found.
for lib in $AUTODETECT_LIBS; do
    requested $lib && ! enabled $lib && die "ERROR: $lib requested but not found";
done

enabled zlib && add_cppflags -DZLIB_CONST

# conditional library dependencies, in linking order
enabled afftfilt_filter     && prepend avfilter_deps "avcodec"
enabled afir_filter         && prepend avfilter_deps "avcodec"
enabled amovie_filter       && prepend avfilter_deps "avformat avcodec"
enabled aresample_filter    && prepend avfilter_deps "swresample"
enabled atempo_filter       && prepend avfilter_deps "avcodec"
enabled cover_rect_filter   && prepend avfilter_deps "avformat avcodec"
enabled convolve_filter     && prepend avfilter_deps "avcodec"
enabled deconvolve_filter   && prepend avfilter_deps "avcodec"
enabled ebur128_filter && enabled swresample && prepend avfilter_deps "swresample"
enabled elbg_filter         && prepend avfilter_deps "avcodec"
enabled fftfilt_filter      && prepend avfilter_deps "avcodec"
enabled find_rect_filter    && prepend avfilter_deps "avformat avcodec"
enabled firequalizer_filter && prepend avfilter_deps "avcodec"
enabled mcdeint_filter      && prepend avfilter_deps "avcodec"
enabled movie_filter    && prepend avfilter_deps "avformat avcodec"
enabled pan_filter          && prepend avfilter_deps "swresample"
enabled pp_filter           && prepend avfilter_deps "postproc"
enabled removelogo_filter   && prepend avfilter_deps "avformat avcodec swscale"
enabled resample_filter && prepend avfilter_deps "avresample"
enabled sab_filter          && prepend avfilter_deps "swscale"
enabled scale_filter    && prepend avfilter_deps "swscale"
enabled scale2ref_filter    && prepend avfilter_deps "swscale"
enabled sofalizer_filter    && prepend avfilter_deps "avcodec"
enabled showcqt_filter      && prepend avfilter_deps "avformat avcodec swscale"
enabled showfreqs_filter    && prepend avfilter_deps "avcodec"
enabled showspectrum_filter && prepend avfilter_deps "avcodec"
enabled signature_filter    && prepend avfilter_deps "avcodec avformat"
enabled smartblur_filter    && prepend avfilter_deps "swscale"
enabled spectrumsynth_filter && prepend avfilter_deps "avcodec"
enabled spp_filter          && prepend avfilter_deps "avcodec"
enabled subtitles_filter    && prepend avfilter_deps "avformat avcodec"
enabled uspp_filter         && prepend avfilter_deps "avcodec"
enabled zoompan_filter      && prepend avfilter_deps "swscale"

enabled lavfi_indev         && prepend avdevice_deps "avfilter"

#FIXME
enabled sdl2_outdev     && add_cflags $(filter_out '-Dmain=SDL_main' $sdl2_cflags)

enabled opus_decoder    && prepend avcodec_deps "swresample"

expand_deps(){
    lib_deps=${1}_deps
    eval "deps=\$$lib_deps"
    append $lib_deps $(map 'eval echo \$${v}_deps' $deps)
    unique $lib_deps
}

#we have to remove gpl from the deps here as some code assumes all lib deps are libs
postproc_deps="$(filter_out 'gpl' $postproc_deps)"

map 'expand_deps $v' $LIBRARY_LIST

if test "$quiet" != "yes"; then

echo "install prefix            $prefix"
echo "source path               $source_path"
echo "C compiler                $cc"
echo "C library                 $libc_type"
if test "$host_cc" != "$cc"; then
    echo "host C compiler           $host_cc"
    echo "host C library            $host_libc_type"
fi
echo "ARCH                      $arch ($cpu)"
if test "$build_suffix" != ""; then
    echo "build suffix              $build_suffix"
fi
if test "$progs_suffix" != ""; then
    echo "progs suffix              $progs_suffix"
fi
if test "$extra_version" != ""; then
    echo "version string suffix     $extra_version"
fi
echo "big-endian                ${bigendian-no}"
echo "runtime cpu detection     ${runtime_cpudetect-no}"
if enabled x86; then
    echo "standalone assembly       ${x86asm-no}"
    echo "x86 assembler             ${x86asmexe}"
    echo "MMX enabled               ${mmx-no}"
    echo "MMXEXT enabled            ${mmxext-no}"
    echo "3DNow! enabled            ${amd3dnow-no}"
    echo "3DNow! extended enabled   ${amd3dnowext-no}"
    echo "SSE enabled               ${sse-no}"
    echo "SSSE3 enabled             ${ssse3-no}"
    echo "AESNI enabled             ${aesni-no}"
    echo "AVX enabled               ${avx-no}"
    echo "AVX2 enabled              ${avx2-no}"
    echo "AVX-512 enabled           ${avx512-no}"
    echo "XOP enabled               ${xop-no}"
    echo "FMA3 enabled              ${fma3-no}"
    echo "FMA4 enabled              ${fma4-no}"
    echo "i686 features enabled     ${i686-no}"
    echo "CMOV is fast              ${fast_cmov-no}"
    echo "EBX available             ${ebx_available-no}"
    echo "EBP available             ${ebp_available-no}"
fi
if enabled aarch64; then
    echo "NEON enabled              ${neon-no}"
    echo "VFP enabled               ${vfp-no}"
fi
if enabled arm; then
    echo "ARMv5TE enabled           ${armv5te-no}"
    echo "ARMv6 enabled             ${armv6-no}"
    echo "ARMv6T2 enabled           ${armv6t2-no}"
    echo "VFP enabled               ${vfp-no}"
    echo "NEON enabled              ${neon-no}"
    echo "THUMB enabled             ${thumb-no}"
fi
if enabled mips; then
    echo "MIPS FPU enabled          ${mipsfpu-no}"
    echo "MIPS DSP R1 enabled       ${mipsdsp-no}"
    echo "MIPS DSP R2 enabled       ${mipsdspr2-no}"
    echo "MIPS MSA enabled          ${msa-no}"
    echo "LOONGSON MMI enabled      ${mmi-no}"
fi
if enabled ppc; then
    echo "AltiVec enabled           ${altivec-no}"
    echo "VSX enabled               ${vsx-no}"
    echo "POWER8 enabled            ${power8-no}"
    echo "PPC 4xx optimizations     ${ppc4xx-no}"
    echo "dcbzl available           ${dcbzl-no}"
fi
echo "debug symbols             ${debug-no}"
echo "strip symbols             ${stripping-no}"
echo "optimize for size         ${small-no}"
echo "optimizations             ${optimizations-no}"
echo "static                    ${static-no}"
echo "shared                    ${shared-no}"
echo "postprocessing support    ${postproc-no}"
echo "network support           ${network-no}"
echo "threading support         ${thread_type-no}"
echo "safe bitstream reader     ${safe_bitstream_reader-no}"
echo "texi2html enabled         ${texi2html-no}"
echo "perl enabled              ${perl-no}"
echo "pod2man enabled           ${pod2man-no}"
echo "makeinfo enabled          ${makeinfo-no}"
echo "makeinfo supports HTML    ${makeinfo_html-no}"
test -n "$random_seed" &&
    echo "random seed               ${random_seed}"
echo

echo "External libraries:"
print_enabled '' $EXTERNAL_LIBRARY_LIST $EXTERNAL_AUTODETECT_LIBRARY_LIST | print_in_columns
echo

echo "External libraries providing hardware acceleration:"
print_enabled '' $HWACCEL_LIBRARY_LIST $HWACCEL_AUTODETECT_LIBRARY_LIST | print_in_columns
echo

echo "Libraries:"
print_enabled '' $LIBRARY_LIST | print_in_columns
echo

echo "Programs:"
print_enabled '' $PROGRAM_LIST | print_in_columns
echo

for type in decoder encoder hwaccel parser demuxer muxer protocol filter bsf indev outdev; do
    echo "Enabled ${type}s:"
    eval list=\$$(toupper $type)_LIST
    print_enabled '_*' $list | print_in_columns
    echo
done

if test -n "$ignore_tests"; then
    ignore_tests=$(echo $ignore_tests | tr ',' ' ')
    echo "Ignored FATE tests:"
    echo $ignore_tests | print_in_columns
    echo
fi

echo "License: $license"

fi # test "$quiet" != "yes"

if test -n "$WARNINGS"; then
    printf "\n%s%s$WARNINGS%s" "$warn_color" "$bold_color" "$reset_color"
    enabled fatal_warnings && exit 1
fi

test -e Makefile || echo "include $source_path/Makefile" > Makefile

esc(){
    echo "$*" | sed 's/%/%25/g;s/:/%3a/g'
}

echo "config:$arch:$subarch:$cpu:$target_os:$(esc $cc_ident):$(esc $FFMPEG_CONFIGURATION)" > ffbuild/config.fate

enabled stripping || strip="echo skipping strip"
enabled stripping || striptype=""

config_files="$TMPH ffbuild/config.mak doc/config.texi"

cat > ffbuild/config.mak <<EOF
# Automatically generated by configure - do not modify!
ifndef FFMPEG_CONFIG_MAK
FFMPEG_CONFIG_MAK=1
FFMPEG_CONFIGURATION=$FFMPEG_CONFIGURATION
prefix=$prefix
LIBDIR=\$(DESTDIR)$libdir
SHLIBDIR=\$(DESTDIR)$shlibdir
INCDIR=\$(DESTDIR)$incdir
BINDIR=\$(DESTDIR)$bindir
DATADIR=\$(DESTDIR)$datadir
DOCDIR=\$(DESTDIR)$docdir
MANDIR=\$(DESTDIR)$mandir
PKGCONFIGDIR=\$(DESTDIR)$pkgconfigdir
INSTALL_NAME_DIR=$install_name_dir
SRC_PATH=$source_path
SRC_LINK=$source_link
ifndef MAIN_MAKEFILE
SRC_PATH:=\$(SRC_PATH:.%=..%)
endif
CC_IDENT=$cc_ident
ARCH=$arch
INTRINSICS=$intrinsics
EXTERN_PREFIX=$extern_prefix
CC=$cc
CXX=$cxx
AS=$as
OBJCC=$objcc
LD=$ld
DEPCC=$dep_cc
DEPCCFLAGS=$DEPCCFLAGS \$(CPPFLAGS)
DEPAS=$as
DEPASFLAGS=$DEPASFLAGS \$(CPPFLAGS)
X86ASM=$x86asmexe
DEPX86ASM=$x86asmexe
DEPX86ASMFLAGS=\$(X86ASMFLAGS)
AR=$ar
ARFLAGS=$arflags
AR_O=$ar_o
AR_CMD=$ar
NM_CMD=$nm
RANLIB=$ranlib
STRIP=$strip
STRIPTYPE=$striptype
NVCC=$nvcc
CP=cp -p
LN_S=$ln_s
CPPFLAGS=$CPPFLAGS
CFLAGS=$CFLAGS
CXXFLAGS=$CXXFLAGS
OBJCFLAGS=$OBJCFLAGS
ASFLAGS=$ASFLAGS
NVCCFLAGS=$nvccflags
AS_C=$AS_C
AS_O=$AS_O
OBJCC_C=$OBJCC_C
OBJCC_E=$OBJCC_E
OBJCC_O=$OBJCC_O
CC_C=$CC_C
CC_E=$CC_E
CC_O=$CC_O
CXX_C=$CXX_C
CXX_O=$CXX_O
NVCC_C=$NVCC_C
NVCC_O=$NVCC_O
LD_O=$LD_O
X86ASM_O=$X86ASM_O
LD_LIB=$LD_LIB
LD_PATH=$LD_PATH
DLLTOOL=$dlltool
WINDRES=$windres
DEPWINDRES=$dep_cc
DOXYGEN=$doxygen
LDFLAGS=$LDFLAGS
LDEXEFLAGS=$LDEXEFLAGS
LDSOFLAGS=$LDSOFLAGS
SHFLAGS=$(echo $($ldflags_filter $SHFLAGS))
ASMSTRIPFLAGS=$ASMSTRIPFLAGS
X86ASMFLAGS=$X86ASMFLAGS
BUILDSUF=$build_suffix
PROGSSUF=$progs_suffix
FULLNAME=$FULLNAME
LIBPREF=$LIBPREF
LIBSUF=$LIBSUF
LIBNAME=$LIBNAME
SLIBPREF=$SLIBPREF
SLIBSUF=$SLIBSUF
EXESUF=$EXESUF
EXTRA_VERSION=$extra_version
CCDEP=$CCDEP
CXXDEP=$CXXDEP
CCDEP_FLAGS=$CCDEP_FLAGS
ASDEP=$ASDEP
ASDEP_FLAGS=$ASDEP_FLAGS
X86ASMDEP=$X86ASMDEP
X86ASMDEP_FLAGS=$X86ASMDEP_FLAGS
CC_DEPFLAGS=$CC_DEPFLAGS
AS_DEPFLAGS=$AS_DEPFLAGS
X86ASM_DEPFLAGS=$X86ASM_DEPFLAGS
HOSTCC=$host_cc
HOSTLD=$host_ld
HOSTCFLAGS=$host_cflags
HOSTCPPFLAGS=$host_cppflags
HOSTEXESUF=$HOSTEXESUF
HOSTLDFLAGS=$host_ldflags
HOSTEXTRALIBS=$host_extralibs
DEPHOSTCC=$host_cc
DEPHOSTCCFLAGS=$DEPHOSTCCFLAGS \$(HOSTCCFLAGS)
HOSTCCDEP=$HOSTCCDEP
HOSTCCDEP_FLAGS=$HOSTCCDEP_FLAGS
HOSTCC_DEPFLAGS=$HOSTCC_DEPFLAGS
HOSTCC_C=$HOSTCC_C
HOSTCC_O=$HOSTCC_O
HOSTLD_O=$HOSTLD_O
TARGET_EXEC=$target_exec $target_exec_args
TARGET_PATH=$target_path
TARGET_SAMPLES=${target_samples:-\$(SAMPLES)}
CFLAGS-ffplay=${sdl2_cflags}
CFLAGS_HEADERS=$CFLAGS_HEADERS
LIB_INSTALL_EXTRA_CMD=$LIB_INSTALL_EXTRA_CMD
EXTRALIBS=$extralibs
COMPAT_OBJS=$compat_objs
INSTALL=$install
LIBTARGET=${LIBTARGET}
SLIBNAME=${SLIBNAME}
SLIBNAME_WITH_VERSION=${SLIBNAME_WITH_VERSION}
SLIBNAME_WITH_MAJOR=${SLIBNAME_WITH_MAJOR}
SLIB_CREATE_DEF_CMD=${SLIB_CREATE_DEF_CMD}
SLIB_EXTRA_CMD=${SLIB_EXTRA_CMD}
SLIB_INSTALL_NAME=${SLIB_INSTALL_NAME}
SLIB_INSTALL_LINKS=${SLIB_INSTALL_LINKS}
SLIB_INSTALL_EXTRA_LIB=${SLIB_INSTALL_EXTRA_LIB}
SLIB_INSTALL_EXTRA_SHLIB=${SLIB_INSTALL_EXTRA_SHLIB}
VERSION_SCRIPT_POSTPROCESS_CMD=${VERSION_SCRIPT_POSTPROCESS_CMD}
SAMPLES:=${samples:-\$(FATE_SAMPLES)}
NOREDZONE_FLAGS=$noredzone_flags
LIBFUZZER_PATH=$libfuzzer_path
IGNORE_TESTS=$ignore_tests
EOF

map 'eval echo "${v}_FFLIBS=\$${v}_deps" >> ffbuild/config.mak' $LIBRARY_LIST

for entry in $LIBRARY_LIST $PROGRAM_LIST $EXTRALIBS_LIST; do
    eval echo "EXTRALIBS-${entry}=\$${entry}_extralibs" >> ffbuild/config.mak
done

cat > $TMPH <<EOF
/* Automatically generated by configure - do not modify! */
#ifndef FFMPEG_CONFIG_H
#define FFMPEG_CONFIG_H
#define FFMPEG_CONFIGURATION "$(c_escape $FFMPEG_CONFIGURATION)"
#define FFMPEG_LICENSE "$(c_escape $license)"
#define CONFIG_THIS_YEAR 2018
#define FFMPEG_DATADIR "$(eval c_escape $datadir)"
#define AVCONV_DATADIR "$(eval c_escape $datadir)"
#define CC_IDENT "$(c_escape ${cc_ident:-Unknown compiler})"
#define av_restrict $restrict_keyword
#define EXTERN_PREFIX "${extern_prefix}"
#define EXTERN_ASM ${extern_prefix}
#define BUILDSUF "$build_suffix"
#define SLIBSUF "$SLIBSUF"
#define HAVE_MMX2 HAVE_MMXEXT
#define SWS_MAX_FILTER_SIZE $sws_max_filter_size
EOF

test -n "$assert_level" &&
    echo "#define ASSERT_LEVEL $assert_level" >>$TMPH

test -n "$malloc_prefix" &&
    echo "#define MALLOC_PREFIX $malloc_prefix" >>$TMPH

if enabled x86asm; then
    append config_files $TMPASM
    cat > $TMPASM <<EOF
; Automatically generated by configure - do not modify!
EOF
fi

enabled getenv || echo "#define getenv(x) NULL" >> $TMPH


mkdir -p doc
mkdir -p tests
mkdir -p tests/api
echo "@c auto-generated by configure - do not modify! " > doc/config.texi

print_config ARCH_   "$config_files" $ARCH_LIST
print_config HAVE_   "$config_files" $HAVE_LIST
print_config CONFIG_ "$config_files" $CONFIG_LIST       \
                                     $CONFIG_EXTRA      \
                                     $ALL_COMPONENTS    \

echo "#endif /* FFMPEG_CONFIG_H */" >> $TMPH
echo "endif # FFMPEG_CONFIG_MAK" >> ffbuild/config.mak

# Do not overwrite an unchanged config.h to avoid superfluous rebuilds.
cp_if_changed $TMPH config.h
touch ffbuild/.config

enabled x86asm && cp_if_changed $TMPASM config.asm

cat > $TMPH <<EOF
/* Generated by ffmpeg configure */
#ifndef AVUTIL_AVCONFIG_H
#define AVUTIL_AVCONFIG_H
EOF

print_config AV_HAVE_ $TMPH $HAVE_LIST_PUB

echo "#endif /* AVUTIL_AVCONFIG_H */" >> $TMPH

cp_if_changed $TMPH libavutil/avconfig.h

# generate the lists of enabled components
print_enabled_components(){
    file=$1
    struct_name=$2
    name=$3
    shift 3
    echo "static const $struct_name * const $name[] = {" > $TMPH
    for c in $*; do
        if enabled $c; then
            case $name in
                indev_list)
                    c=$(add_suffix _demuxer $(remove_suffix _indev $c))
                ;;
                outdev_list)
                    c=$(add_suffix _muxer $(remove_suffix _outdev $c))
                ;;
            esac
            printf "    &ff_%s,\n" $c >> $TMPH
        fi
    done
    echo "    NULL };" >> $TMPH
    cp_if_changed $TMPH $file
}

print_enabled_components libavcodec/codec_list.c AVCodec codec_list $CODEC_LIST
print_enabled_components libavcodec/parser_list.c AVCodecParser parser_list $PARSER_LIST
print_enabled_components libavcodec/bsf_list.c AVBitStreamFilter bitstream_filters $BSF_LIST
print_enabled_components libavdevice/indev_list.c AVInputFormat indev_list $INDEV_LIST
print_enabled_components libavdevice/outdev_list.c AVOutputFormat outdev_list $OUTDEV_LIST
print_enabled_components libavformat/demuxer_list.c AVInputFormat demuxer_list $DEMUXER_LIST
print_enabled_components libavformat/muxer_list.c AVOutputFormat muxer_list $MUXER_LIST
print_enabled_components libavformat/protocol_list.c URLProtocol url_protocols $PROTOCOL_LIST

# Settings for pkg-config files

cat > $TMPH <<EOF
# Automatically generated by configure - do not modify!
shared=$shared
build_suffix=$build_suffix
prefix=$prefix
libdir=$libdir
incdir=$incdir
rpath=$(enabled rpath && echo "-Wl,-rpath,\${libdir}")
source_path=${source_path}
LIBPREF=${LIBPREF}
LIBSUF=${LIBSUF}
extralibs_avutil="$avutil_extralibs"
extralibs_avcodec="$avcodec_extralibs"
extralibs_avformat="$avformat_extralibs"
extralibs_avdevice="$avdevice_extralibs"
extralibs_avfilter="$avfilter_extralibs"
extralibs_avresample="$avresample_extralibs"
extralibs_postproc="$postproc_extralibs"
extralibs_swscale="$swscale_extralibs"
extralibs_swresample="$swresample_extralibs"
EOF

for lib in $LIBRARY_LIST; do
    lib_deps="$(eval echo \$${lib}_deps)"
    echo ${lib}_deps=\"$lib_deps\" >> $TMPH
done

cp_if_changed $TMPH ffbuild/config.sh<|MERGE_RESOLUTION|>--- conflicted
+++ resolved
@@ -6525,10 +6525,6 @@
 elif enabled llvm_gcc; then
     check_cflags -mllvm -stack-alignment=16
 elif enabled clang; then
-<<<<<<< HEAD
-    check_cflags -mllvm -stack-alignment=16
-    check_cflags -mstack-alignment=16
-=======
     if [ "$target_os" = "mingw32" -o "$target_os" = "win32" ] && enabled x86_32; then
         # Clang doesn't support maintaining alignment without assuming the
         # same alignment in every function. If 16 byte alignment would be
@@ -6538,8 +6534,8 @@
         disable aligned_stack
     else
         check_cflags -mllvm -stack-alignment=16
+        check_cflags -mstack-alignment=16
     fi
->>>>>>> 847190eb
     check_cflags -Qunused-arguments
     check_cflags -Werror=implicit-function-declaration
     check_cflags -Werror=missing-prototypes
