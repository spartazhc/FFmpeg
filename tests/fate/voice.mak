--- conflicted
+++ resolved
@@ -48,14 +48,10 @@
 FATE_G726 += fate-g726-encode-5bit
 fate-g726-encode-5bit: CMD = enc_dec_pcm wav md5 s16le $(SRC) -c:a g726 -b:a 40k
 
-<<<<<<< HEAD
-FATE_VOICE += $(FATE_G726)
-=======
 $(FATE_G726): tests/data/asynth-8000-1.wav
 $(FATE_G726): SRC = tests/data/asynth-8000-1.wav
 
-FATE_SAMPLES_AVCONV += $(FATE_G726)
->>>>>>> 4b895cb2
+FATE_VOICE += $(FATE_G726)
 fate-g726: $(FATE_G726)
 
 FATE_GSM += fate-gsm-ms
