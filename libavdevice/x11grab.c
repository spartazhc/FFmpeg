--- conflicted
+++ resolved
@@ -429,17 +429,11 @@
     XChangeWindowAttributes(dpy, root, CWCursor, &attr);
 
     xcim = XFixesGetCursorImage(dpy);
-<<<<<<< HEAD
     if (!xcim) {
         av_log(s1, AV_LOG_WARNING,
-               "XFixes extension not available, impossible to draw cursor\n");
-        s->draw_mouse = 0;
+               "XFixesGetCursorImage failed\n");
         return;
     }
-=======
-    if (!xcim)
-        return;
->>>>>>> 5b9c817d
 
     x = xcim->x - xcim->xhot;
     y = xcim->y - xcim->yhot;
