--- conflicted
+++ resolved
@@ -286,23 +286,12 @@
 
     s->per_frame = ((uint64_t)1000000 * framerate.den) / framerate.num;
 
-<<<<<<< HEAD
-    st->codec->codec_type = AVMEDIA_TYPE_VIDEO;
-    st->codec->pix_fmt = AV_PIX_FMT_YUV420P;
-    st->codec->codec_id = AV_CODEC_ID_RAWVIDEO;
-    st->codec->width = s->width;
-    st->codec->height = s->height;
-    st->codec->time_base.den = framerate.num;
-    st->codec->time_base.num = framerate.den;
-=======
     st->codecpar->codec_type = AVMEDIA_TYPE_VIDEO;
     st->codecpar->format = AV_PIX_FMT_YUV420P;
     st->codecpar->codec_id = AV_CODEC_ID_RAWVIDEO;
-    st->codecpar->width = width;
-    st->codecpar->height = height;
+    st->codecpar->width = s->width;
+    st->codecpar->height = s->height;
     st->avg_frame_rate = framerate;
->>>>>>> 9200514a
-
 
     if (bktr_init(s1->filename, s->width, s->height, s->standard,
                   &s->video_fd, &s->tuner_fd, -1, 0.0) < 0) {
