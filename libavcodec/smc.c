--- conflicted
+++ resolved
@@ -436,12 +436,7 @@
 
     bytestream2_init(&s->gb, buf, buf_size);
 
-<<<<<<< HEAD
-    if ((ret = ff_reget_buffer(avctx, &s->frame)) < 0)
-=======
-    if ((ret = ff_reget_buffer(avctx, s->frame)) < 0) {
-        av_log(s->avctx, AV_LOG_ERROR, "reget_buffer() failed\n");
->>>>>>> 508b3755
+    if ((ret = ff_reget_buffer(avctx, s->frame)) < 0)
         return ret;
 
     if (pal) {
