/*
 * Copyright (c) 2001 Fabrice Bellard
 * Copyright (c) 2002-2004 Michael Niedermayer <michaelni@gmx.at>
 *
 * This file is part of FFmpeg.
 *
 * FFmpeg is free software; you can redistribute it and/or
 * modify it under the terms of the GNU Lesser General Public
 * License as published by the Free Software Foundation; either
 * version 2.1 of the License, or (at your option) any later version.
 *
 * FFmpeg is distributed in the hope that it will be useful,
 * but WITHOUT ANY WARRANTY; without even the implied warranty of
 * MERCHANTABILITY or FITNESS FOR A PARTICULAR PURPOSE.  See the GNU
 * Lesser General Public License for more details.
 *
 * You should have received a copy of the GNU Lesser General Public
 * License along with FFmpeg; if not, write to the Free Software
 * Foundation, Inc., 51 Franklin Street, Fifth Floor, Boston, MA 02110-1301 USA
 */

#ifndef AVCODEC_OPTIONS_TABLE_H
#define AVCODEC_OPTIONS_TABLE_H

#include <float.h>
#include <limits.h>
#include <stdint.h>

#include "libavutil/opt.h"
#include "avcodec.h"
#include "version.h"

#define OFFSET(x) offsetof(AVCodecContext,x)
#define DEFAULT 0 //should be NAN but it does not work as it is not a constant in glibc as required by ANSI/ISO C
//these names are too long to be readable
#define V AV_OPT_FLAG_VIDEO_PARAM
#define A AV_OPT_FLAG_AUDIO_PARAM
#define S AV_OPT_FLAG_SUBTITLE_PARAM
#define E AV_OPT_FLAG_ENCODING_PARAM
#define D AV_OPT_FLAG_DECODING_PARAM

#define AV_CODEC_DEFAULT_BITRATE 200*1000

static const AVOption avcodec_options[] = {
{"b", "set bitrate (in bits/s)", OFFSET(bit_rate), AV_OPT_TYPE_INT64, {.i64 = AV_CODEC_DEFAULT_BITRATE }, 0, INT64_MAX, A|V|E},
{"ab", "set bitrate (in bits/s)", OFFSET(bit_rate), AV_OPT_TYPE_INT64, {.i64 = 128*1000 }, 0, INT_MAX, A|E},
{"bt", "Set video bitrate tolerance (in bits/s). In 1-pass mode, bitrate tolerance specifies how far "
       "ratecontrol is willing to deviate from the target average bitrate value. This is not related "
       "to minimum/maximum bitrate. Lowering tolerance too much has an adverse effect on quality.",
       OFFSET(bit_rate_tolerance), AV_OPT_TYPE_INT, {.i64 = AV_CODEC_DEFAULT_BITRATE*20 }, 1, INT_MAX, V|E},
{"flags", NULL, OFFSET(flags), AV_OPT_TYPE_FLAGS, {.i64 = DEFAULT }, 0, UINT_MAX, V|A|S|E|D, "flags"},
{"unaligned", "allow decoders to produce unaligned output", 0, AV_OPT_TYPE_CONST, { .i64 = AV_CODEC_FLAG_UNALIGNED }, INT_MIN, INT_MAX, V | D, "flags" },
{"mv4", "use four motion vectors per macroblock (MPEG-4)", 0, AV_OPT_TYPE_CONST, {.i64 = AV_CODEC_FLAG_4MV }, INT_MIN, INT_MAX, V|E, "flags"},
{"qpel", "use 1/4-pel motion compensation", 0, AV_OPT_TYPE_CONST, {.i64 = AV_CODEC_FLAG_QPEL }, INT_MIN, INT_MAX, V|E, "flags"},
{"loop", "use loop filter", 0, AV_OPT_TYPE_CONST, {.i64 = AV_CODEC_FLAG_LOOP_FILTER }, INT_MIN, INT_MAX, V|E, "flags"},
{"qscale", "use fixed qscale", 0, AV_OPT_TYPE_CONST, {.i64 = AV_CODEC_FLAG_QSCALE }, INT_MIN, INT_MAX, 0, "flags"},
#if FF_API_GMC
{"gmc", "use gmc", 0, AV_OPT_TYPE_CONST, {.i64 = CODEC_FLAG_GMC }, INT_MIN, INT_MAX, V|E, "flags"},
#endif
#if FF_API_MV0
{"mv0", "always try a mb with mv=<0,0>", 0, AV_OPT_TYPE_CONST, {.i64 = CODEC_FLAG_MV0 }, INT_MIN, INT_MAX, V|E, "flags"},
#endif
#if FF_API_INPUT_PRESERVED
{"input_preserved", NULL, 0, AV_OPT_TYPE_CONST, {.i64 = CODEC_FLAG_INPUT_PRESERVED }, INT_MIN, INT_MAX, 0, "flags"},
#endif
{"pass1", "use internal 2-pass ratecontrol in first  pass mode", 0, AV_OPT_TYPE_CONST, {.i64 = AV_CODEC_FLAG_PASS1 }, INT_MIN, INT_MAX, 0, "flags"},
{"pass2", "use internal 2-pass ratecontrol in second pass mode", 0, AV_OPT_TYPE_CONST, {.i64 = AV_CODEC_FLAG_PASS2 }, INT_MIN, INT_MAX, 0, "flags"},
{"gray", "only decode/encode grayscale", 0, AV_OPT_TYPE_CONST, {.i64 = AV_CODEC_FLAG_GRAY }, INT_MIN, INT_MAX, V|E|D, "flags"},
#if FF_API_EMU_EDGE
{"emu_edge", "do not draw edges", 0, AV_OPT_TYPE_CONST, {.i64 = CODEC_FLAG_EMU_EDGE }, INT_MIN, INT_MAX, 0, "flags"},
#endif
{"psnr", "error[?] variables will be set during encoding", 0, AV_OPT_TYPE_CONST, {.i64 = AV_CODEC_FLAG_PSNR }, INT_MIN, INT_MAX, V|E, "flags"},
{"truncated", "Input bitstream might be randomly truncated", 0, AV_OPT_TYPE_CONST, {.i64 = AV_CODEC_FLAG_TRUNCATED }, INT_MIN, INT_MAX, V|D, "flags"},
#if FF_API_NORMALIZE_AQP
{"naq", "normalize adaptive quantization", 0, AV_OPT_TYPE_CONST, {.i64 = CODEC_FLAG_NORMALIZE_AQP }, INT_MIN, INT_MAX, V|E, "flags"},
#endif
{"ildct", "use interlaced DCT", 0, AV_OPT_TYPE_CONST, {.i64 = AV_CODEC_FLAG_INTERLACED_DCT }, INT_MIN, INT_MAX, V|E, "flags"},
{"low_delay", "force low delay", 0, AV_OPT_TYPE_CONST, {.i64 = AV_CODEC_FLAG_LOW_DELAY }, INT_MIN, INT_MAX, V|D|E, "flags"},
{"global_header", "place global headers in extradata instead of every keyframe", 0, AV_OPT_TYPE_CONST, {.i64 = AV_CODEC_FLAG_GLOBAL_HEADER }, INT_MIN, INT_MAX, V|A|E, "flags"},
{"bitexact", "use only bitexact functions (except (I)DCT)", 0, AV_OPT_TYPE_CONST, {.i64 = AV_CODEC_FLAG_BITEXACT }, INT_MIN, INT_MAX, A|V|S|D|E, "flags"},
{"aic", "H.263 advanced intra coding / MPEG-4 AC prediction", 0, AV_OPT_TYPE_CONST, {.i64 = AV_CODEC_FLAG_AC_PRED }, INT_MIN, INT_MAX, V|E, "flags"},
{"ilme", "interlaced motion estimation", 0, AV_OPT_TYPE_CONST, {.i64 = AV_CODEC_FLAG_INTERLACED_ME }, INT_MIN, INT_MAX, V|E, "flags"},
{"cgop", "closed GOP", 0, AV_OPT_TYPE_CONST, {.i64 = AV_CODEC_FLAG_CLOSED_GOP }, INT_MIN, INT_MAX, V|E, "flags"},
{"output_corrupt", "Output even potentially corrupted frames", 0, AV_OPT_TYPE_CONST, {.i64 = AV_CODEC_FLAG_OUTPUT_CORRUPT }, INT_MIN, INT_MAX, V|D, "flags"},
{"fast", "allow non-spec-compliant speedup tricks", 0, AV_OPT_TYPE_CONST, {.i64 = AV_CODEC_FLAG2_FAST }, INT_MIN, INT_MAX, V|E, "flags2"},
{"noout", "skip bitstream encoding", 0, AV_OPT_TYPE_CONST, {.i64 = AV_CODEC_FLAG2_NO_OUTPUT }, INT_MIN, INT_MAX, V|E, "flags2"},
{"ignorecrop", "ignore cropping information from sps", 0, AV_OPT_TYPE_CONST, {.i64 = AV_CODEC_FLAG2_IGNORE_CROP }, INT_MIN, INT_MAX, V|D, "flags2"},
{"local_header", "place global headers at every keyframe instead of in extradata", 0, AV_OPT_TYPE_CONST, {.i64 = AV_CODEC_FLAG2_LOCAL_HEADER }, INT_MIN, INT_MAX, V|E, "flags2"},
{"chunks", "Frame data might be split into multiple chunks", 0, AV_OPT_TYPE_CONST, {.i64 = AV_CODEC_FLAG2_CHUNKS }, INT_MIN, INT_MAX, V|D, "flags2"},
{"showall", "Show all frames before the first keyframe", 0, AV_OPT_TYPE_CONST, {.i64 = AV_CODEC_FLAG2_SHOW_ALL }, INT_MIN, INT_MAX, V|D, "flags2"},
{"export_mvs", "export motion vectors through frame side data", 0, AV_OPT_TYPE_CONST, {.i64 = AV_CODEC_FLAG2_EXPORT_MVS}, INT_MIN, INT_MAX, V|D, "flags2"},
{"skip_manual", "do not skip samples and export skip information as frame side data", 0, AV_OPT_TYPE_CONST, {.i64 = AV_CODEC_FLAG2_SKIP_MANUAL}, INT_MIN, INT_MAX, V|D, "flags2"},
{"ass_ro_flush_noop", "do not reset ASS ReadOrder field on flush", 0, AV_OPT_TYPE_CONST, {.i64 = AV_CODEC_FLAG2_RO_FLUSH_NOOP}, INT_MIN, INT_MAX, S|D, "flags2"},
#if FF_API_MOTION_EST
{"me_method", "set motion estimation method", OFFSET(me_method), AV_OPT_TYPE_INT, {.i64 = ME_EPZS }, INT_MIN, INT_MAX, V|E, "me_method"},
{"zero", "zero motion estimation (fastest)", 0, AV_OPT_TYPE_CONST, {.i64 = ME_ZERO }, INT_MIN, INT_MAX, V|E, "me_method" },
{"full", "full motion estimation (slowest)", 0, AV_OPT_TYPE_CONST, {.i64 = ME_FULL }, INT_MIN, INT_MAX, V|E, "me_method" },
{"epzs", "EPZS motion estimation", 0, AV_OPT_TYPE_CONST, {.i64 = ME_EPZS }, INT_MIN, INT_MAX, V|E, "me_method" },
{"esa", "esa motion estimation (alias for full)", 0, AV_OPT_TYPE_CONST, {.i64 = ME_FULL }, INT_MIN, INT_MAX, V|E, "me_method" },
{"tesa", "tesa motion estimation", 0, AV_OPT_TYPE_CONST, {.i64 = ME_TESA }, INT_MIN, INT_MAX, V|E, "me_method" },
{"dia", "diamond motion estimation (alias for EPZS)", 0, AV_OPT_TYPE_CONST, {.i64 = ME_EPZS }, INT_MIN, INT_MAX, V|E, "me_method" },
{"log", "log motion estimation", 0, AV_OPT_TYPE_CONST, {.i64 = ME_LOG }, INT_MIN, INT_MAX, V|E, "me_method" },
{"phods", "phods motion estimation", 0, AV_OPT_TYPE_CONST, {.i64 = ME_PHODS }, INT_MIN, INT_MAX, V|E, "me_method" },
{"x1", "X1 motion estimation", 0, AV_OPT_TYPE_CONST, {.i64 = ME_X1 }, INT_MIN, INT_MAX, V|E, "me_method" },
{"hex", "hex motion estimation", 0, AV_OPT_TYPE_CONST, {.i64 = ME_HEX }, INT_MIN, INT_MAX, V|E, "me_method" },
{"umh", "umh motion estimation", 0, AV_OPT_TYPE_CONST, {.i64 = ME_UMH }, INT_MIN, INT_MAX, V|E, "me_method" },
{"iter", "iter motion estimation", 0, AV_OPT_TYPE_CONST, {.i64 = ME_ITER }, INT_MIN, INT_MAX, V|E, "me_method" },
#endif
{"time_base", NULL, OFFSET(time_base), AV_OPT_TYPE_RATIONAL, {.dbl = 0}, INT_MIN, INT_MAX},
{"g", "set the group of picture (GOP) size", OFFSET(gop_size), AV_OPT_TYPE_INT, {.i64 = 12 }, INT_MIN, INT_MAX, V|E},
{"ar", "set audio sampling rate (in Hz)", OFFSET(sample_rate), AV_OPT_TYPE_INT, {.i64 = DEFAULT }, 0, INT_MAX, A|D|E},
{"ac", "set number of audio channels", OFFSET(channels), AV_OPT_TYPE_INT, {.i64 = DEFAULT }, 0, INT_MAX, A|D|E},
{"cutoff", "set cutoff bandwidth", OFFSET(cutoff), AV_OPT_TYPE_INT, {.i64 = DEFAULT }, INT_MIN, INT_MAX, A|E},
{"frame_size", NULL, OFFSET(frame_size), AV_OPT_TYPE_INT, {.i64 = DEFAULT }, INT_MIN, INT_MAX, A|E},
{"frame_number", NULL, OFFSET(frame_number), AV_OPT_TYPE_INT, {.i64 = DEFAULT }, INT_MIN, INT_MAX},
{"delay", NULL, OFFSET(delay), AV_OPT_TYPE_INT, {.i64 = DEFAULT }, INT_MIN, INT_MAX},
{"qcomp", "video quantizer scale compression (VBR). Constant of ratecontrol equation. "
          "Recommended range for default rc_eq: 0.0-1.0",
          OFFSET(qcompress), AV_OPT_TYPE_FLOAT, {.dbl = 0.5 }, -FLT_MAX, FLT_MAX, V|E},
{"qblur", "video quantizer scale blur (VBR)", OFFSET(qblur), AV_OPT_TYPE_FLOAT, {.dbl = 0.5 }, -1, FLT_MAX, V|E},
{"qmin", "minimum video quantizer scale (VBR)", OFFSET(qmin), AV_OPT_TYPE_INT, {.i64 = 2 }, -1, 69, V|E},
{"qmax", "maximum video quantizer scale (VBR)", OFFSET(qmax), AV_OPT_TYPE_INT, {.i64 = 31 }, -1, 1024, V|E},
{"qdiff", "maximum difference between the quantizer scales (VBR)", OFFSET(max_qdiff), AV_OPT_TYPE_INT, {.i64 = 3 }, INT_MIN, INT_MAX, V|E},
<<<<<<< HEAD
{"bf", "set maximum number of B frames between non-B-frames", OFFSET(max_b_frames), AV_OPT_TYPE_INT, {.i64 = DEFAULT }, -1, INT_MAX, V|E},
=======
{"bf", "use 'frames' B-frames", OFFSET(max_b_frames), AV_OPT_TYPE_INT, {.i64 = DEFAULT }, -1, INT_MAX, V|E},
>>>>>>> 41ed7ab4
{"b_qfactor", "QP factor between P- and B-frames", OFFSET(b_quant_factor), AV_OPT_TYPE_FLOAT, {.dbl = 1.25 }, -FLT_MAX, FLT_MAX, V|E},
#if FF_API_RC_STRATEGY
{"rc_strategy", "ratecontrol method", OFFSET(rc_strategy), AV_OPT_TYPE_INT, {.i64 = DEFAULT }, INT_MIN, INT_MAX, V|E},
#endif
#if FF_API_PRIVATE_OPT
{"b_strategy", "strategy to choose between I/P/B-frames", OFFSET(b_frame_strategy), AV_OPT_TYPE_INT, {.i64 = 0 }, INT_MIN, INT_MAX, V|E},
{"ps", "RTP payload size in bytes", OFFSET(rtp_payload_size), AV_OPT_TYPE_INT, {.i64 = DEFAULT }, INT_MIN, INT_MAX, V|E},
#endif
#if FF_API_STAT_BITS
{"mv_bits", NULL, OFFSET(mv_bits), AV_OPT_TYPE_INT, {.i64 = DEFAULT }, INT_MIN, INT_MAX},
{"header_bits", NULL, OFFSET(header_bits), AV_OPT_TYPE_INT, {.i64 = DEFAULT }, INT_MIN, INT_MAX},
{"i_tex_bits", NULL, OFFSET(i_tex_bits), AV_OPT_TYPE_INT, {.i64 = DEFAULT }, INT_MIN, INT_MAX},
{"p_tex_bits", NULL, OFFSET(p_tex_bits), AV_OPT_TYPE_INT, {.i64 = DEFAULT }, INT_MIN, INT_MAX},
{"i_count", NULL, OFFSET(i_count), AV_OPT_TYPE_INT, {.i64 = DEFAULT }, INT_MIN, INT_MAX},
{"p_count", NULL, OFFSET(p_count), AV_OPT_TYPE_INT, {.i64 = DEFAULT }, INT_MIN, INT_MAX},
{"skip_count", NULL, OFFSET(skip_count), AV_OPT_TYPE_INT, {.i64 = DEFAULT }, INT_MIN, INT_MAX},
{"misc_bits", NULL, OFFSET(misc_bits), AV_OPT_TYPE_INT, {.i64 = DEFAULT }, INT_MIN, INT_MAX},
{"frame_bits", NULL, OFFSET(frame_bits), AV_OPT_TYPE_INT, {.i64 = DEFAULT }, INT_MIN, INT_MAX},
#endif
{"codec_tag", NULL, OFFSET(codec_tag), AV_OPT_TYPE_INT, {.i64 = DEFAULT }, INT_MIN, INT_MAX},
{"bug", "work around not autodetected encoder bugs", OFFSET(workaround_bugs), AV_OPT_TYPE_FLAGS, {.i64 = FF_BUG_AUTODETECT }, INT_MIN, INT_MAX, V|D, "bug"},
{"autodetect", NULL, 0, AV_OPT_TYPE_CONST, {.i64 = FF_BUG_AUTODETECT }, INT_MIN, INT_MAX, V|D, "bug"},
#if FF_API_OLD_MSMPEG4
{"old_msmpeg4", "some old lavc-generated MSMPEG4v3 files (no autodetection)", 0, AV_OPT_TYPE_CONST, {.i64 = FF_BUG_OLD_MSMPEG4 }, INT_MIN, INT_MAX, V|D, "bug"},
#endif
{"xvid_ilace", "Xvid interlacing bug (autodetected if FOURCC == XVIX)", 0, AV_OPT_TYPE_CONST, {.i64 = FF_BUG_XVID_ILACE }, INT_MIN, INT_MAX, V|D, "bug"},
{"ump4", "(autodetected if FOURCC == UMP4)", 0, AV_OPT_TYPE_CONST, {.i64 = FF_BUG_UMP4 }, INT_MIN, INT_MAX, V|D, "bug"},
{"no_padding", "padding bug (autodetected)", 0, AV_OPT_TYPE_CONST, {.i64 = FF_BUG_NO_PADDING }, INT_MIN, INT_MAX, V|D, "bug"},
{"amv", NULL, 0, AV_OPT_TYPE_CONST, {.i64 = FF_BUG_AMV }, INT_MIN, INT_MAX, V|D, "bug"},
#if FF_API_AC_VLC
{"ac_vlc", "illegal VLC bug (autodetected per FOURCC)", 0, AV_OPT_TYPE_CONST, {.i64 = FF_BUG_AC_VLC }, INT_MIN, INT_MAX, V|D, "bug"},
#endif
{"qpel_chroma", NULL, 0, AV_OPT_TYPE_CONST, {.i64 = FF_BUG_QPEL_CHROMA }, INT_MIN, INT_MAX, V|D, "bug"},
{"std_qpel", "old standard qpel (autodetected per FOURCC/version)", 0, AV_OPT_TYPE_CONST, {.i64 = FF_BUG_STD_QPEL }, INT_MIN, INT_MAX, V|D, "bug"},
{"qpel_chroma2", NULL, 0, AV_OPT_TYPE_CONST, {.i64 = FF_BUG_QPEL_CHROMA2 }, INT_MIN, INT_MAX, V|D, "bug"},
{"direct_blocksize", "direct-qpel-blocksize bug (autodetected per FOURCC/version)", 0, AV_OPT_TYPE_CONST, {.i64 = FF_BUG_DIRECT_BLOCKSIZE }, INT_MIN, INT_MAX, V|D, "bug"},
{"edge", "edge padding bug (autodetected per FOURCC/version)", 0, AV_OPT_TYPE_CONST, {.i64 = FF_BUG_EDGE }, INT_MIN, INT_MAX, V|D, "bug"},
{"hpel_chroma", NULL, 0, AV_OPT_TYPE_CONST, {.i64 = FF_BUG_HPEL_CHROMA }, INT_MIN, INT_MAX, V|D, "bug"},
{"dc_clip", NULL, 0, AV_OPT_TYPE_CONST, {.i64 = FF_BUG_DC_CLIP }, INT_MIN, INT_MAX, V|D, "bug"},
{"ms", "work around various bugs in Microsoft's broken decoders", 0, AV_OPT_TYPE_CONST, {.i64 = FF_BUG_MS }, INT_MIN, INT_MAX, V|D, "bug"},
{"trunc", "truncated frames", 0, AV_OPT_TYPE_CONST, {.i64 = FF_BUG_TRUNCATED}, INT_MIN, INT_MAX, V|D, "bug"},
{"strict", "how strictly to follow the standards", OFFSET(strict_std_compliance), AV_OPT_TYPE_INT, {.i64 = DEFAULT }, INT_MIN, INT_MAX, A|V|D|E, "strict"},
{"very", "strictly conform to a older more strict version of the spec or reference software", 0, AV_OPT_TYPE_CONST, {.i64 = FF_COMPLIANCE_VERY_STRICT }, INT_MIN, INT_MAX, A|V|D|E, "strict"},
{"strict", "strictly conform to all the things in the spec no matter what the consequences", 0, AV_OPT_TYPE_CONST, {.i64 = FF_COMPLIANCE_STRICT }, INT_MIN, INT_MAX, A|V|D|E, "strict"},
{"normal", NULL, 0, AV_OPT_TYPE_CONST, {.i64 = FF_COMPLIANCE_NORMAL }, INT_MIN, INT_MAX, A|V|D|E, "strict"},
{"unofficial", "allow unofficial extensions", 0, AV_OPT_TYPE_CONST, {.i64 = FF_COMPLIANCE_UNOFFICIAL }, INT_MIN, INT_MAX, A|V|D|E, "strict"},
{"experimental", "allow non-standardized experimental things", 0, AV_OPT_TYPE_CONST, {.i64 = FF_COMPLIANCE_EXPERIMENTAL }, INT_MIN, INT_MAX, A|V|D|E, "strict"},
{"b_qoffset", "QP offset between P- and B-frames", OFFSET(b_quant_offset), AV_OPT_TYPE_FLOAT, {.dbl = 1.25 }, -FLT_MAX, FLT_MAX, V|E},
{"err_detect", "set error detection flags", OFFSET(err_recognition), AV_OPT_TYPE_FLAGS, {.i64 = 0 }, INT_MIN, INT_MAX, A|V|D, "err_detect"},
{"crccheck", "verify embedded CRCs", 0, AV_OPT_TYPE_CONST, {.i64 = AV_EF_CRCCHECK }, INT_MIN, INT_MAX, A|V|D, "err_detect"},
{"bitstream", "detect bitstream specification deviations", 0, AV_OPT_TYPE_CONST, {.i64 = AV_EF_BITSTREAM }, INT_MIN, INT_MAX, A|V|D, "err_detect"},
{"buffer", "detect improper bitstream length", 0, AV_OPT_TYPE_CONST, {.i64 = AV_EF_BUFFER }, INT_MIN, INT_MAX, A|V|D, "err_detect"},
{"explode", "abort decoding on minor error detection", 0, AV_OPT_TYPE_CONST, {.i64 = AV_EF_EXPLODE }, INT_MIN, INT_MAX, A|V|D, "err_detect"},
{"ignore_err", "ignore errors", 0, AV_OPT_TYPE_CONST, {.i64 = AV_EF_IGNORE_ERR }, INT_MIN, INT_MAX, A|V|D, "err_detect"},
{"careful",    "consider things that violate the spec, are fast to check and have not been seen in the wild as errors", 0, AV_OPT_TYPE_CONST, {.i64 = AV_EF_CAREFUL }, INT_MIN, INT_MAX, A|V|D, "err_detect"},
{"compliant",  "consider all spec non compliancies as errors", 0, AV_OPT_TYPE_CONST, {.i64 = AV_EF_COMPLIANT }, INT_MIN, INT_MAX, A|V|D, "err_detect"},
{"aggressive", "consider things that a sane encoder should not do as an error", 0, AV_OPT_TYPE_CONST, {.i64 = AV_EF_AGGRESSIVE }, INT_MIN, INT_MAX, A|V|D, "err_detect"},
{"has_b_frames", NULL, OFFSET(has_b_frames), AV_OPT_TYPE_INT, {.i64 = DEFAULT }, INT_MIN, INT_MAX},
{"block_align", NULL, OFFSET(block_align), AV_OPT_TYPE_INT, {.i64 = DEFAULT }, INT_MIN, INT_MAX},
#if FF_API_PRIVATE_OPT
{"mpeg_quant", "use MPEG quantizers instead of H.263", OFFSET(mpeg_quant), AV_OPT_TYPE_INT, {.i64 = DEFAULT }, INT_MIN, INT_MAX, V|E},
#endif
#if FF_API_MPV_OPT
{"qsquish", "deprecated, use encoder private options instead", OFFSET(rc_qsquish), AV_OPT_TYPE_FLOAT, {.dbl = DEFAULT }, 0, 99, V|E},
{"rc_qmod_amp",  "deprecated, use encoder private options instead", OFFSET(rc_qmod_amp), AV_OPT_TYPE_FLOAT, {.dbl = DEFAULT }, -FLT_MAX, FLT_MAX, V|E},
{"rc_qmod_freq", "deprecated, use encoder private options instead", OFFSET(rc_qmod_freq), AV_OPT_TYPE_INT, {.i64 = DEFAULT }, INT_MIN, INT_MAX, V|E},
#endif
{"rc_override_count", NULL, OFFSET(rc_override_count), AV_OPT_TYPE_INT, {.i64 = DEFAULT }, INT_MIN, INT_MAX},
#if FF_API_MPV_OPT
{"rc_eq", "deprecated, use encoder private options instead", OFFSET(rc_eq), AV_OPT_TYPE_STRING, {.str = NULL}, CHAR_MIN, CHAR_MAX, V|E},
#endif
{"maxrate", "maximum bitrate (in bits/s). Used for VBV together with bufsize.", OFFSET(rc_max_rate), AV_OPT_TYPE_INT64, {.i64 = DEFAULT }, 0, INT_MAX, V|A|E},
{"minrate", "minimum bitrate (in bits/s). Most useful in setting up a CBR encode. It is of little use otherwise.",
            OFFSET(rc_min_rate), AV_OPT_TYPE_INT64, {.i64 = DEFAULT }, INT_MIN, INT_MAX, V|A|E},
{"bufsize", "set ratecontrol buffer size (in bits)", OFFSET(rc_buffer_size), AV_OPT_TYPE_INT, {.i64 = DEFAULT }, INT_MIN, INT_MAX, A|V|E},
#if FF_API_MPV_OPT
{"rc_buf_aggressivity", "deprecated, use encoder private options instead", OFFSET(rc_buffer_aggressivity), AV_OPT_TYPE_FLOAT, {.dbl = 1.0 }, -FLT_MAX, FLT_MAX, V|E},
#endif
{"i_qfactor", "QP factor between P- and I-frames", OFFSET(i_quant_factor), AV_OPT_TYPE_FLOAT, {.dbl = -0.8 }, -FLT_MAX, FLT_MAX, V|E},
{"i_qoffset", "QP offset between P- and I-frames", OFFSET(i_quant_offset), AV_OPT_TYPE_FLOAT, {.dbl = 0.0 }, -FLT_MAX, FLT_MAX, V|E},
#if FF_API_MPV_OPT
{"rc_init_cplx", "deprecated, use encoder private options instead", OFFSET(rc_initial_cplx), AV_OPT_TYPE_FLOAT, {.dbl = DEFAULT }, -FLT_MAX, FLT_MAX, V|E},
#endif
{"dct", "DCT algorithm", OFFSET(dct_algo), AV_OPT_TYPE_INT, {.i64 = DEFAULT }, 0, INT_MAX, V|E, "dct"},
{"auto", "autoselect a good one", 0, AV_OPT_TYPE_CONST, {.i64 = FF_DCT_AUTO }, INT_MIN, INT_MAX, V|E, "dct"},
{"fastint", "fast integer", 0, AV_OPT_TYPE_CONST, {.i64 = FF_DCT_FASTINT }, INT_MIN, INT_MAX, V|E, "dct"},
{"int", "accurate integer", 0, AV_OPT_TYPE_CONST, {.i64 = FF_DCT_INT }, INT_MIN, INT_MAX, V|E, "dct"},
{"mmx", NULL, 0, AV_OPT_TYPE_CONST, {.i64 = FF_DCT_MMX }, INT_MIN, INT_MAX, V|E, "dct"},
{"altivec", NULL, 0, AV_OPT_TYPE_CONST, {.i64 = FF_DCT_ALTIVEC }, INT_MIN, INT_MAX, V|E, "dct"},
{"faan", "floating point AAN DCT", 0, AV_OPT_TYPE_CONST, {.i64 = FF_DCT_FAAN }, INT_MIN, INT_MAX, V|E, "dct"},
{"lumi_mask", "compresses bright areas stronger than medium ones", OFFSET(lumi_masking), AV_OPT_TYPE_FLOAT, {.dbl = 0 }, -FLT_MAX, FLT_MAX, V|E},
{"tcplx_mask", "temporal complexity masking", OFFSET(temporal_cplx_masking), AV_OPT_TYPE_FLOAT, {.dbl = 0 }, -FLT_MAX, FLT_MAX, V|E},
{"scplx_mask", "spatial complexity masking", OFFSET(spatial_cplx_masking), AV_OPT_TYPE_FLOAT, {.dbl = 0 }, -FLT_MAX, FLT_MAX, V|E},
{"p_mask", "inter masking", OFFSET(p_masking), AV_OPT_TYPE_FLOAT, {.dbl = 0 }, -FLT_MAX, FLT_MAX, V|E},
{"dark_mask", "compresses dark areas stronger than medium ones", OFFSET(dark_masking), AV_OPT_TYPE_FLOAT, {.dbl = 0 }, -FLT_MAX, FLT_MAX, V|E},
{"idct", "select IDCT implementation", OFFSET(idct_algo), AV_OPT_TYPE_INT, {.i64 = DEFAULT }, 0, INT_MAX, V|E|D, "idct"},
{"auto", NULL, 0, AV_OPT_TYPE_CONST, {.i64 = FF_IDCT_AUTO }, INT_MIN, INT_MAX, V|E|D, "idct"},
{"int", NULL, 0, AV_OPT_TYPE_CONST, {.i64 = FF_IDCT_INT }, INT_MIN, INT_MAX, V|E|D, "idct"},
{"simple", NULL, 0, AV_OPT_TYPE_CONST, {.i64 = FF_IDCT_SIMPLE }, INT_MIN, INT_MAX, V|E|D, "idct"},
{"simplemmx", NULL, 0, AV_OPT_TYPE_CONST, {.i64 = FF_IDCT_SIMPLEMMX }, INT_MIN, INT_MAX, V|E|D, "idct"},
{"arm", NULL, 0, AV_OPT_TYPE_CONST, {.i64 = FF_IDCT_ARM }, INT_MIN, INT_MAX, V|E|D, "idct"},
{"altivec", NULL, 0, AV_OPT_TYPE_CONST, {.i64 = FF_IDCT_ALTIVEC }, INT_MIN, INT_MAX, V|E|D, "idct"},
#if FF_API_ARCH_SH4
{"sh4", NULL, 0, AV_OPT_TYPE_CONST, {.i64 = FF_IDCT_SH4 }, INT_MIN, INT_MAX, V|E|D, "idct"},
#endif
{"simplearm", NULL, 0, AV_OPT_TYPE_CONST, {.i64 = FF_IDCT_SIMPLEARM }, INT_MIN, INT_MAX, V|E|D, "idct"},
{"simplearmv5te", NULL, 0, AV_OPT_TYPE_CONST, {.i64 = FF_IDCT_SIMPLEARMV5TE }, INT_MIN, INT_MAX, V|E|D, "idct"},
{"simplearmv6", NULL, 0, AV_OPT_TYPE_CONST, {.i64 = FF_IDCT_SIMPLEARMV6 }, INT_MIN, INT_MAX, V|E|D, "idct"},
{"simpleneon", NULL, 0, AV_OPT_TYPE_CONST, {.i64 = FF_IDCT_SIMPLENEON }, INT_MIN, INT_MAX, V|E|D, "idct"},
#if FF_API_ARCH_ALPHA
{"simplealpha", NULL, 0, AV_OPT_TYPE_CONST, {.i64 = FF_IDCT_SIMPLEALPHA }, INT_MIN, INT_MAX, V|E|D, "idct"},
#endif
#if FF_API_UNUSED_MEMBERS
{"ipp", NULL, 0, AV_OPT_TYPE_CONST, {.i64 = FF_IDCT_IPP }, INT_MIN, INT_MAX, V|E|D, "idct"},
#endif /* FF_API_UNUSED_MEMBERS */
{"xvid", NULL, 0, AV_OPT_TYPE_CONST, {.i64 = FF_IDCT_XVID }, INT_MIN, INT_MAX, V|E|D, "idct"},
{"xvidmmx", "deprecated, for compatibility only", 0, AV_OPT_TYPE_CONST, {.i64 = FF_IDCT_XVID }, INT_MIN, INT_MAX, V|E|D, "idct"},
{"faani", "floating point AAN IDCT", 0, AV_OPT_TYPE_CONST, {.i64 = FF_IDCT_FAAN }, INT_MIN, INT_MAX, V|D|E, "idct"},
{"simpleauto", NULL, 0, AV_OPT_TYPE_CONST, {.i64 = FF_IDCT_SIMPLEAUTO }, INT_MIN, INT_MAX, V|E|D, "idct"},
{"slice_count", NULL, OFFSET(slice_count), AV_OPT_TYPE_INT, {.i64 = DEFAULT }, INT_MIN, INT_MAX},
{"ec", "set error concealment strategy", OFFSET(error_concealment), AV_OPT_TYPE_FLAGS, {.i64 = 3 }, INT_MIN, INT_MAX, V|D, "ec"},
{"guess_mvs", "iterative motion vector (MV) search (slow)", 0, AV_OPT_TYPE_CONST, {.i64 = FF_EC_GUESS_MVS }, INT_MIN, INT_MAX, V|D, "ec"},
{"deblock", "use strong deblock filter for damaged MBs", 0, AV_OPT_TYPE_CONST, {.i64 = FF_EC_DEBLOCK }, INT_MIN, INT_MAX, V|D, "ec"},
{"favor_inter", "favor predicting from the previous frame", 0, AV_OPT_TYPE_CONST, {.i64 = FF_EC_FAVOR_INTER }, INT_MIN, INT_MAX, V|D, "ec"},
{"bits_per_coded_sample", NULL, OFFSET(bits_per_coded_sample), AV_OPT_TYPE_INT, {.i64 = DEFAULT }, INT_MIN, INT_MAX},
#if FF_API_PRIVATE_OPT
{"pred", "prediction method", OFFSET(prediction_method), AV_OPT_TYPE_INT, {.i64 = DEFAULT }, INT_MIN, INT_MAX, V|E, "pred"},
{"left", NULL, 0, AV_OPT_TYPE_CONST, {.i64 = FF_PRED_LEFT }, INT_MIN, INT_MAX, V|E, "pred"},
{"plane", NULL, 0, AV_OPT_TYPE_CONST, {.i64 = FF_PRED_PLANE }, INT_MIN, INT_MAX, V|E, "pred"},
{"median", NULL, 0, AV_OPT_TYPE_CONST, {.i64 = FF_PRED_MEDIAN }, INT_MIN, INT_MAX, V|E, "pred"},
#endif
{"aspect", "sample aspect ratio", OFFSET(sample_aspect_ratio), AV_OPT_TYPE_RATIONAL, {.dbl = 0}, 0, 10, V|E},
{"sar",    "sample aspect ratio", OFFSET(sample_aspect_ratio), AV_OPT_TYPE_RATIONAL, {.dbl = 0}, 0, 10, V|E},
{"debug", "print specific debug info", OFFSET(debug), AV_OPT_TYPE_FLAGS, {.i64 = DEFAULT }, 0, INT_MAX, V|A|S|E|D, "debug"},
{"pict", "picture info", 0, AV_OPT_TYPE_CONST, {.i64 = FF_DEBUG_PICT_INFO }, INT_MIN, INT_MAX, V|D, "debug"},
{"rc", "rate control", 0, AV_OPT_TYPE_CONST, {.i64 = FF_DEBUG_RC }, INT_MIN, INT_MAX, V|E, "debug"},
{"bitstream", NULL, 0, AV_OPT_TYPE_CONST, {.i64 = FF_DEBUG_BITSTREAM }, INT_MIN, INT_MAX, V|D, "debug"},
{"mb_type", "macroblock (MB) type", 0, AV_OPT_TYPE_CONST, {.i64 = FF_DEBUG_MB_TYPE }, INT_MIN, INT_MAX, V|D, "debug"},
{"qp", "per-block quantization parameter (QP)", 0, AV_OPT_TYPE_CONST, {.i64 = FF_DEBUG_QP }, INT_MIN, INT_MAX, V|D, "debug"},
#if FF_API_DEBUG_MV
{"mv", "motion vector", 0, AV_OPT_TYPE_CONST, {.i64 = FF_DEBUG_MV }, INT_MIN, INT_MAX, V|D, "debug"},
#endif
{"dct_coeff", NULL, 0, AV_OPT_TYPE_CONST, {.i64 = FF_DEBUG_DCT_COEFF }, INT_MIN, INT_MAX, V|D, "debug"},
{"green_metadata", NULL, 0, AV_OPT_TYPE_CONST, {.i64 = FF_DEBUG_GREEN_MD }, INT_MIN, INT_MAX, V|D, "debug"},
{"skip", NULL, 0, AV_OPT_TYPE_CONST, {.i64 = FF_DEBUG_SKIP }, INT_MIN, INT_MAX, V|D, "debug"},
{"startcode", NULL, 0, AV_OPT_TYPE_CONST, {.i64 = FF_DEBUG_STARTCODE }, INT_MIN, INT_MAX, V|D, "debug"},
#if FF_API_UNUSED_MEMBERS
{"pts", NULL, 0, AV_OPT_TYPE_CONST, {.i64 = FF_DEBUG_PTS }, INT_MIN, INT_MAX, V|D, "debug"},
#endif /* FF_API_UNUSED_MEMBERS */
{"er", "error recognition", 0, AV_OPT_TYPE_CONST, {.i64 = FF_DEBUG_ER }, INT_MIN, INT_MAX, V|D, "debug"},
{"mmco", "memory management control operations (H.264)", 0, AV_OPT_TYPE_CONST, {.i64 = FF_DEBUG_MMCO }, INT_MIN, INT_MAX, V|D, "debug"},
{"bugs", NULL, 0, AV_OPT_TYPE_CONST, {.i64 = FF_DEBUG_BUGS }, INT_MIN, INT_MAX, V|D, "debug"},
{"vis_qp", "visualize quantization parameter (QP), lower QP are tinted greener", 0, AV_OPT_TYPE_CONST, {.i64 = FF_DEBUG_VIS_QP }, INT_MIN, INT_MAX, V|D, "debug"},
{"vis_mb_type", "visualize block types", 0, AV_OPT_TYPE_CONST, {.i64 = FF_DEBUG_VIS_MB_TYPE }, INT_MIN, INT_MAX, V|D, "debug"},
{"buffers", "picture buffer allocations", 0, AV_OPT_TYPE_CONST, {.i64 = FF_DEBUG_BUFFERS }, INT_MIN, INT_MAX, V|D, "debug"},
{"thread_ops", "threading operations", 0, AV_OPT_TYPE_CONST, {.i64 = FF_DEBUG_THREADS }, INT_MIN, INT_MAX, V|A|D, "debug"},
{"nomc", "skip motion compensation", 0, AV_OPT_TYPE_CONST, {.i64 = FF_DEBUG_NOMC }, INT_MIN, INT_MAX, V|A|D, "debug"},
#if FF_API_VISMV
{"vismv", "visualize motion vectors (MVs) (deprecated)", OFFSET(debug_mv), AV_OPT_TYPE_FLAGS, {.i64 = DEFAULT }, 0, INT_MAX, V|D, "debug_mv"},
{"pf", "forward predicted MVs of P-frames", 0, AV_OPT_TYPE_CONST, {.i64 = FF_DEBUG_VIS_MV_P_FOR }, INT_MIN, INT_MAX, V|D, "debug_mv"},
{"bf", "forward predicted MVs of B-frames", 0, AV_OPT_TYPE_CONST, {.i64 = FF_DEBUG_VIS_MV_B_FOR }, INT_MIN, INT_MAX, V|D, "debug_mv"},
{"bb", "backward predicted MVs of B-frames", 0, AV_OPT_TYPE_CONST, {.i64 = FF_DEBUG_VIS_MV_B_BACK }, INT_MIN, INT_MAX, V|D, "debug_mv"},
#endif
{"cmp", "full-pel ME compare function", OFFSET(me_cmp), AV_OPT_TYPE_INT, {.i64 = DEFAULT }, INT_MIN, INT_MAX, V|E, "cmp_func"},
{"subcmp", "sub-pel ME compare function", OFFSET(me_sub_cmp), AV_OPT_TYPE_INT, {.i64 = DEFAULT }, INT_MIN, INT_MAX, V|E, "cmp_func"},
{"mbcmp", "macroblock compare function", OFFSET(mb_cmp), AV_OPT_TYPE_INT, {.i64 = DEFAULT }, INT_MIN, INT_MAX, V|E, "cmp_func"},
{"ildctcmp", "interlaced DCT compare function", OFFSET(ildct_cmp), AV_OPT_TYPE_INT, {.i64 = FF_CMP_VSAD }, INT_MIN, INT_MAX, V|E, "cmp_func"},
{"dia_size", "diamond type & size for motion estimation", OFFSET(dia_size), AV_OPT_TYPE_INT, {.i64 = DEFAULT }, INT_MIN, INT_MAX, V|E},
{"last_pred", "amount of motion predictors from the previous frame", OFFSET(last_predictor_count), AV_OPT_TYPE_INT, {.i64 = DEFAULT }, INT_MIN, INT_MAX, V|E},
#if FF_API_PRIVATE_OPT
{"preme", "pre motion estimation", OFFSET(pre_me), AV_OPT_TYPE_INT, {.i64 = DEFAULT }, INT_MIN, INT_MAX, V|E},
#endif
{"precmp", "pre motion estimation compare function", OFFSET(me_pre_cmp), AV_OPT_TYPE_INT, {.i64 = DEFAULT }, INT_MIN, INT_MAX, V|E, "cmp_func"},
{"sad", "sum of absolute differences, fast", 0, AV_OPT_TYPE_CONST, {.i64 = FF_CMP_SAD }, INT_MIN, INT_MAX, V|E, "cmp_func"},
{"sse", "sum of squared errors", 0, AV_OPT_TYPE_CONST, {.i64 = FF_CMP_SSE }, INT_MIN, INT_MAX, V|E, "cmp_func"},
{"satd", "sum of absolute Hadamard transformed differences", 0, AV_OPT_TYPE_CONST, {.i64 = FF_CMP_SATD }, INT_MIN, INT_MAX, V|E, "cmp_func"},
{"dct", "sum of absolute DCT transformed differences", 0, AV_OPT_TYPE_CONST, {.i64 = FF_CMP_DCT }, INT_MIN, INT_MAX, V|E, "cmp_func"},
{"psnr", "sum of squared quantization errors (avoid, low quality)", 0, AV_OPT_TYPE_CONST, {.i64 = FF_CMP_PSNR }, INT_MIN, INT_MAX, V|E, "cmp_func"},
{"bit", "number of bits needed for the block", 0, AV_OPT_TYPE_CONST, {.i64 = FF_CMP_BIT }, INT_MIN, INT_MAX, V|E, "cmp_func"},
{"rd", "rate distortion optimal, slow", 0, AV_OPT_TYPE_CONST, {.i64 = FF_CMP_RD }, INT_MIN, INT_MAX, V|E, "cmp_func"},
{"zero", "0", 0, AV_OPT_TYPE_CONST, {.i64 = FF_CMP_ZERO }, INT_MIN, INT_MAX, V|E, "cmp_func"},
{"vsad", "sum of absolute vertical differences", 0, AV_OPT_TYPE_CONST, {.i64 = FF_CMP_VSAD }, INT_MIN, INT_MAX, V|E, "cmp_func"},
{"vsse", "sum of squared vertical differences", 0, AV_OPT_TYPE_CONST, {.i64 = FF_CMP_VSSE }, INT_MIN, INT_MAX, V|E, "cmp_func"},
{"nsse", "noise preserving sum of squared differences", 0, AV_OPT_TYPE_CONST, {.i64 = FF_CMP_NSSE }, INT_MIN, INT_MAX, V|E, "cmp_func"},
#if CONFIG_SNOW_ENCODER
{"w53", "5/3 wavelet, only used in snow", 0, AV_OPT_TYPE_CONST, {.i64 = FF_CMP_W53 }, INT_MIN, INT_MAX, V|E, "cmp_func"},
{"w97", "9/7 wavelet, only used in snow", 0, AV_OPT_TYPE_CONST, {.i64 = FF_CMP_W97 }, INT_MIN, INT_MAX, V|E, "cmp_func"},
#endif
{"dctmax", NULL, 0, AV_OPT_TYPE_CONST, {.i64 = FF_CMP_DCTMAX }, INT_MIN, INT_MAX, V|E, "cmp_func"},
{"chroma", NULL, 0, AV_OPT_TYPE_CONST, {.i64 = FF_CMP_CHROMA }, INT_MIN, INT_MAX, V|E, "cmp_func"},
{"pre_dia_size", "diamond type & size for motion estimation pre-pass", OFFSET(pre_dia_size), AV_OPT_TYPE_INT, {.i64 = DEFAULT }, INT_MIN, INT_MAX, V|E},
{"subq", "sub-pel motion estimation quality", OFFSET(me_subpel_quality), AV_OPT_TYPE_INT, {.i64 = 8 }, INT_MIN, INT_MAX, V|E},
#if FF_API_AFD
{"dtg_active_format", NULL, OFFSET(dtg_active_format), AV_OPT_TYPE_INT, {.i64 = DEFAULT }, INT_MIN, INT_MAX},
#endif
{"me_range", "limit motion vectors range (1023 for DivX player)", OFFSET(me_range), AV_OPT_TYPE_INT, {.i64 = DEFAULT }, INT_MIN, INT_MAX, V|E},
#if FF_API_QUANT_BIAS
{"ibias", "intra quant bias", OFFSET(intra_quant_bias), AV_OPT_TYPE_INT, {.i64 = FF_DEFAULT_QUANT_BIAS }, INT_MIN, INT_MAX, V|E},
{"pbias", "inter quant bias", OFFSET(inter_quant_bias), AV_OPT_TYPE_INT, {.i64 = FF_DEFAULT_QUANT_BIAS }, INT_MIN, INT_MAX, V|E},
#endif
{"global_quality", NULL, OFFSET(global_quality), AV_OPT_TYPE_INT, {.i64 = DEFAULT }, INT_MIN, INT_MAX, V|A|E},
#if FF_API_CODER_TYPE
{"coder", NULL, OFFSET(coder_type), AV_OPT_TYPE_INT, {.i64 = DEFAULT }, INT_MIN, INT_MAX, V|E, "coder"},
{"vlc", "variable length coder / Huffman coder", 0, AV_OPT_TYPE_CONST, {.i64 = FF_CODER_TYPE_VLC }, INT_MIN, INT_MAX, V|E, "coder"},
{"ac", "arithmetic coder", 0, AV_OPT_TYPE_CONST, {.i64 = FF_CODER_TYPE_AC }, INT_MIN, INT_MAX, V|E, "coder"},
{"raw", "raw (no encoding)", 0, AV_OPT_TYPE_CONST, {.i64 = FF_CODER_TYPE_RAW }, INT_MIN, INT_MAX, V|E, "coder"},
{"rle", "run-length coder", 0, AV_OPT_TYPE_CONST, {.i64 = FF_CODER_TYPE_RLE }, INT_MIN, INT_MAX, V|E, "coder"},
#if FF_API_UNUSED_MEMBERS
{"deflate", "deflate-based coder", 0, AV_OPT_TYPE_CONST, {.i64 = FF_CODER_TYPE_DEFLATE }, INT_MIN, INT_MAX, V|E, "coder"},
#endif /* FF_API_UNUSED_MEMBERS */
#endif /* FF_API_CODER_TYPE */
#if FF_API_PRIVATE_OPT
{"context", "context model", OFFSET(context_model), AV_OPT_TYPE_INT, {.i64 = DEFAULT }, INT_MIN, INT_MAX, V|E},
#endif
{"slice_flags", NULL, OFFSET(slice_flags), AV_OPT_TYPE_INT, {.i64 = DEFAULT }, INT_MIN, INT_MAX},
#if FF_API_XVMC
{"xvmc_acceleration", NULL, OFFSET(xvmc_acceleration), AV_OPT_TYPE_INT, {.i64 = DEFAULT }, INT_MIN, INT_MAX},
#endif /* FF_API_XVMC */
{"mbd", "macroblock decision algorithm (high quality mode)", OFFSET(mb_decision), AV_OPT_TYPE_INT, {.i64 = DEFAULT }, 0, 2, V|E, "mbd"},
{"simple", "use mbcmp", 0, AV_OPT_TYPE_CONST, {.i64 = FF_MB_DECISION_SIMPLE }, INT_MIN, INT_MAX, V|E, "mbd"},
{"bits", "use fewest bits", 0, AV_OPT_TYPE_CONST, {.i64 = FF_MB_DECISION_BITS }, INT_MIN, INT_MAX, V|E, "mbd"},
{"rd", "use best rate distortion", 0, AV_OPT_TYPE_CONST, {.i64 = FF_MB_DECISION_RD }, INT_MIN, INT_MAX, V|E, "mbd"},
#if FF_API_STREAM_CODEC_TAG
{"stream_codec_tag", NULL, OFFSET(stream_codec_tag), AV_OPT_TYPE_INT, {.i64 = DEFAULT }, INT_MIN, INT_MAX},
#endif
#if FF_API_PRIVATE_OPT
{"sc_threshold", "scene change threshold", OFFSET(scenechange_threshold), AV_OPT_TYPE_INT, {.i64 = DEFAULT }, INT_MIN, INT_MAX, V|E},
#endif
#if FF_API_MPV_OPT
{"lmin", "deprecated, use encoder private options instead", OFFSET(lmin), AV_OPT_TYPE_INT, {.i64 =  0 }, 0, INT_MAX, V|E},
{"lmax", "deprecated, use encoder private options instead", OFFSET(lmax), AV_OPT_TYPE_INT, {.i64 =  0 }, 0, INT_MAX, V|E},
#endif
#if FF_API_PRIVATE_OPT
{"nr", "noise reduction", OFFSET(noise_reduction), AV_OPT_TYPE_INT, {.i64 = DEFAULT }, INT_MIN, INT_MAX, V|E},
#endif
{"rc_init_occupancy", "number of bits which should be loaded into the rc buffer before decoding starts", OFFSET(rc_initial_buffer_occupancy), AV_OPT_TYPE_INT, {.i64 = DEFAULT }, INT_MIN, INT_MAX, V|E},
{"flags2", NULL, OFFSET(flags2), AV_OPT_TYPE_FLAGS, {.i64 = DEFAULT}, 0, UINT_MAX, V|A|E|D, "flags2"},
#if FF_API_ERROR_RATE
{"error", NULL, OFFSET(error_rate), AV_OPT_TYPE_INT, {.i64 = DEFAULT }, INT_MIN, INT_MAX, V|E},
#endif
{"threads", "set the number of threads", OFFSET(thread_count), AV_OPT_TYPE_INT, {.i64 = 1 }, 0, INT_MAX, V|A|E|D, "threads"},
{"auto", "autodetect a suitable number of threads to use", 0, AV_OPT_TYPE_CONST, {.i64 = 0 }, INT_MIN, INT_MAX, V|E|D, "threads"},
#if FF_API_MPV_OPT
{"me_threshold", "motion estimation threshold", OFFSET(me_threshold), AV_OPT_TYPE_INT, {.i64 = DEFAULT }, INT_MIN, INT_MAX, V|E},
{"mb_threshold", "macroblock threshold", OFFSET(mb_threshold), AV_OPT_TYPE_INT, {.i64 = DEFAULT }, INT_MIN, INT_MAX, V|E},
#endif
{"dc", "intra_dc_precision", OFFSET(intra_dc_precision), AV_OPT_TYPE_INT, {.i64 = 0 }, -8, 16, V|E},
{"nssew", "nsse weight", OFFSET(nsse_weight), AV_OPT_TYPE_INT, {.i64 = 8 }, INT_MIN, INT_MAX, V|E},
{"skip_top", "number of macroblock rows at the top which are skipped", OFFSET(skip_top), AV_OPT_TYPE_INT, {.i64 = DEFAULT }, INT_MIN, INT_MAX, V|D},
{"skip_bottom", "number of macroblock rows at the bottom which are skipped", OFFSET(skip_bottom), AV_OPT_TYPE_INT, {.i64 = DEFAULT }, INT_MIN, INT_MAX, V|D},
{"profile", NULL, OFFSET(profile), AV_OPT_TYPE_INT, {.i64 = FF_PROFILE_UNKNOWN }, INT_MIN, INT_MAX, V|A|E, "profile"},
{"unknown", NULL, 0, AV_OPT_TYPE_CONST, {.i64 = FF_PROFILE_UNKNOWN }, INT_MIN, INT_MAX, V|A|E, "profile"},
{"aac_main", NULL, 0, AV_OPT_TYPE_CONST, {.i64 = FF_PROFILE_AAC_MAIN }, INT_MIN, INT_MAX, A|E, "profile"},
{"aac_low", NULL, 0, AV_OPT_TYPE_CONST, {.i64 = FF_PROFILE_AAC_LOW }, INT_MIN, INT_MAX, A|E, "profile"},
{"aac_ssr", NULL, 0, AV_OPT_TYPE_CONST, {.i64 = FF_PROFILE_AAC_SSR }, INT_MIN, INT_MAX, A|E, "profile"},
{"aac_ltp", NULL, 0, AV_OPT_TYPE_CONST, {.i64 = FF_PROFILE_AAC_LTP }, INT_MIN, INT_MAX, A|E, "profile"},
{"aac_he", NULL, 0, AV_OPT_TYPE_CONST, {.i64 = FF_PROFILE_AAC_HE }, INT_MIN, INT_MAX, A|E, "profile"},
{"aac_he_v2", NULL, 0, AV_OPT_TYPE_CONST, {.i64 = FF_PROFILE_AAC_HE_V2 }, INT_MIN, INT_MAX, A|E, "profile"},
{"aac_ld", NULL, 0, AV_OPT_TYPE_CONST, {.i64 = FF_PROFILE_AAC_LD }, INT_MIN, INT_MAX, A|E, "profile"},
{"aac_eld", NULL, 0, AV_OPT_TYPE_CONST, {.i64 = FF_PROFILE_AAC_ELD }, INT_MIN, INT_MAX, A|E, "profile"},
{"mpeg2_aac_low", NULL, 0, AV_OPT_TYPE_CONST, {.i64 = FF_PROFILE_MPEG2_AAC_LOW }, INT_MIN, INT_MAX, A|E, "profile"},
{"mpeg2_aac_he", NULL, 0, AV_OPT_TYPE_CONST, {.i64 = FF_PROFILE_MPEG2_AAC_HE }, INT_MIN, INT_MAX, A|E, "profile"},
{"dts", NULL, 0, AV_OPT_TYPE_CONST, {.i64 = FF_PROFILE_DTS }, INT_MIN, INT_MAX, A|E, "profile"},
{"dts_es", NULL, 0, AV_OPT_TYPE_CONST, {.i64 = FF_PROFILE_DTS_ES }, INT_MIN, INT_MAX, A|E, "profile"},
{"dts_96_24", NULL, 0, AV_OPT_TYPE_CONST, {.i64 = FF_PROFILE_DTS_96_24 }, INT_MIN, INT_MAX, A|E, "profile"},
{"dts_hd_hra", NULL, 0, AV_OPT_TYPE_CONST, {.i64 = FF_PROFILE_DTS_HD_HRA }, INT_MIN, INT_MAX, A|E, "profile"},
{"dts_hd_ma", NULL, 0, AV_OPT_TYPE_CONST, {.i64 = FF_PROFILE_DTS_HD_MA }, INT_MIN, INT_MAX, A|E, "profile"},
{"mpeg4_sp",   NULL, 0, AV_OPT_TYPE_CONST, {.i64 = FF_PROFILE_MPEG4_SIMPLE }, INT_MIN, INT_MAX, V|E, "profile"},
{"mpeg4_core", NULL, 0, AV_OPT_TYPE_CONST, {.i64 = FF_PROFILE_MPEG4_CORE }, INT_MIN, INT_MAX, V|E, "profile"},
{"mpeg4_main", NULL, 0, AV_OPT_TYPE_CONST, {.i64 = FF_PROFILE_MPEG4_MAIN }, INT_MIN, INT_MAX, V|E, "profile"},
{"mpeg4_asp",  NULL, 0, AV_OPT_TYPE_CONST, {.i64 = FF_PROFILE_MPEG4_ADVANCED_SIMPLE }, INT_MIN, INT_MAX, V|E, "profile"},
{"level", NULL, OFFSET(level), AV_OPT_TYPE_INT, {.i64 = FF_LEVEL_UNKNOWN }, INT_MIN, INT_MAX, V|A|E, "level"},
{"unknown", NULL, 0, AV_OPT_TYPE_CONST, {.i64 = FF_LEVEL_UNKNOWN }, INT_MIN, INT_MAX, V|A|E, "level"},
{"lowres", "decode at 1= 1/2, 2=1/4, 3=1/8 resolutions", OFFSET(lowres), AV_OPT_TYPE_INT, {.i64 = 0 }, 0, INT_MAX, V|A|D},
#if FF_API_PRIVATE_OPT
{"skip_threshold", "frame skip threshold", OFFSET(frame_skip_threshold), AV_OPT_TYPE_INT, {.i64 = DEFAULT }, INT_MIN, INT_MAX, V|E},
{"skip_factor", "frame skip factor", OFFSET(frame_skip_factor), AV_OPT_TYPE_INT, {.i64 = DEFAULT }, INT_MIN, INT_MAX, V|E},
{"skip_exp", "frame skip exponent", OFFSET(frame_skip_exp), AV_OPT_TYPE_INT, {.i64 = DEFAULT }, INT_MIN, INT_MAX, V|E},
{"skipcmp", "frame skip compare function", OFFSET(frame_skip_cmp), AV_OPT_TYPE_INT, {.i64 = FF_CMP_DCTMAX }, INT_MIN, INT_MAX, V|E, "cmp_func"},
#endif
#if FF_API_MPV_OPT
{"border_mask", "deprecated, use encoder private options instead", OFFSET(border_masking), AV_OPT_TYPE_FLOAT, {.dbl = DEFAULT }, -FLT_MAX, FLT_MAX, V|E},
#endif
{"mblmin", "minimum macroblock Lagrange factor (VBR)", OFFSET(mb_lmin), AV_OPT_TYPE_INT, {.i64 = FF_QP2LAMBDA * 2 }, 1, FF_LAMBDA_MAX, V|E},
{"mblmax", "maximum macroblock Lagrange factor (VBR)", OFFSET(mb_lmax), AV_OPT_TYPE_INT, {.i64 = FF_QP2LAMBDA * 31 }, 1, FF_LAMBDA_MAX, V|E},
#if FF_API_PRIVATE_OPT
{"mepc", "motion estimation bitrate penalty compensation (1.0 = 256)", OFFSET(me_penalty_compensation), AV_OPT_TYPE_INT, {.i64 = 256 }, INT_MIN, INT_MAX, V|E},
#endif
{"skip_loop_filter", "skip loop filtering process for the selected frames", OFFSET(skip_loop_filter), AV_OPT_TYPE_INT, {.i64 = AVDISCARD_DEFAULT }, INT_MIN, INT_MAX, V|D, "avdiscard"},
{"skip_idct"       , "skip IDCT/dequantization for the selected frames",    OFFSET(skip_idct),        AV_OPT_TYPE_INT, {.i64 = AVDISCARD_DEFAULT }, INT_MIN, INT_MAX, V|D, "avdiscard"},
{"skip_frame"      , "skip decoding for the selected frames",               OFFSET(skip_frame),       AV_OPT_TYPE_INT, {.i64 = AVDISCARD_DEFAULT }, INT_MIN, INT_MAX, V|D, "avdiscard"},
{"none"            , "discard no frame",                    0, AV_OPT_TYPE_CONST, {.i64 = AVDISCARD_NONE    }, INT_MIN, INT_MAX, V|D, "avdiscard"},
{"default"         , "discard useless frames",              0, AV_OPT_TYPE_CONST, {.i64 = AVDISCARD_DEFAULT }, INT_MIN, INT_MAX, V|D, "avdiscard"},
{"noref"           , "discard all non-reference frames",    0, AV_OPT_TYPE_CONST, {.i64 = AVDISCARD_NONREF  }, INT_MIN, INT_MAX, V|D, "avdiscard"},
{"bidir"           , "discard all bidirectional frames",    0, AV_OPT_TYPE_CONST, {.i64 = AVDISCARD_BIDIR   }, INT_MIN, INT_MAX, V|D, "avdiscard"},
{"nokey"           , "discard all frames except keyframes", 0, AV_OPT_TYPE_CONST, {.i64 = AVDISCARD_NONKEY  }, INT_MIN, INT_MAX, V|D, "avdiscard"},
{"nointra"         , "discard all frames except I frames",  0, AV_OPT_TYPE_CONST, {.i64 = AVDISCARD_NONINTRA}, INT_MIN, INT_MAX, V|D, "avdiscard"},
{"all"             , "discard all frames",                  0, AV_OPT_TYPE_CONST, {.i64 = AVDISCARD_ALL     }, INT_MIN, INT_MAX, V|D, "avdiscard"},
{"bidir_refine", "refine the two motion vectors used in bidirectional macroblocks", OFFSET(bidir_refine), AV_OPT_TYPE_INT, {.i64 = 1 }, 0, 4, V|E},
#if FF_API_PRIVATE_OPT
{"brd_scale", "downscale frames for dynamic B-frame decision", OFFSET(brd_scale), AV_OPT_TYPE_INT, {.i64 = DEFAULT }, 0, 10, V|E},
#endif
{"keyint_min", "minimum interval between IDR-frames", OFFSET(keyint_min), AV_OPT_TYPE_INT, {.i64 = 25 }, INT_MIN, INT_MAX, V|E},
{"refs", "reference frames to consider for motion compensation", OFFSET(refs), AV_OPT_TYPE_INT, {.i64 = 1 }, INT_MIN, INT_MAX, V|E},
#if FF_API_PRIVATE_OPT
{"chromaoffset", "chroma QP offset from luma", OFFSET(chromaoffset), AV_OPT_TYPE_INT, {.i64 = DEFAULT }, INT_MIN, INT_MAX, V|E},
#endif
{"trellis", "rate-distortion optimal quantization", OFFSET(trellis), AV_OPT_TYPE_INT, {.i64 = DEFAULT }, INT_MIN, INT_MAX, V|A|E},
#if FF_API_UNUSED_MEMBERS
{"sc_factor", "multiplied by qscale for each frame and added to scene_change_score", OFFSET(scenechange_factor), AV_OPT_TYPE_INT, {.i64 = 6 }, 0, INT_MAX, V|E},
#endif /* FF_API_UNUSED_MEMBERS */
{"mv0_threshold", NULL, OFFSET(mv0_threshold), AV_OPT_TYPE_INT, {.i64 = 256 }, 0, INT_MAX, V|E},
#if FF_API_PRIVATE_OPT
{"b_sensitivity", "adjust sensitivity of b_frame_strategy 1", OFFSET(b_sensitivity), AV_OPT_TYPE_INT, {.i64 = 40 }, 1, INT_MAX, V|E},
#endif
{"compression_level", NULL, OFFSET(compression_level), AV_OPT_TYPE_INT, {.i64 = FF_COMPRESSION_DEFAULT }, INT_MIN, INT_MAX, V|A|E},
#if FF_API_PRIVATE_OPT
{"min_prediction_order", NULL, OFFSET(min_prediction_order), AV_OPT_TYPE_INT, {.i64 = -1 }, INT_MIN, INT_MAX, A|E},
{"max_prediction_order", NULL, OFFSET(max_prediction_order), AV_OPT_TYPE_INT, {.i64 = -1 }, INT_MIN, INT_MAX, A|E},
{"timecode_frame_start", "GOP timecode frame start number, in non-drop-frame format", OFFSET(timecode_frame_start), AV_OPT_TYPE_INT64, {.i64 = -1 }, -1, INT64_MAX, V|E},
#endif
{"bits_per_raw_sample", NULL, OFFSET(bits_per_raw_sample), AV_OPT_TYPE_INT, {.i64 = DEFAULT }, INT_MIN, INT_MAX},
{"channel_layout", NULL, OFFSET(channel_layout), AV_OPT_TYPE_INT64, {.i64 = DEFAULT }, 0, INT64_MAX, A|E|D, "channel_layout"},
{"request_channel_layout", NULL, OFFSET(request_channel_layout), AV_OPT_TYPE_INT64, {.i64 = DEFAULT }, 0, INT64_MAX, A|D, "request_channel_layout"},
{"rc_max_vbv_use", NULL, OFFSET(rc_max_available_vbv_use), AV_OPT_TYPE_FLOAT, {.dbl = 0 }, 0.0, FLT_MAX, V|E},
{"rc_min_vbv_use", NULL, OFFSET(rc_min_vbv_overflow_use),  AV_OPT_TYPE_FLOAT, {.dbl = 3 },     0.0, FLT_MAX, V|E},
{"ticks_per_frame", NULL, OFFSET(ticks_per_frame), AV_OPT_TYPE_INT, {.i64 = 1 }, 1, INT_MAX, A|V|E|D},
{"color_primaries", "color primaries", OFFSET(color_primaries), AV_OPT_TYPE_INT, {.i64 = AVCOL_PRI_UNSPECIFIED }, 1, AVCOL_PRI_NB-1, V|E|D, "color_primaries_type"},
{"bt709",       "BT.709",         0, AV_OPT_TYPE_CONST, {.i64 = AVCOL_PRI_BT709 },        INT_MIN, INT_MAX, V|E|D, "color_primaries_type"},
{"unspecified", "Unspecified",    0, AV_OPT_TYPE_CONST, {.i64 = AVCOL_PRI_UNSPECIFIED },  INT_MIN, INT_MAX, V|E|D, "color_primaries_type"},
{"bt470m",      "BT.470 M",       0, AV_OPT_TYPE_CONST, {.i64 = AVCOL_PRI_BT470M },       INT_MIN, INT_MAX, V|E|D, "color_primaries_type"},
{"bt470bg",     "BT.470 BG",      0, AV_OPT_TYPE_CONST, {.i64 = AVCOL_PRI_BT470BG },      INT_MIN, INT_MAX, V|E|D, "color_primaries_type"},
{"smpte170m",   "SMPTE 170 M",    0, AV_OPT_TYPE_CONST, {.i64 = AVCOL_PRI_SMPTE170M },    INT_MIN, INT_MAX, V|E|D, "color_primaries_type"},
{"smpte240m",   "SMPTE 240 M",    0, AV_OPT_TYPE_CONST, {.i64 = AVCOL_PRI_SMPTE240M },    INT_MIN, INT_MAX, V|E|D, "color_primaries_type"},
{"film",        "Film",           0, AV_OPT_TYPE_CONST, {.i64 = AVCOL_PRI_FILM },         INT_MIN, INT_MAX, V|E|D, "color_primaries_type"},
{"bt2020",      "BT.2020",        0, AV_OPT_TYPE_CONST, {.i64 = AVCOL_PRI_BT2020 },       INT_MIN, INT_MAX, V|E|D, "color_primaries_type"},
{"smpte428_1",  "SMPTE ST 428-1", 0, AV_OPT_TYPE_CONST, {.i64 = AVCOL_PRI_SMPTEST428_1 }, INT_MIN, INT_MAX, V|E|D, "color_primaries_type"},
{"color_trc", "color transfer characteristics", OFFSET(color_trc), AV_OPT_TYPE_INT, {.i64 = AVCOL_TRC_UNSPECIFIED }, 1, AVCOL_TRC_NB-1, V|E|D, "color_trc_type"},
{"bt709",        "BT.709",           0, AV_OPT_TYPE_CONST, {.i64 = AVCOL_TRC_BT709 },        INT_MIN, INT_MAX, V|E|D, "color_trc_type"},
{"unspecified",  "Unspecified",      0, AV_OPT_TYPE_CONST, {.i64 = AVCOL_TRC_UNSPECIFIED },  INT_MIN, INT_MAX, V|E|D, "color_trc_type"},
{"gamma22",      "BT.470 M",         0, AV_OPT_TYPE_CONST, {.i64 = AVCOL_TRC_GAMMA22 },      INT_MIN, INT_MAX, V|E|D, "color_trc_type"},
{"gamma28",      "BT.470 BG",        0, AV_OPT_TYPE_CONST, {.i64 = AVCOL_TRC_GAMMA28 },      INT_MIN, INT_MAX, V|E|D, "color_trc_type"},
{"smpte170m",    "SMPTE 170 M",      0, AV_OPT_TYPE_CONST, {.i64 = AVCOL_TRC_SMPTE170M },    INT_MIN, INT_MAX, V|E|D, "color_trc_type"},
{"smpte240m",    "SMPTE 240 M",      0, AV_OPT_TYPE_CONST, {.i64 = AVCOL_TRC_SMPTE240M },    INT_MIN, INT_MAX, V|E|D, "color_trc_type"},
{"linear",       "Linear",           0, AV_OPT_TYPE_CONST, {.i64 = AVCOL_TRC_LINEAR },       INT_MIN, INT_MAX, V|E|D, "color_trc_type"},
{"log",          "Log",              0, AV_OPT_TYPE_CONST, {.i64 = AVCOL_TRC_LOG },          INT_MIN, INT_MAX, V|E|D, "color_trc_type"},
{"log_sqrt",     "Log square root",  0, AV_OPT_TYPE_CONST, {.i64 = AVCOL_TRC_LOG_SQRT },     INT_MIN, INT_MAX, V|E|D, "color_trc_type"},
{"iec61966_2_4", "IEC 61966-2-4",    0, AV_OPT_TYPE_CONST, {.i64 = AVCOL_TRC_IEC61966_2_4 }, INT_MIN, INT_MAX, V|E|D, "color_trc_type"},
{"bt1361",       "BT.1361",          0, AV_OPT_TYPE_CONST, {.i64 = AVCOL_TRC_BT1361_ECG },   INT_MIN, INT_MAX, V|E|D, "color_trc_type"},
{"iec61966_2_1", "IEC 61966-2-1",    0, AV_OPT_TYPE_CONST, {.i64 = AVCOL_TRC_IEC61966_2_1 }, INT_MIN, INT_MAX, V|E|D, "color_trc_type"},
{"bt2020_10bit", "BT.2020 - 10 bit", 0, AV_OPT_TYPE_CONST, {.i64 = AVCOL_TRC_BT2020_10 },    INT_MIN, INT_MAX, V|E|D, "color_trc_type"},
{"bt2020_12bit", "BT.2020 - 12 bit", 0, AV_OPT_TYPE_CONST, {.i64 = AVCOL_TRC_BT2020_12 },    INT_MIN, INT_MAX, V|E|D, "color_trc_type"},
{"smpte2084",    "SMPTE ST 2084",    0, AV_OPT_TYPE_CONST, {.i64 = AVCOL_TRC_SMPTEST2084 },  INT_MIN, INT_MAX, V|E|D, "color_trc_type"},
{"smpte428_1",   "SMPTE ST 428-1",   0, AV_OPT_TYPE_CONST, {.i64 = AVCOL_TRC_SMPTEST428_1 }, INT_MIN, INT_MAX, V|E|D, "color_trc_type"},
{"colorspace", "color space", OFFSET(colorspace), AV_OPT_TYPE_INT, {.i64 = AVCOL_SPC_UNSPECIFIED }, 0, AVCOL_SPC_NB-1, V|E|D, "colorspace_type"},
{"rgb",         "RGB",         0, AV_OPT_TYPE_CONST, {.i64 = AVCOL_SPC_RGB },         INT_MIN, INT_MAX, V|E|D, "colorspace_type"},
{"bt709",       "BT.709",      0, AV_OPT_TYPE_CONST, {.i64 = AVCOL_SPC_BT709 },       INT_MIN, INT_MAX, V|E|D, "colorspace_type"},
{"unspecified", "Unspecified", 0, AV_OPT_TYPE_CONST, {.i64 = AVCOL_SPC_UNSPECIFIED }, INT_MIN, INT_MAX, V|E|D, "colorspace_type"},
{"fcc",         "FCC",         0, AV_OPT_TYPE_CONST, {.i64 = AVCOL_SPC_FCC },         INT_MIN, INT_MAX, V|E|D, "colorspace_type"},
{"bt470bg",     "BT.470 BG",   0, AV_OPT_TYPE_CONST, {.i64 = AVCOL_SPC_BT470BG },     INT_MIN, INT_MAX, V|E|D, "colorspace_type"},
{"smpte170m",   "SMPTE 170 M", 0, AV_OPT_TYPE_CONST, {.i64 = AVCOL_SPC_SMPTE170M },   INT_MIN, INT_MAX, V|E|D, "colorspace_type"},
{"smpte240m",   "SMPTE 240 M", 0, AV_OPT_TYPE_CONST, {.i64 = AVCOL_SPC_SMPTE240M },   INT_MIN, INT_MAX, V|E|D, "colorspace_type"},
{"ycocg",       "YCOCG",       0, AV_OPT_TYPE_CONST, {.i64 = AVCOL_SPC_YCOCG },       INT_MIN, INT_MAX, V|E|D, "colorspace_type"},
{"bt2020_ncl",  "BT.2020 NCL", 0, AV_OPT_TYPE_CONST, {.i64 = AVCOL_SPC_BT2020_NCL },  INT_MIN, INT_MAX, V|E|D, "colorspace_type"},
{"bt2020_cl",   "BT.2020 CL",  0, AV_OPT_TYPE_CONST, {.i64 = AVCOL_SPC_BT2020_CL },   INT_MIN, INT_MAX, V|E|D, "colorspace_type"},
{"color_range", "color range", OFFSET(color_range), AV_OPT_TYPE_INT, {.i64 = AVCOL_RANGE_UNSPECIFIED }, 0, AVCOL_RANGE_NB-1, V|E|D, "color_range_type"},
{"unspecified", "Unspecified", 0, AV_OPT_TYPE_CONST, {.i64 = AVCOL_RANGE_UNSPECIFIED }, INT_MIN, INT_MAX, V|E|D, "color_range_type"},
{"mpeg", "MPEG (219*2^(n-8))", 0, AV_OPT_TYPE_CONST, {.i64 = AVCOL_RANGE_MPEG },        INT_MIN, INT_MAX, V|E|D, "color_range_type"},
{"jpeg", "JPEG (2^n-1)",       0, AV_OPT_TYPE_CONST, {.i64 = AVCOL_RANGE_JPEG },        INT_MIN, INT_MAX, V|E|D, "color_range_type"},
{"chroma_sample_location", "chroma sample location", OFFSET(chroma_sample_location), AV_OPT_TYPE_INT, {.i64 = AVCHROMA_LOC_UNSPECIFIED }, 0, AVCHROMA_LOC_NB-1, V|E|D, "chroma_sample_location_type"},
{"unspecified", "Unspecified", 0, AV_OPT_TYPE_CONST, {.i64 = AVCHROMA_LOC_UNSPECIFIED }, INT_MIN, INT_MAX, V|E|D, "chroma_sample_location_type"},
{"left",        "Left",        0, AV_OPT_TYPE_CONST, {.i64 = AVCHROMA_LOC_LEFT },        INT_MIN, INT_MAX, V|E|D, "chroma_sample_location_type"},
{"center",      "Center",      0, AV_OPT_TYPE_CONST, {.i64 = AVCHROMA_LOC_CENTER },      INT_MIN, INT_MAX, V|E|D, "chroma_sample_location_type"},
{"topleft",     "Top-left",    0, AV_OPT_TYPE_CONST, {.i64 = AVCHROMA_LOC_TOPLEFT },     INT_MIN, INT_MAX, V|E|D, "chroma_sample_location_type"},
{"top",         "Top",         0, AV_OPT_TYPE_CONST, {.i64 = AVCHROMA_LOC_TOP },         INT_MIN, INT_MAX, V|E|D, "chroma_sample_location_type"},
{"bottomleft",  "Bottom-left", 0, AV_OPT_TYPE_CONST, {.i64 = AVCHROMA_LOC_BOTTOMLEFT },  INT_MIN, INT_MAX, V|E|D, "chroma_sample_location_type"},
{"bottom",      "Bottom",      0, AV_OPT_TYPE_CONST, {.i64 = AVCHROMA_LOC_BOTTOM },      INT_MIN, INT_MAX, V|E|D, "chroma_sample_location_type"},
{"log_level_offset", "set the log level offset", OFFSET(log_level_offset), AV_OPT_TYPE_INT, {.i64 = 0 }, INT_MIN, INT_MAX },
{"slices", "set the number of slices, used in parallelized encoding", OFFSET(slices), AV_OPT_TYPE_INT, {.i64 = 0 }, 0, INT_MAX, V|E},
{"thread_type", "select multithreading type", OFFSET(thread_type), AV_OPT_TYPE_FLAGS, {.i64 = FF_THREAD_SLICE|FF_THREAD_FRAME }, 0, INT_MAX, V|A|E|D, "thread_type"},
{"slice", NULL, 0, AV_OPT_TYPE_CONST, {.i64 = FF_THREAD_SLICE }, INT_MIN, INT_MAX, V|E|D, "thread_type"},
{"frame", NULL, 0, AV_OPT_TYPE_CONST, {.i64 = FF_THREAD_FRAME }, INT_MIN, INT_MAX, V|E|D, "thread_type"},
{"audio_service_type", "audio service type", OFFSET(audio_service_type), AV_OPT_TYPE_INT, {.i64 = AV_AUDIO_SERVICE_TYPE_MAIN }, 0, AV_AUDIO_SERVICE_TYPE_NB-1, A|E, "audio_service_type"},
{"ma", "Main Audio Service", 0, AV_OPT_TYPE_CONST, {.i64 = AV_AUDIO_SERVICE_TYPE_MAIN },              INT_MIN, INT_MAX, A|E, "audio_service_type"},
{"ef", "Effects",            0, AV_OPT_TYPE_CONST, {.i64 = AV_AUDIO_SERVICE_TYPE_EFFECTS },           INT_MIN, INT_MAX, A|E, "audio_service_type"},
{"vi", "Visually Impaired",  0, AV_OPT_TYPE_CONST, {.i64 = AV_AUDIO_SERVICE_TYPE_VISUALLY_IMPAIRED }, INT_MIN, INT_MAX, A|E, "audio_service_type"},
{"hi", "Hearing Impaired",   0, AV_OPT_TYPE_CONST, {.i64 = AV_AUDIO_SERVICE_TYPE_HEARING_IMPAIRED },  INT_MIN, INT_MAX, A|E, "audio_service_type"},
{"di", "Dialogue",           0, AV_OPT_TYPE_CONST, {.i64 = AV_AUDIO_SERVICE_TYPE_DIALOGUE },          INT_MIN, INT_MAX, A|E, "audio_service_type"},
{"co", "Commentary",         0, AV_OPT_TYPE_CONST, {.i64 = AV_AUDIO_SERVICE_TYPE_COMMENTARY },        INT_MIN, INT_MAX, A|E, "audio_service_type"},
{"em", "Emergency",          0, AV_OPT_TYPE_CONST, {.i64 = AV_AUDIO_SERVICE_TYPE_EMERGENCY },         INT_MIN, INT_MAX, A|E, "audio_service_type"},
{"vo", "Voice Over",         0, AV_OPT_TYPE_CONST, {.i64 = AV_AUDIO_SERVICE_TYPE_VOICE_OVER },        INT_MIN, INT_MAX, A|E, "audio_service_type"},
{"ka", "Karaoke",            0, AV_OPT_TYPE_CONST, {.i64 = AV_AUDIO_SERVICE_TYPE_KARAOKE },           INT_MIN, INT_MAX, A|E, "audio_service_type"},
{"request_sample_fmt", "sample format audio decoders should prefer", OFFSET(request_sample_fmt), AV_OPT_TYPE_SAMPLE_FMT, {.i64=AV_SAMPLE_FMT_NONE}, -1, INT_MAX, A|D, "request_sample_fmt"},
{"pkt_timebase", NULL, OFFSET(pkt_timebase), AV_OPT_TYPE_RATIONAL, {.dbl = 0 }, 0, INT_MAX, 0},
{"sub_charenc", "set input text subtitles character encoding", OFFSET(sub_charenc), AV_OPT_TYPE_STRING, {.str = NULL}, CHAR_MIN, CHAR_MAX, S|D},
{"sub_charenc_mode", "set input text subtitles character encoding mode", OFFSET(sub_charenc_mode), AV_OPT_TYPE_FLAGS, {.i64 = FF_SUB_CHARENC_MODE_AUTOMATIC}, -1, INT_MAX, S|D, "sub_charenc_mode"},
{"do_nothing",  NULL, 0, AV_OPT_TYPE_CONST, {.i64 = FF_SUB_CHARENC_MODE_DO_NOTHING},  INT_MIN, INT_MAX, S|D, "sub_charenc_mode"},
{"auto",        NULL, 0, AV_OPT_TYPE_CONST, {.i64 = FF_SUB_CHARENC_MODE_AUTOMATIC},   INT_MIN, INT_MAX, S|D, "sub_charenc_mode"},
{"pre_decoder", NULL, 0, AV_OPT_TYPE_CONST, {.i64 = FF_SUB_CHARENC_MODE_PRE_DECODER}, INT_MIN, INT_MAX, S|D, "sub_charenc_mode"},
#if FF_API_ASS_TIMING
{"sub_text_format", "set decoded text subtitle format", OFFSET(sub_text_format), AV_OPT_TYPE_INT, {.i64 = FF_SUB_TEXT_FMT_ASS_WITH_TIMINGS}, 0, 1, S|D, "sub_text_format"},
#else
{"sub_text_format", "set decoded text subtitle format", OFFSET(sub_text_format), AV_OPT_TYPE_INT, {.i64 = FF_SUB_TEXT_FMT_ASS}, 0, 1, S|D, "sub_text_format"},
#endif
{"ass",              NULL, 0, AV_OPT_TYPE_CONST, {.i64 = FF_SUB_TEXT_FMT_ASS},              INT_MIN, INT_MAX, S|D, "sub_text_format"},
#if FF_API_ASS_TIMING
{"ass_with_timings", NULL, 0, AV_OPT_TYPE_CONST, {.i64 = FF_SUB_TEXT_FMT_ASS_WITH_TIMINGS}, INT_MIN, INT_MAX, S|D, "sub_text_format"},
#endif
{"refcounted_frames", NULL, OFFSET(refcounted_frames), AV_OPT_TYPE_BOOL, {.i64 = 0}, 0, 1, A|V|D },
#if FF_API_SIDEDATA_ONLY_PKT
{"side_data_only_packets", NULL, OFFSET(side_data_only_packets), AV_OPT_TYPE_BOOL, { .i64 = 1 }, 0, 1, A|V|E },
#endif
{"skip_alpha", "Skip processing alpha", OFFSET(skip_alpha), AV_OPT_TYPE_BOOL, {.i64 = 0 }, 0, 1, V|D },
{"field_order", "Field order", OFFSET(field_order), AV_OPT_TYPE_INT, {.i64 = AV_FIELD_UNKNOWN }, 0, 5, V|D|E, "field_order" },
{"progressive", NULL, 0, AV_OPT_TYPE_CONST, {.i64 = AV_FIELD_PROGRESSIVE }, 0, 0, V|D|E, "field_order" },
{"tt", NULL, 0, AV_OPT_TYPE_CONST, {.i64 = AV_FIELD_TT }, 0, 0, V|D|E, "field_order" },
{"bb", NULL, 0, AV_OPT_TYPE_CONST, {.i64 = AV_FIELD_BB }, 0, 0, V|D|E, "field_order" },
{"tb", NULL, 0, AV_OPT_TYPE_CONST, {.i64 = AV_FIELD_TB }, 0, 0, V|D|E, "field_order" },
{"bt", NULL, 0, AV_OPT_TYPE_CONST, {.i64 = AV_FIELD_BT }, 0, 0, V|D|E, "field_order" },
{"dump_separator", "set information dump field separator", OFFSET(dump_separator), AV_OPT_TYPE_STRING, {.str = NULL}, CHAR_MIN, CHAR_MAX, A|V|S|D|E},
{"codec_whitelist", "List of decoders that are allowed to be used", OFFSET(codec_whitelist), AV_OPT_TYPE_STRING, { .str = NULL },  CHAR_MIN, CHAR_MAX, A|V|S|D },
{"pixel_format", "set pixel format", OFFSET(pix_fmt), AV_OPT_TYPE_PIXEL_FMT, {.i64=AV_PIX_FMT_NONE}, -1, INT_MAX, 0 },
{"video_size", "set video size", OFFSET(width), AV_OPT_TYPE_IMAGE_SIZE, {.str=NULL}, 0, INT_MAX, 0 },
{NULL},
};

#undef A
#undef V
#undef S
#undef E
#undef D
#undef DEFAULT
#undef OFFSET

#endif /* AVCODEC_OPTIONS_TABLE_H */<|MERGE_RESOLUTION|>--- conflicted
+++ resolved
@@ -121,11 +121,7 @@
 {"qmin", "minimum video quantizer scale (VBR)", OFFSET(qmin), AV_OPT_TYPE_INT, {.i64 = 2 }, -1, 69, V|E},
 {"qmax", "maximum video quantizer scale (VBR)", OFFSET(qmax), AV_OPT_TYPE_INT, {.i64 = 31 }, -1, 1024, V|E},
 {"qdiff", "maximum difference between the quantizer scales (VBR)", OFFSET(max_qdiff), AV_OPT_TYPE_INT, {.i64 = 3 }, INT_MIN, INT_MAX, V|E},
-<<<<<<< HEAD
-{"bf", "set maximum number of B frames between non-B-frames", OFFSET(max_b_frames), AV_OPT_TYPE_INT, {.i64 = DEFAULT }, -1, INT_MAX, V|E},
-=======
-{"bf", "use 'frames' B-frames", OFFSET(max_b_frames), AV_OPT_TYPE_INT, {.i64 = DEFAULT }, -1, INT_MAX, V|E},
->>>>>>> 41ed7ab4
+{"bf", "set maximum number of B-frames between non-B-frames", OFFSET(max_b_frames), AV_OPT_TYPE_INT, {.i64 = DEFAULT }, -1, INT_MAX, V|E},
 {"b_qfactor", "QP factor between P- and B-frames", OFFSET(b_quant_factor), AV_OPT_TYPE_FLOAT, {.dbl = 1.25 }, -FLT_MAX, FLT_MAX, V|E},
 #if FF_API_RC_STRATEGY
 {"rc_strategy", "ratecontrol method", OFFSET(rc_strategy), AV_OPT_TYPE_INT, {.i64 = DEFAULT }, INT_MIN, INT_MAX, V|E},
