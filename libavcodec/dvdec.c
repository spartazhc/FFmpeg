--- conflicted
+++ resolved
@@ -323,13 +323,8 @@
     int apt, is16_9, ret;
     const DVprofile *sys;
 
-<<<<<<< HEAD
-    s->sys = avpriv_dv_frame_profile2(avctx, s->sys, buf, buf_size);
-    if (!s->sys || buf_size < s->sys->frame_size || ff_dv_init_dynamic_tables(s->sys)) {
-=======
-    sys = avpriv_dv_frame_profile(s->sys, buf, buf_size);
+    sys = avpriv_dv_frame_profile2(avctx, s->sys, buf, buf_size);
     if (!sys || buf_size < sys->frame_size) {
->>>>>>> 650dee63
         av_log(avctx, AV_LOG_ERROR, "could not find dv frame profile\n");
         return -1; /* NOTE: we only accept several full frames */
     }
