/*
 * copyright (c) 2001 Fabrice Bellard
 *
 * This file is part of FFmpeg.
 *
 * FFmpeg is free software; you can redistribute it and/or
 * modify it under the terms of the GNU Lesser General Public
 * License as published by the Free Software Foundation; either
 * version 2.1 of the License, or (at your option) any later version.
 *
 * FFmpeg is distributed in the hope that it will be useful,
 * but WITHOUT ANY WARRANTY; without even the implied warranty of
 * MERCHANTABILITY or FITNESS FOR A PARTICULAR PURPOSE.  See the GNU
 * Lesser General Public License for more details.
 *
 * You should have received a copy of the GNU Lesser General Public
 * License along with FFmpeg; if not, write to the Free Software
 * Foundation, Inc., 51 Franklin Street, Fifth Floor, Boston, MA 02110-1301 USA
 */

#ifndef AVCODEC_AVCODEC_H
#define AVCODEC_AVCODEC_H

/**
 * @file
 * @ingroup libavc
 * Libavcodec external API header
 */

#include <errno.h>
#include "libavutil/samplefmt.h"
#include "libavutil/attributes.h"
#include "libavutil/avutil.h"
#include "libavutil/buffer.h"
#include "libavutil/cpu.h"
#include "libavutil/channel_layout.h"
#include "libavutil/dict.h"
#include "libavutil/frame.h"
#include "libavutil/log.h"
#include "libavutil/pixfmt.h"
#include "libavutil/rational.h"

#include "version.h"

/**
 * @defgroup libavc Encoding/Decoding Library
 * @{
 *
 * @defgroup lavc_decoding Decoding
 * @{
 * @}
 *
 * @defgroup lavc_encoding Encoding
 * @{
 * @}
 *
 * @defgroup lavc_codec Codecs
 * @{
 * @defgroup lavc_codec_native Native Codecs
 * @{
 * @}
 * @defgroup lavc_codec_wrappers External library wrappers
 * @{
 * @}
 * @defgroup lavc_codec_hwaccel Hardware Accelerators bridge
 * @{
 * @}
 * @}
 * @defgroup lavc_internal Internal
 * @{
 * @}
 * @}
 *
 */

/**
 * @defgroup lavc_core Core functions/structures.
 * @ingroup libavc
 *
 * Basic definitions, functions for querying libavcodec capabilities,
 * allocating core structures, etc.
 * @{
 */


/**
 * Identify the syntax and semantics of the bitstream.
 * The principle is roughly:
 * Two decoders with the same ID can decode the same streams.
 * Two encoders with the same ID can encode compatible streams.
 * There may be slight deviations from the principle due to implementation
 * details.
 *
 * If you add a codec ID to this list, add it so that
 * 1. no value of a existing codec ID changes (that would break ABI),
 * 2. Give it a value which when taken as ASCII is recognized uniquely by a human as this specific codec.
 *    This ensures that 2 forks can independently add AVCodecIDs without producing conflicts.
 *
 * After adding new codec IDs, do not forget to add an entry to the codec
 * descriptor list and bump libavcodec minor version.
 */
enum AVCodecID {
    AV_CODEC_ID_NONE,

    /* video codecs */
    AV_CODEC_ID_MPEG1VIDEO,
    AV_CODEC_ID_MPEG2VIDEO, ///< preferred ID for MPEG-1/2 video decoding
#if FF_API_XVMC
    AV_CODEC_ID_MPEG2VIDEO_XVMC,
#endif /* FF_API_XVMC */
    AV_CODEC_ID_H261,
    AV_CODEC_ID_H263,
    AV_CODEC_ID_RV10,
    AV_CODEC_ID_RV20,
    AV_CODEC_ID_MJPEG,
    AV_CODEC_ID_MJPEGB,
    AV_CODEC_ID_LJPEG,
    AV_CODEC_ID_SP5X,
    AV_CODEC_ID_JPEGLS,
    AV_CODEC_ID_MPEG4,
    AV_CODEC_ID_RAWVIDEO,
    AV_CODEC_ID_MSMPEG4V1,
    AV_CODEC_ID_MSMPEG4V2,
    AV_CODEC_ID_MSMPEG4V3,
    AV_CODEC_ID_WMV1,
    AV_CODEC_ID_WMV2,
    AV_CODEC_ID_H263P,
    AV_CODEC_ID_H263I,
    AV_CODEC_ID_FLV1,
    AV_CODEC_ID_SVQ1,
    AV_CODEC_ID_SVQ3,
    AV_CODEC_ID_DVVIDEO,
    AV_CODEC_ID_HUFFYUV,
    AV_CODEC_ID_CYUV,
    AV_CODEC_ID_H264,
    AV_CODEC_ID_INDEO3,
    AV_CODEC_ID_VP3,
    AV_CODEC_ID_THEORA,
    AV_CODEC_ID_ASV1,
    AV_CODEC_ID_ASV2,
    AV_CODEC_ID_FFV1,
    AV_CODEC_ID_4XM,
    AV_CODEC_ID_VCR1,
    AV_CODEC_ID_CLJR,
    AV_CODEC_ID_MDEC,
    AV_CODEC_ID_ROQ,
    AV_CODEC_ID_INTERPLAY_VIDEO,
    AV_CODEC_ID_XAN_WC3,
    AV_CODEC_ID_XAN_WC4,
    AV_CODEC_ID_RPZA,
    AV_CODEC_ID_CINEPAK,
    AV_CODEC_ID_WS_VQA,
    AV_CODEC_ID_MSRLE,
    AV_CODEC_ID_MSVIDEO1,
    AV_CODEC_ID_IDCIN,
    AV_CODEC_ID_8BPS,
    AV_CODEC_ID_SMC,
    AV_CODEC_ID_FLIC,
    AV_CODEC_ID_TRUEMOTION1,
    AV_CODEC_ID_VMDVIDEO,
    AV_CODEC_ID_MSZH,
    AV_CODEC_ID_ZLIB,
    AV_CODEC_ID_QTRLE,
    AV_CODEC_ID_TSCC,
    AV_CODEC_ID_ULTI,
    AV_CODEC_ID_QDRAW,
    AV_CODEC_ID_VIXL,
    AV_CODEC_ID_QPEG,
    AV_CODEC_ID_PNG,
    AV_CODEC_ID_PPM,
    AV_CODEC_ID_PBM,
    AV_CODEC_ID_PGM,
    AV_CODEC_ID_PGMYUV,
    AV_CODEC_ID_PAM,
    AV_CODEC_ID_FFVHUFF,
    AV_CODEC_ID_RV30,
    AV_CODEC_ID_RV40,
    AV_CODEC_ID_VC1,
    AV_CODEC_ID_WMV3,
    AV_CODEC_ID_LOCO,
    AV_CODEC_ID_WNV1,
    AV_CODEC_ID_AASC,
    AV_CODEC_ID_INDEO2,
    AV_CODEC_ID_FRAPS,
    AV_CODEC_ID_TRUEMOTION2,
    AV_CODEC_ID_BMP,
    AV_CODEC_ID_CSCD,
    AV_CODEC_ID_MMVIDEO,
    AV_CODEC_ID_ZMBV,
    AV_CODEC_ID_AVS,
    AV_CODEC_ID_SMACKVIDEO,
    AV_CODEC_ID_NUV,
    AV_CODEC_ID_KMVC,
    AV_CODEC_ID_FLASHSV,
    AV_CODEC_ID_CAVS,
    AV_CODEC_ID_JPEG2000,
    AV_CODEC_ID_VMNC,
    AV_CODEC_ID_VP5,
    AV_CODEC_ID_VP6,
    AV_CODEC_ID_VP6F,
    AV_CODEC_ID_TARGA,
    AV_CODEC_ID_DSICINVIDEO,
    AV_CODEC_ID_TIERTEXSEQVIDEO,
    AV_CODEC_ID_TIFF,
    AV_CODEC_ID_GIF,
    AV_CODEC_ID_DXA,
    AV_CODEC_ID_DNXHD,
    AV_CODEC_ID_THP,
    AV_CODEC_ID_SGI,
    AV_CODEC_ID_C93,
    AV_CODEC_ID_BETHSOFTVID,
    AV_CODEC_ID_PTX,
    AV_CODEC_ID_TXD,
    AV_CODEC_ID_VP6A,
    AV_CODEC_ID_AMV,
    AV_CODEC_ID_VB,
    AV_CODEC_ID_PCX,
    AV_CODEC_ID_SUNRAST,
    AV_CODEC_ID_INDEO4,
    AV_CODEC_ID_INDEO5,
    AV_CODEC_ID_MIMIC,
    AV_CODEC_ID_RL2,
    AV_CODEC_ID_ESCAPE124,
    AV_CODEC_ID_DIRAC,
    AV_CODEC_ID_BFI,
    AV_CODEC_ID_CMV,
    AV_CODEC_ID_MOTIONPIXELS,
    AV_CODEC_ID_TGV,
    AV_CODEC_ID_TGQ,
    AV_CODEC_ID_TQI,
    AV_CODEC_ID_AURA,
    AV_CODEC_ID_AURA2,
    AV_CODEC_ID_V210X,
    AV_CODEC_ID_TMV,
    AV_CODEC_ID_V210,
    AV_CODEC_ID_DPX,
    AV_CODEC_ID_MAD,
    AV_CODEC_ID_FRWU,
    AV_CODEC_ID_FLASHSV2,
    AV_CODEC_ID_CDGRAPHICS,
    AV_CODEC_ID_R210,
    AV_CODEC_ID_ANM,
    AV_CODEC_ID_BINKVIDEO,
    AV_CODEC_ID_IFF_ILBM,
    AV_CODEC_ID_IFF_BYTERUN1,
    AV_CODEC_ID_KGV1,
    AV_CODEC_ID_YOP,
    AV_CODEC_ID_VP8,
    AV_CODEC_ID_PICTOR,
    AV_CODEC_ID_ANSI,
    AV_CODEC_ID_A64_MULTI,
    AV_CODEC_ID_A64_MULTI5,
    AV_CODEC_ID_R10K,
    AV_CODEC_ID_MXPEG,
    AV_CODEC_ID_LAGARITH,
    AV_CODEC_ID_PRORES,
    AV_CODEC_ID_JV,
    AV_CODEC_ID_DFA,
    AV_CODEC_ID_WMV3IMAGE,
    AV_CODEC_ID_VC1IMAGE,
    AV_CODEC_ID_UTVIDEO,
    AV_CODEC_ID_BMV_VIDEO,
    AV_CODEC_ID_VBLE,
    AV_CODEC_ID_DXTORY,
    AV_CODEC_ID_V410,
    AV_CODEC_ID_XWD,
    AV_CODEC_ID_CDXL,
    AV_CODEC_ID_XBM,
    AV_CODEC_ID_ZEROCODEC,
    AV_CODEC_ID_MSS1,
    AV_CODEC_ID_MSA1,
    AV_CODEC_ID_TSCC2,
    AV_CODEC_ID_MTS2,
    AV_CODEC_ID_CLLC,
    AV_CODEC_ID_MSS2,
    AV_CODEC_ID_VP9,
    AV_CODEC_ID_AIC,
    AV_CODEC_ID_ESCAPE130_DEPRECATED,
    AV_CODEC_ID_G2M_DEPRECATED,
    AV_CODEC_ID_WEBP_DEPRECATED,
    AV_CODEC_ID_HNM4_VIDEO,
    AV_CODEC_ID_HEVC_DEPRECATED,
    AV_CODEC_ID_FIC,
    AV_CODEC_ID_ALIAS_PIX,
    AV_CODEC_ID_BRENDER_PIX_DEPRECATED,
    AV_CODEC_ID_PAF_VIDEO_DEPRECATED,
    AV_CODEC_ID_EXR_DEPRECATED,
    AV_CODEC_ID_VP7_DEPRECATED,
    AV_CODEC_ID_SANM_DEPRECATED,
    AV_CODEC_ID_SGIRLE_DEPRECATED,
    AV_CODEC_ID_MVC1_DEPRECATED,
    AV_CODEC_ID_MVC2_DEPRECATED,

    AV_CODEC_ID_BRENDER_PIX= MKBETAG('B','P','I','X'),
    AV_CODEC_ID_Y41P       = MKBETAG('Y','4','1','P'),
    AV_CODEC_ID_ESCAPE130  = MKBETAG('E','1','3','0'),
    AV_CODEC_ID_EXR        = MKBETAG('0','E','X','R'),
    AV_CODEC_ID_AVRP       = MKBETAG('A','V','R','P'),

    AV_CODEC_ID_012V       = MKBETAG('0','1','2','V'),
    AV_CODEC_ID_G2M        = MKBETAG( 0 ,'G','2','M'),
    AV_CODEC_ID_AVUI       = MKBETAG('A','V','U','I'),
    AV_CODEC_ID_AYUV       = MKBETAG('A','Y','U','V'),
    AV_CODEC_ID_TARGA_Y216 = MKBETAG('T','2','1','6'),
    AV_CODEC_ID_V308       = MKBETAG('V','3','0','8'),
    AV_CODEC_ID_V408       = MKBETAG('V','4','0','8'),
    AV_CODEC_ID_YUV4       = MKBETAG('Y','U','V','4'),
    AV_CODEC_ID_SANM       = MKBETAG('S','A','N','M'),
    AV_CODEC_ID_PAF_VIDEO  = MKBETAG('P','A','F','V'),
    AV_CODEC_ID_AVRN       = MKBETAG('A','V','R','n'),
    AV_CODEC_ID_CPIA       = MKBETAG('C','P','I','A'),
    AV_CODEC_ID_XFACE      = MKBETAG('X','F','A','C'),
    AV_CODEC_ID_SGIRLE     = MKBETAG('S','G','I','R'),
    AV_CODEC_ID_MVC1       = MKBETAG('M','V','C','1'),
    AV_CODEC_ID_MVC2       = MKBETAG('M','V','C','2'),
    AV_CODEC_ID_SNOW       = MKBETAG('S','N','O','W'),
    AV_CODEC_ID_WEBP       = MKBETAG('W','E','B','P'),
    AV_CODEC_ID_SMVJPEG    = MKBETAG('S','M','V','J'),
    AV_CODEC_ID_HEVC       = MKBETAG('H','2','6','5'),
#define AV_CODEC_ID_H265 AV_CODEC_ID_HEVC
    AV_CODEC_ID_VP7        = MKBETAG('V','P','7','0'),

    /* various PCM "codecs" */
    AV_CODEC_ID_FIRST_AUDIO = 0x10000,     ///< A dummy id pointing at the start of audio codecs
    AV_CODEC_ID_PCM_S16LE = 0x10000,
    AV_CODEC_ID_PCM_S16BE,
    AV_CODEC_ID_PCM_U16LE,
    AV_CODEC_ID_PCM_U16BE,
    AV_CODEC_ID_PCM_S8,
    AV_CODEC_ID_PCM_U8,
    AV_CODEC_ID_PCM_MULAW,
    AV_CODEC_ID_PCM_ALAW,
    AV_CODEC_ID_PCM_S32LE,
    AV_CODEC_ID_PCM_S32BE,
    AV_CODEC_ID_PCM_U32LE,
    AV_CODEC_ID_PCM_U32BE,
    AV_CODEC_ID_PCM_S24LE,
    AV_CODEC_ID_PCM_S24BE,
    AV_CODEC_ID_PCM_U24LE,
    AV_CODEC_ID_PCM_U24BE,
    AV_CODEC_ID_PCM_S24DAUD,
    AV_CODEC_ID_PCM_ZORK,
    AV_CODEC_ID_PCM_S16LE_PLANAR,
    AV_CODEC_ID_PCM_DVD,
    AV_CODEC_ID_PCM_F32BE,
    AV_CODEC_ID_PCM_F32LE,
    AV_CODEC_ID_PCM_F64BE,
    AV_CODEC_ID_PCM_F64LE,
    AV_CODEC_ID_PCM_BLURAY,
    AV_CODEC_ID_PCM_LXF,
    AV_CODEC_ID_S302M,
    AV_CODEC_ID_PCM_S8_PLANAR,
    AV_CODEC_ID_PCM_S24LE_PLANAR_DEPRECATED,
    AV_CODEC_ID_PCM_S32LE_PLANAR_DEPRECATED,
    AV_CODEC_ID_PCM_S24LE_PLANAR = MKBETAG(24,'P','S','P'),
    AV_CODEC_ID_PCM_S32LE_PLANAR = MKBETAG(32,'P','S','P'),
    AV_CODEC_ID_PCM_S16BE_PLANAR = MKBETAG('P','S','P',16),

    /* various ADPCM codecs */
    AV_CODEC_ID_ADPCM_IMA_QT = 0x11000,
    AV_CODEC_ID_ADPCM_IMA_WAV,
    AV_CODEC_ID_ADPCM_IMA_DK3,
    AV_CODEC_ID_ADPCM_IMA_DK4,
    AV_CODEC_ID_ADPCM_IMA_WS,
    AV_CODEC_ID_ADPCM_IMA_SMJPEG,
    AV_CODEC_ID_ADPCM_MS,
    AV_CODEC_ID_ADPCM_4XM,
    AV_CODEC_ID_ADPCM_XA,
    AV_CODEC_ID_ADPCM_ADX,
    AV_CODEC_ID_ADPCM_EA,
    AV_CODEC_ID_ADPCM_G726,
    AV_CODEC_ID_ADPCM_CT,
    AV_CODEC_ID_ADPCM_SWF,
    AV_CODEC_ID_ADPCM_YAMAHA,
    AV_CODEC_ID_ADPCM_SBPRO_4,
    AV_CODEC_ID_ADPCM_SBPRO_3,
    AV_CODEC_ID_ADPCM_SBPRO_2,
    AV_CODEC_ID_ADPCM_THP,
    AV_CODEC_ID_ADPCM_IMA_AMV,
    AV_CODEC_ID_ADPCM_EA_R1,
    AV_CODEC_ID_ADPCM_EA_R3,
    AV_CODEC_ID_ADPCM_EA_R2,
    AV_CODEC_ID_ADPCM_IMA_EA_SEAD,
    AV_CODEC_ID_ADPCM_IMA_EA_EACS,
    AV_CODEC_ID_ADPCM_EA_XAS,
    AV_CODEC_ID_ADPCM_EA_MAXIS_XA,
    AV_CODEC_ID_ADPCM_IMA_ISS,
    AV_CODEC_ID_ADPCM_G722,
    AV_CODEC_ID_ADPCM_IMA_APC,
    AV_CODEC_ID_ADPCM_VIMA_DEPRECATED,
    AV_CODEC_ID_ADPCM_VIMA = MKBETAG('V','I','M','A'),
    AV_CODEC_ID_VIMA       = MKBETAG('V','I','M','A'),
    AV_CODEC_ID_ADPCM_AFC  = MKBETAG('A','F','C',' '),
    AV_CODEC_ID_ADPCM_IMA_OKI = MKBETAG('O','K','I',' '),
    AV_CODEC_ID_ADPCM_DTK  = MKBETAG('D','T','K',' '),
    AV_CODEC_ID_ADPCM_IMA_RAD = MKBETAG('R','A','D',' '),
    AV_CODEC_ID_ADPCM_G726LE = MKBETAG('6','2','7','G'),

    /* AMR */
    AV_CODEC_ID_AMR_NB = 0x12000,
    AV_CODEC_ID_AMR_WB,

    /* RealAudio codecs*/
    AV_CODEC_ID_RA_144 = 0x13000,
    AV_CODEC_ID_RA_288,

    /* various DPCM codecs */
    AV_CODEC_ID_ROQ_DPCM = 0x14000,
    AV_CODEC_ID_INTERPLAY_DPCM,
    AV_CODEC_ID_XAN_DPCM,
    AV_CODEC_ID_SOL_DPCM,

    /* audio codecs */
    AV_CODEC_ID_MP2 = 0x15000,
    AV_CODEC_ID_MP3, ///< preferred ID for decoding MPEG audio layer 1, 2 or 3
    AV_CODEC_ID_AAC,
    AV_CODEC_ID_AC3,
    AV_CODEC_ID_DTS,
    AV_CODEC_ID_VORBIS,
    AV_CODEC_ID_DVAUDIO,
    AV_CODEC_ID_WMAV1,
    AV_CODEC_ID_WMAV2,
    AV_CODEC_ID_MACE3,
    AV_CODEC_ID_MACE6,
    AV_CODEC_ID_VMDAUDIO,
    AV_CODEC_ID_FLAC,
    AV_CODEC_ID_MP3ADU,
    AV_CODEC_ID_MP3ON4,
    AV_CODEC_ID_SHORTEN,
    AV_CODEC_ID_ALAC,
    AV_CODEC_ID_WESTWOOD_SND1,
    AV_CODEC_ID_GSM, ///< as in Berlin toast format
    AV_CODEC_ID_QDM2,
    AV_CODEC_ID_COOK,
    AV_CODEC_ID_TRUESPEECH,
    AV_CODEC_ID_TTA,
    AV_CODEC_ID_SMACKAUDIO,
    AV_CODEC_ID_QCELP,
    AV_CODEC_ID_WAVPACK,
    AV_CODEC_ID_DSICINAUDIO,
    AV_CODEC_ID_IMC,
    AV_CODEC_ID_MUSEPACK7,
    AV_CODEC_ID_MLP,
    AV_CODEC_ID_GSM_MS, /* as found in WAV */
    AV_CODEC_ID_ATRAC3,
#if FF_API_VOXWARE
    AV_CODEC_ID_VOXWARE,
#endif
    AV_CODEC_ID_APE,
    AV_CODEC_ID_NELLYMOSER,
    AV_CODEC_ID_MUSEPACK8,
    AV_CODEC_ID_SPEEX,
    AV_CODEC_ID_WMAVOICE,
    AV_CODEC_ID_WMAPRO,
    AV_CODEC_ID_WMALOSSLESS,
    AV_CODEC_ID_ATRAC3P,
    AV_CODEC_ID_EAC3,
    AV_CODEC_ID_SIPR,
    AV_CODEC_ID_MP1,
    AV_CODEC_ID_TWINVQ,
    AV_CODEC_ID_TRUEHD,
    AV_CODEC_ID_MP4ALS,
    AV_CODEC_ID_ATRAC1,
    AV_CODEC_ID_BINKAUDIO_RDFT,
    AV_CODEC_ID_BINKAUDIO_DCT,
    AV_CODEC_ID_AAC_LATM,
    AV_CODEC_ID_QDMC,
    AV_CODEC_ID_CELT,
    AV_CODEC_ID_G723_1,
    AV_CODEC_ID_G729,
    AV_CODEC_ID_8SVX_EXP,
    AV_CODEC_ID_8SVX_FIB,
    AV_CODEC_ID_BMV_AUDIO,
    AV_CODEC_ID_RALF,
    AV_CODEC_ID_IAC,
    AV_CODEC_ID_ILBC,
    AV_CODEC_ID_OPUS_DEPRECATED,
    AV_CODEC_ID_COMFORT_NOISE,
    AV_CODEC_ID_TAK_DEPRECATED,
    AV_CODEC_ID_METASOUND,
    AV_CODEC_ID_PAF_AUDIO_DEPRECATED,
    AV_CODEC_ID_ON2AVC,
    AV_CODEC_ID_FFWAVESYNTH = MKBETAG('F','F','W','S'),
    AV_CODEC_ID_SONIC       = MKBETAG('S','O','N','C'),
    AV_CODEC_ID_SONIC_LS    = MKBETAG('S','O','N','L'),
    AV_CODEC_ID_PAF_AUDIO   = MKBETAG('P','A','F','A'),
    AV_CODEC_ID_OPUS        = MKBETAG('O','P','U','S'),
    AV_CODEC_ID_TAK         = MKBETAG('t','B','a','K'),
    AV_CODEC_ID_EVRC        = MKBETAG('s','e','v','c'),
    AV_CODEC_ID_SMV         = MKBETAG('s','s','m','v'),
    AV_CODEC_ID_DSD_LSBF    = MKBETAG('D','S','D','L'),
    AV_CODEC_ID_DSD_MSBF    = MKBETAG('D','S','D','M'),
    AV_CODEC_ID_DSD_LSBF_PLANAR = MKBETAG('D','S','D','1'),
    AV_CODEC_ID_DSD_MSBF_PLANAR = MKBETAG('D','S','D','8'),

    /* subtitle codecs */
    AV_CODEC_ID_FIRST_SUBTITLE = 0x17000,          ///< A dummy ID pointing at the start of subtitle codecs.
    AV_CODEC_ID_DVD_SUBTITLE = 0x17000,
    AV_CODEC_ID_DVB_SUBTITLE,
    AV_CODEC_ID_TEXT,  ///< raw UTF-8 text
    AV_CODEC_ID_XSUB,
    AV_CODEC_ID_SSA,
    AV_CODEC_ID_MOV_TEXT,
    AV_CODEC_ID_HDMV_PGS_SUBTITLE,
    AV_CODEC_ID_DVB_TELETEXT,
    AV_CODEC_ID_SRT,
    AV_CODEC_ID_MICRODVD   = MKBETAG('m','D','V','D'),
    AV_CODEC_ID_EIA_608    = MKBETAG('c','6','0','8'),
    AV_CODEC_ID_JACOSUB    = MKBETAG('J','S','U','B'),
    AV_CODEC_ID_SAMI       = MKBETAG('S','A','M','I'),
    AV_CODEC_ID_REALTEXT   = MKBETAG('R','T','X','T'),
    AV_CODEC_ID_SUBVIEWER1 = MKBETAG('S','b','V','1'),
    AV_CODEC_ID_SUBVIEWER  = MKBETAG('S','u','b','V'),
    AV_CODEC_ID_SUBRIP     = MKBETAG('S','R','i','p'),
    AV_CODEC_ID_WEBVTT     = MKBETAG('W','V','T','T'),
    AV_CODEC_ID_MPL2       = MKBETAG('M','P','L','2'),
    AV_CODEC_ID_VPLAYER    = MKBETAG('V','P','l','r'),
    AV_CODEC_ID_PJS        = MKBETAG('P','h','J','S'),
    AV_CODEC_ID_ASS        = MKBETAG('A','S','S',' '),  ///< ASS as defined in Matroska

    /* other specific kind of codecs (generally used for attachments) */
    AV_CODEC_ID_FIRST_UNKNOWN = 0x18000,           ///< A dummy ID pointing at the start of various fake codecs.
    AV_CODEC_ID_TTF = 0x18000,
    AV_CODEC_ID_BINTEXT    = MKBETAG('B','T','X','T'),
    AV_CODEC_ID_XBIN       = MKBETAG('X','B','I','N'),
    AV_CODEC_ID_IDF        = MKBETAG( 0 ,'I','D','F'),
    AV_CODEC_ID_OTF        = MKBETAG( 0 ,'O','T','F'),
    AV_CODEC_ID_SMPTE_KLV  = MKBETAG('K','L','V','A'),
    AV_CODEC_ID_DVD_NAV    = MKBETAG('D','N','A','V'),
    AV_CODEC_ID_TIMED_ID3  = MKBETAG('T','I','D','3'),
    AV_CODEC_ID_BIN_DATA   = MKBETAG('D','A','T','A'),


    AV_CODEC_ID_PROBE = 0x19000, ///< codec_id is not known (like AV_CODEC_ID_NONE) but lavf should attempt to identify it

    AV_CODEC_ID_MPEG2TS = 0x20000, /**< _FAKE_ codec to indicate a raw MPEG-2 TS
                                * stream (only used by libavformat) */
    AV_CODEC_ID_MPEG4SYSTEMS = 0x20001, /**< _FAKE_ codec to indicate a MPEG-4 Systems
                                * stream (only used by libavformat) */
    AV_CODEC_ID_FFMETADATA = 0x21000,   ///< Dummy codec for streams containing only metadata information.

#if FF_API_CODEC_ID
#include "old_codec_ids.h"
#endif
};

/**
 * This struct describes the properties of a single codec described by an
 * AVCodecID.
 * @see avcodec_descriptor_get()
 */
typedef struct AVCodecDescriptor {
    enum AVCodecID     id;
    enum AVMediaType type;
    /**
     * Name of the codec described by this descriptor. It is non-empty and
     * unique for each codec descriptor. It should contain alphanumeric
     * characters and '_' only.
     */
    const char      *name;
    /**
     * A more descriptive name for this codec. May be NULL.
     */
    const char *long_name;
    /**
     * Codec properties, a combination of AV_CODEC_PROP_* flags.
     */
    int             props;

    /**
     * MIME type(s) associated with the codec.
     * May be NULL; if not, a NULL-terminated array of MIME types.
     * The first item is always non-NULL and is the preferred MIME type.
     */
    const char *const *mime_types;
} AVCodecDescriptor;

/**
 * Codec uses only intra compression.
 * Video codecs only.
 */
#define AV_CODEC_PROP_INTRA_ONLY    (1 << 0)
/**
 * Codec supports lossy compression. Audio and video codecs only.
 * @note a codec may support both lossy and lossless
 * compression modes
 */
#define AV_CODEC_PROP_LOSSY         (1 << 1)
/**
 * Codec supports lossless compression. Audio and video codecs only.
 */
#define AV_CODEC_PROP_LOSSLESS      (1 << 2)
/**
 * Codec supports frame reordering. That is, the coded order (the order in which
 * the encoded packets are output by the encoders / stored / input to the
 * decoders) may be different from the presentation order of the corresponding
 * frames.
 *
 * For codecs that do not have this property set, PTS and DTS should always be
 * equal.
 */
#define AV_CODEC_PROP_REORDER       (1 << 3)
/**
 * Subtitle codec is bitmap based
 * Decoded AVSubtitle data can be read from the AVSubtitleRect->pict field.
 */
#define AV_CODEC_PROP_BITMAP_SUB    (1 << 16)
/**
 * Subtitle codec is text based.
 * Decoded AVSubtitle data can be read from the AVSubtitleRect->ass field.
 */
#define AV_CODEC_PROP_TEXT_SUB      (1 << 17)

/**
 * @ingroup lavc_decoding
 * Required number of additionally allocated bytes at the end of the input bitstream for decoding.
 * This is mainly needed because some optimized bitstream readers read
 * 32 or 64 bit at once and could read over the end.<br>
 * Note: If the first 23 bits of the additional bytes are not 0, then damaged
 * MPEG bitstreams could cause overread and segfault.
 */
#define FF_INPUT_BUFFER_PADDING_SIZE 32

/**
 * @ingroup lavc_encoding
 * minimum encoding buffer size
 * Used to avoid some checks during header writing.
 */
#define FF_MIN_BUFFER_SIZE 16384


/**
 * @ingroup lavc_encoding
 * motion estimation type.
 */
enum Motion_Est_ID {
    ME_ZERO = 1,    ///< no search, that is use 0,0 vector whenever one is needed
    ME_FULL,
    ME_LOG,
    ME_PHODS,
    ME_EPZS,        ///< enhanced predictive zonal search
    ME_X1,          ///< reserved for experiments
    ME_HEX,         ///< hexagon based search
    ME_UMH,         ///< uneven multi-hexagon search
    ME_TESA,        ///< transformed exhaustive search algorithm
    ME_ITER=50,     ///< iterative search
};

/**
 * @ingroup lavc_decoding
 */
enum AVDiscard{
    /* We leave some space between them for extensions (drop some
     * keyframes for intra-only or drop just some bidir frames). */
    AVDISCARD_NONE    =-16, ///< discard nothing
    AVDISCARD_DEFAULT =  0, ///< discard useless packets like 0 size packets in avi
    AVDISCARD_NONREF  =  8, ///< discard all non reference
    AVDISCARD_BIDIR   = 16, ///< discard all bidirectional frames
    AVDISCARD_NONINTRA= 24, ///< discard all non intra frames
    AVDISCARD_NONKEY  = 32, ///< discard all frames except keyframes
    AVDISCARD_ALL     = 48, ///< discard all
};

enum AVAudioServiceType {
    AV_AUDIO_SERVICE_TYPE_MAIN              = 0,
    AV_AUDIO_SERVICE_TYPE_EFFECTS           = 1,
    AV_AUDIO_SERVICE_TYPE_VISUALLY_IMPAIRED = 2,
    AV_AUDIO_SERVICE_TYPE_HEARING_IMPAIRED  = 3,
    AV_AUDIO_SERVICE_TYPE_DIALOGUE          = 4,
    AV_AUDIO_SERVICE_TYPE_COMMENTARY        = 5,
    AV_AUDIO_SERVICE_TYPE_EMERGENCY         = 6,
    AV_AUDIO_SERVICE_TYPE_VOICE_OVER        = 7,
    AV_AUDIO_SERVICE_TYPE_KARAOKE           = 8,
    AV_AUDIO_SERVICE_TYPE_NB                   , ///< Not part of ABI
};

/**
 * @ingroup lavc_encoding
 */
typedef struct RcOverride{
    int start_frame;
    int end_frame;
    int qscale; // If this is 0 then quality_factor will be used instead.
    float quality_factor;
} RcOverride;

#if FF_API_MAX_BFRAMES
/**
 * @deprecated there is no libavcodec-wide limit on the number of B-frames
 */
#define FF_MAX_B_FRAMES 16
#endif

/* encoding support
   These flags can be passed in AVCodecContext.flags before initialization.
   Note: Not everything is supported yet.
*/

/**
 * Allow decoders to produce frames with data planes that are not aligned
 * to CPU requirements (e.g. due to cropping).
 */
#define CODEC_FLAG_UNALIGNED 0x0001
#define CODEC_FLAG_QSCALE 0x0002  ///< Use fixed qscale.
#define CODEC_FLAG_4MV    0x0004  ///< 4 MV per MB allowed / advanced prediction for H.263.
#define CODEC_FLAG_OUTPUT_CORRUPT 0x0008 ///< Output even those frames that might be corrupted
#define CODEC_FLAG_QPEL   0x0010  ///< Use qpel MC.
#if FF_API_GMC
/**
 * @deprecated use the "gmc" private option of the libxvid encoder
 */
#define CODEC_FLAG_GMC    0x0020  ///< Use GMC.
#endif
#if FF_API_MV0
/**
 * @deprecated use the flag "mv0" in the "mpv_flags" private option of the
 * mpegvideo encoders
 */
#define CODEC_FLAG_MV0    0x0040
#endif
#if FF_API_INPUT_PRESERVED
/**
 * @deprecated passing reference-counted frames to the encoders replaces this
 * flag
 */
#define CODEC_FLAG_INPUT_PRESERVED 0x0100
#endif
#define CODEC_FLAG_PASS1           0x0200   ///< Use internal 2pass ratecontrol in first pass mode.
#define CODEC_FLAG_PASS2           0x0400   ///< Use internal 2pass ratecontrol in second pass mode.
#define CODEC_FLAG_GRAY            0x2000   ///< Only decode/encode grayscale.
#if FF_API_EMU_EDGE
/**
 * @deprecated edges are not used/required anymore. I.e. this flag is now always
 * set.
 */
#define CODEC_FLAG_EMU_EDGE        0x4000
#endif
#define CODEC_FLAG_PSNR            0x8000   ///< error[?] variables will be set during encoding.
#define CODEC_FLAG_TRUNCATED       0x00010000 /** Input bitstream might be truncated at a random
                                                  location instead of only at frame boundaries. */
#if FF_API_NORMALIZE_AQP
/**
 * @deprecated use the flag "naq" in the "mpv_flags" private option of the
 * mpegvideo encoders
 */
#define CODEC_FLAG_NORMALIZE_AQP  0x00020000
#endif
#define CODEC_FLAG_INTERLACED_DCT 0x00040000 ///< Use interlaced DCT.
#define CODEC_FLAG_LOW_DELAY      0x00080000 ///< Force low delay.
#define CODEC_FLAG_GLOBAL_HEADER  0x00400000 ///< Place global headers in extradata instead of every keyframe.
#define CODEC_FLAG_BITEXACT       0x00800000 ///< Use only bitexact stuff (except (I)DCT).
/* Fx : Flag for h263+ extra options */
#define CODEC_FLAG_AC_PRED        0x01000000 ///< H.263 advanced intra coding / MPEG-4 AC prediction
#define CODEC_FLAG_LOOP_FILTER    0x00000800 ///< loop filter
#define CODEC_FLAG_INTERLACED_ME  0x20000000 ///< interlaced motion estimation
#define CODEC_FLAG_CLOSED_GOP     0x80000000
#define CODEC_FLAG2_FAST          0x00000001 ///< Allow non spec compliant speedup tricks.
#define CODEC_FLAG2_NO_OUTPUT     0x00000004 ///< Skip bitstream encoding.
#define CODEC_FLAG2_LOCAL_HEADER  0x00000008 ///< Place global headers at every keyframe instead of in extradata.
#define CODEC_FLAG2_DROP_FRAME_TIMECODE 0x00002000 ///< timecode is in drop frame format. DEPRECATED!!!!
#define CODEC_FLAG2_IGNORE_CROP   0x00010000 ///< Discard cropping information from SPS.

#define CODEC_FLAG2_CHUNKS        0x00008000 ///< Input bitstream might be truncated at a packet boundaries instead of only at frame boundaries.
#define CODEC_FLAG2_SHOW_ALL      0x00400000 ///< Show all frames before the first keyframe
#define CODEC_FLAG2_EXPORT_MVS    0x10000000 ///< Export motion vectors through frame side data
#define CODEC_FLAG2_SKIP_MANUAL   0x20000000 ///< Do not skip samples and export skip information as frame side data

/* Unsupported options :
 *              Syntax Arithmetic coding (SAC)
 *              Reference Picture Selection
 *              Independent Segment Decoding */
/* /Fx */
/* codec capabilities */

#define CODEC_CAP_DRAW_HORIZ_BAND 0x0001 ///< Decoder can use draw_horiz_band callback.
/**
 * Codec uses get_buffer() for allocating buffers and supports custom allocators.
 * If not set, it might not use get_buffer() at all or use operations that
 * assume the buffer was allocated by avcodec_default_get_buffer.
 */
#define CODEC_CAP_DR1             0x0002
#define CODEC_CAP_TRUNCATED       0x0008
#if FF_API_XVMC
/* Codec can export data for HW decoding. This flag indicates that
 * the codec would call get_format() with list that might contain HW accelerated
 * pixel formats (XvMC, VDPAU, VAAPI, etc). The application can pick any of them
 * including raw image format.
 * The application can use the passed context to determine bitstream version,
 * chroma format, resolution etc.
 */
#define CODEC_CAP_HWACCEL         0x0010
#endif /* FF_API_XVMC */
/**
 * Encoder or decoder requires flushing with NULL input at the end in order to
 * give the complete and correct output.
 *
 * NOTE: If this flag is not set, the codec is guaranteed to never be fed with
 *       with NULL data. The user can still send NULL data to the public encode
 *       or decode function, but libavcodec will not pass it along to the codec
 *       unless this flag is set.
 *
 * Decoders:
 * The decoder has a non-zero delay and needs to be fed with avpkt->data=NULL,
 * avpkt->size=0 at the end to get the delayed data until the decoder no longer
 * returns frames.
 *
 * Encoders:
 * The encoder needs to be fed with NULL data at the end of encoding until the
 * encoder no longer returns data.
 *
 * NOTE: For encoders implementing the AVCodec.encode2() function, setting this
 *       flag also means that the encoder must set the pts and duration for
 *       each output packet. If this flag is not set, the pts and duration will
 *       be determined by libavcodec from the input frame.
 */
#define CODEC_CAP_DELAY           0x0020
/**
 * Codec can be fed a final frame with a smaller size.
 * This can be used to prevent truncation of the last audio samples.
 */
#define CODEC_CAP_SMALL_LAST_FRAME 0x0040
#if FF_API_CAP_VDPAU
/**
 * Codec can export data for HW decoding (VDPAU).
 */
#define CODEC_CAP_HWACCEL_VDPAU    0x0080
#endif
/**
 * Codec can output multiple frames per AVPacket
 * Normally demuxers return one frame at a time, demuxers which do not do
 * are connected to a parser to split what they return into proper frames.
 * This flag is reserved to the very rare category of codecs which have a
 * bitstream that cannot be split into frames without timeconsuming
 * operations like full decoding. Demuxers carring such bitstreams thus
 * may return multiple frames in a packet. This has many disadvantages like
 * prohibiting stream copy in many cases thus it should only be considered
 * as a last resort.
 */
#define CODEC_CAP_SUBFRAMES        0x0100
/**
 * Codec is experimental and is thus avoided in favor of non experimental
 * encoders
 */
#define CODEC_CAP_EXPERIMENTAL     0x0200
/**
 * Codec should fill in channel configuration and samplerate instead of container
 */
#define CODEC_CAP_CHANNEL_CONF     0x0400
#if FF_API_NEG_LINESIZES
/**
 * @deprecated no codecs use this capability
 */
#define CODEC_CAP_NEG_LINESIZES    0x0800
#endif
/**
 * Codec supports frame-level multithreading.
 */
#define CODEC_CAP_FRAME_THREADS    0x1000
/**
 * Codec supports slice-based (or partition-based) multithreading.
 */
#define CODEC_CAP_SLICE_THREADS    0x2000
/**
 * Codec supports changed parameters at any point.
 */
#define CODEC_CAP_PARAM_CHANGE     0x4000
/**
 * Codec supports avctx->thread_count == 0 (auto).
 */
#define CODEC_CAP_AUTO_THREADS     0x8000
/**
 * Audio encoder supports receiving a different number of samples in each call.
 */
#define CODEC_CAP_VARIABLE_FRAME_SIZE 0x10000
/**
 * Codec is intra only.
 */
#define CODEC_CAP_INTRA_ONLY       0x40000000
/**
 * Codec is lossless.
 */
#define CODEC_CAP_LOSSLESS         0x80000000

#if FF_API_MB_TYPE
//The following defines may change, don't expect compatibility if you use them.
#define MB_TYPE_INTRA4x4   0x0001
#define MB_TYPE_INTRA16x16 0x0002 //FIXME H.264-specific
#define MB_TYPE_INTRA_PCM  0x0004 //FIXME H.264-specific
#define MB_TYPE_16x16      0x0008
#define MB_TYPE_16x8       0x0010
#define MB_TYPE_8x16       0x0020
#define MB_TYPE_8x8        0x0040
#define MB_TYPE_INTERLACED 0x0080
#define MB_TYPE_DIRECT2    0x0100 //FIXME
#define MB_TYPE_ACPRED     0x0200
#define MB_TYPE_GMC        0x0400
#define MB_TYPE_SKIP       0x0800
#define MB_TYPE_P0L0       0x1000
#define MB_TYPE_P1L0       0x2000
#define MB_TYPE_P0L1       0x4000
#define MB_TYPE_P1L1       0x8000
#define MB_TYPE_L0         (MB_TYPE_P0L0 | MB_TYPE_P1L0)
#define MB_TYPE_L1         (MB_TYPE_P0L1 | MB_TYPE_P1L1)
#define MB_TYPE_L0L1       (MB_TYPE_L0   | MB_TYPE_L1)
#define MB_TYPE_QUANT      0x00010000
#define MB_TYPE_CBP        0x00020000
//Note bits 24-31 are reserved for codec specific use (h264 ref0, mpeg1 0mv, ...)
#endif

/**
 * Pan Scan area.
 * This specifies the area which should be displayed.
 * Note there may be multiple such areas for one frame.
 */
typedef struct AVPanScan{
    /**
     * id
     * - encoding: Set by user.
     * - decoding: Set by libavcodec.
     */
    int id;

    /**
     * width and height in 1/16 pel
     * - encoding: Set by user.
     * - decoding: Set by libavcodec.
     */
    int width;
    int height;

    /**
     * position of the top left corner in 1/16 pel for up to 3 fields/frames
     * - encoding: Set by user.
     * - decoding: Set by libavcodec.
     */
    int16_t position[3][2];
}AVPanScan;

#if FF_API_QSCALE_TYPE
#define FF_QSCALE_TYPE_MPEG1 0
#define FF_QSCALE_TYPE_MPEG2 1
#define FF_QSCALE_TYPE_H264  2
#define FF_QSCALE_TYPE_VP56  3
#endif

#if FF_API_GET_BUFFER
#define FF_BUFFER_TYPE_INTERNAL 1
#define FF_BUFFER_TYPE_USER     2 ///< direct rendering buffers (image is (de)allocated by user)
#define FF_BUFFER_TYPE_SHARED   4 ///< Buffer from somewhere else; don't deallocate image (data/base), all other tables are not shared.
#define FF_BUFFER_TYPE_COPY     8 ///< Just a (modified) copy of some other buffer, don't deallocate anything.

#define FF_BUFFER_HINTS_VALID    0x01 // Buffer hints value is meaningful (if 0 ignore).
#define FF_BUFFER_HINTS_READABLE 0x02 // Codec will read from buffer.
#define FF_BUFFER_HINTS_PRESERVE 0x04 // User must not alter buffer content.
#define FF_BUFFER_HINTS_REUSABLE 0x08 // Codec will reuse the buffer (update).
#endif

/**
 * The decoder will keep a reference to the frame and may reuse it later.
 */
#define AV_GET_BUFFER_FLAG_REF (1 << 0)

/**
 * @defgroup lavc_packet AVPacket
 *
 * Types and functions for working with AVPacket.
 * @{
 */
enum AVPacketSideDataType {
    AV_PKT_DATA_PALETTE,
    AV_PKT_DATA_NEW_EXTRADATA,

    /**
     * An AV_PKT_DATA_PARAM_CHANGE side data packet is laid out as follows:
     * @code
     * u32le param_flags
     * if (param_flags & AV_SIDE_DATA_PARAM_CHANGE_CHANNEL_COUNT)
     *     s32le channel_count
     * if (param_flags & AV_SIDE_DATA_PARAM_CHANGE_CHANNEL_LAYOUT)
     *     u64le channel_layout
     * if (param_flags & AV_SIDE_DATA_PARAM_CHANGE_SAMPLE_RATE)
     *     s32le sample_rate
     * if (param_flags & AV_SIDE_DATA_PARAM_CHANGE_DIMENSIONS)
     *     s32le width
     *     s32le height
     * @endcode
     */
    AV_PKT_DATA_PARAM_CHANGE,

    /**
     * An AV_PKT_DATA_H263_MB_INFO side data packet contains a number of
     * structures with info about macroblocks relevant to splitting the
     * packet into smaller packets on macroblock edges (e.g. as for RFC 2190).
     * That is, it does not necessarily contain info about all macroblocks,
     * as long as the distance between macroblocks in the info is smaller
     * than the target payload size.
     * Each MB info structure is 12 bytes, and is laid out as follows:
     * @code
     * u32le bit offset from the start of the packet
     * u8    current quantizer at the start of the macroblock
     * u8    GOB number
     * u16le macroblock address within the GOB
     * u8    horizontal MV predictor
     * u8    vertical MV predictor
     * u8    horizontal MV predictor for block number 3
     * u8    vertical MV predictor for block number 3
     * @endcode
     */
    AV_PKT_DATA_H263_MB_INFO,

    /**
     * This side data should be associated with an audio stream and contains
     * ReplayGain information in form of the AVReplayGain struct.
     */
    AV_PKT_DATA_REPLAYGAIN,

    /**
     * This side data contains a 3x3 transformation matrix describing an affine
     * transformation that needs to be applied to the decoded video frames for
     * correct presentation.
     *
     * See libavutil/display.h for a detailed description of the data.
     */
    AV_PKT_DATA_DISPLAYMATRIX,

    /**
     * This side data should be associated with a video stream and contains
     * Stereoscopic 3D information in form of the AVStereo3D struct.
     */
    AV_PKT_DATA_STEREO3D,

    /**
     * Recommmends skipping the specified number of samples
     * @code
     * u32le number of samples to skip from start of this packet
     * u32le number of samples to skip from end of this packet
     * u8    reason for start skip
     * u8    reason for end   skip (0=padding silence, 1=convergence)
     * @endcode
     */
    AV_PKT_DATA_SKIP_SAMPLES=70,

    /**
     * An AV_PKT_DATA_JP_DUALMONO side data packet indicates that
     * the packet may contain "dual mono" audio specific to Japanese DTV
     * and if it is true, recommends only the selected channel to be used.
     * @code
     * u8    selected channels (0=mail/left, 1=sub/right, 2=both)
     * @endcode
     */
    AV_PKT_DATA_JP_DUALMONO,

    /**
     * A list of zero terminated key/value strings. There is no end marker for
     * the list, so it is required to rely on the side data size to stop.
     */
    AV_PKT_DATA_STRINGS_METADATA,

    /**
     * Subtitle event position
     * @code
     * u32le x1
     * u32le y1
     * u32le x2
     * u32le y2
     * @endcode
     */
    AV_PKT_DATA_SUBTITLE_POSITION,

    /**
     * Data found in BlockAdditional element of matroska container. There is
     * no end marker for the data, so it is required to rely on the side data
     * size to recognize the end. 8 byte id (as found in BlockAddId) followed
     * by data.
     */
    AV_PKT_DATA_MATROSKA_BLOCKADDITIONAL,

    /**
     * The optional first identifier line of a WebVTT cue.
     */
    AV_PKT_DATA_WEBVTT_IDENTIFIER,

    /**
     * The optional settings (rendering instructions) that immediately
     * follow the timestamp specifier of a WebVTT cue.
     */
    AV_PKT_DATA_WEBVTT_SETTINGS,

    /**
     * A list of zero terminated key/value strings. There is no end marker for
     * the list, so it is required to rely on the side data size to stop. This
     * side data includes updated metadata which appeared in the stream.
     */
    AV_PKT_DATA_METADATA_UPDATE,
};

typedef struct AVPacketSideData {
    uint8_t *data;
    int      size;
    enum AVPacketSideDataType type;
} AVPacketSideData;

/**
 * This structure stores compressed data. It is typically exported by demuxers
 * and then passed as input to decoders, or received as output from encoders and
 * then passed to muxers.
 *
 * For video, it should typically contain one compressed frame. For audio it may
 * contain several compressed frames.
 *
 * AVPacket is one of the few structs in FFmpeg, whose size is a part of public
 * ABI. Thus it may be allocated on stack and no new fields can be added to it
 * without libavcodec and libavformat major bump.
 *
 * The semantics of data ownership depends on the buf or destruct (deprecated)
 * fields. If either is set, the packet data is dynamically allocated and is
 * valid indefinitely until av_free_packet() is called (which in turn calls
 * av_buffer_unref()/the destruct callback to free the data). If neither is set,
 * the packet data is typically backed by some static buffer somewhere and is
 * only valid for a limited time (e.g. until the next read call when demuxing).
 *
 * The side data is always allocated with av_malloc() and is freed in
 * av_free_packet().
 */
typedef struct AVPacket {
    /**
     * A reference to the reference-counted buffer where the packet data is
     * stored.
     * May be NULL, then the packet data is not reference-counted.
     */
    AVBufferRef *buf;
    /**
     * Presentation timestamp in AVStream->time_base units; the time at which
     * the decompressed packet will be presented to the user.
     * Can be AV_NOPTS_VALUE if it is not stored in the file.
     * pts MUST be larger or equal to dts as presentation cannot happen before
     * decompression, unless one wants to view hex dumps. Some formats misuse
     * the terms dts and pts/cts to mean something different. Such timestamps
     * must be converted to true pts/dts before they are stored in AVPacket.
     */
    int64_t pts;
    /**
     * Decompression timestamp in AVStream->time_base units; the time at which
     * the packet is decompressed.
     * Can be AV_NOPTS_VALUE if it is not stored in the file.
     */
    int64_t dts;
    uint8_t *data;
    int   size;
    int   stream_index;
    /**
     * A combination of AV_PKT_FLAG values
     */
    int   flags;
    /**
     * Additional packet data that can be provided by the container.
     * Packet can contain several types of side information.
     */
    AVPacketSideData *side_data;
    int side_data_elems;

    /**
     * Duration of this packet in AVStream->time_base units, 0 if unknown.
     * Equals next_pts - this_pts in presentation order.
     */
    int   duration;
#if FF_API_DESTRUCT_PACKET
    attribute_deprecated
    void  (*destruct)(struct AVPacket *);
    attribute_deprecated
    void  *priv;
#endif
    int64_t pos;                            ///< byte position in stream, -1 if unknown

    /**
     * Time difference in AVStream->time_base units from the pts of this
     * packet to the point at which the output from the decoder has converged
     * independent from the availability of previous frames. That is, the
     * frames are virtually identical no matter if decoding started from
     * the very first frame or from this keyframe.
     * Is AV_NOPTS_VALUE if unknown.
     * This field is not the display duration of the current packet.
     * This field has no meaning if the packet does not have AV_PKT_FLAG_KEY
     * set.
     *
     * The purpose of this field is to allow seeking in streams that have no
     * keyframes in the conventional sense. It corresponds to the
     * recovery point SEI in H.264 and match_time_delta in NUT. It is also
     * essential for some types of subtitle streams to ensure that all
     * subtitles are correctly displayed after seeking.
     */
    int64_t convergence_duration;
} AVPacket;
#define AV_PKT_FLAG_KEY     0x0001 ///< The packet contains a keyframe
#define AV_PKT_FLAG_CORRUPT 0x0002 ///< The packet content is corrupted

enum AVSideDataParamChangeFlags {
    AV_SIDE_DATA_PARAM_CHANGE_CHANNEL_COUNT  = 0x0001,
    AV_SIDE_DATA_PARAM_CHANGE_CHANNEL_LAYOUT = 0x0002,
    AV_SIDE_DATA_PARAM_CHANGE_SAMPLE_RATE    = 0x0004,
    AV_SIDE_DATA_PARAM_CHANGE_DIMENSIONS     = 0x0008,
};
/**
 * @}
 */

struct AVCodecInternal;

enum AVFieldOrder {
    AV_FIELD_UNKNOWN,
    AV_FIELD_PROGRESSIVE,
    AV_FIELD_TT,          //< Top coded_first, top displayed first
    AV_FIELD_BB,          //< Bottom coded first, bottom displayed first
    AV_FIELD_TB,          //< Top coded first, bottom displayed first
    AV_FIELD_BT,          //< Bottom coded first, top displayed first
};

/**
 * main external API structure.
 * New fields can be added to the end with minor version bumps.
 * Removal, reordering and changes to existing fields require a major
 * version bump.
 * Please use AVOptions (av_opt* / av_set/get*()) to access these fields from user
 * applications.
 * sizeof(AVCodecContext) must not be used outside libav*.
 */
typedef struct AVCodecContext {
    /**
     * information on struct for av_log
     * - set by avcodec_alloc_context3
     */
    const AVClass *av_class;
    int log_level_offset;

    enum AVMediaType codec_type; /* see AVMEDIA_TYPE_xxx */
    const struct AVCodec  *codec;
#if FF_API_CODEC_NAME
    /**
     * @deprecated this field is not used for anything in libavcodec
     */
    attribute_deprecated
    char             codec_name[32];
#endif
    enum AVCodecID     codec_id; /* see AV_CODEC_ID_xxx */

    /**
     * fourcc (LSB first, so "ABCD" -> ('D'<<24) + ('C'<<16) + ('B'<<8) + 'A').
     * This is used to work around some encoder bugs.
     * A demuxer should set this to what is stored in the field used to identify the codec.
     * If there are multiple such fields in a container then the demuxer should choose the one
     * which maximizes the information about the used codec.
     * If the codec tag field in a container is larger than 32 bits then the demuxer should
     * remap the longer ID to 32 bits with a table or other structure. Alternatively a new
     * extra_codec_tag + size could be added but for this a clear advantage must be demonstrated
     * first.
     * - encoding: Set by user, if not then the default based on codec_id will be used.
     * - decoding: Set by user, will be converted to uppercase by libavcodec during init.
     */
    unsigned int codec_tag;

    /**
     * fourcc from the AVI stream header (LSB first, so "ABCD" -> ('D'<<24) + ('C'<<16) + ('B'<<8) + 'A').
     * This is used to work around some encoder bugs.
     * - encoding: unused
     * - decoding: Set by user, will be converted to uppercase by libavcodec during init.
     */
    unsigned int stream_codec_tag;

    void *priv_data;

    /**
     * Private context used for internal data.
     *
     * Unlike priv_data, this is not codec-specific. It is used in general
     * libavcodec functions.
     */
    struct AVCodecInternal *internal;

    /**
     * Private data of the user, can be used to carry app specific stuff.
     * - encoding: Set by user.
     * - decoding: Set by user.
     */
    void *opaque;

    /**
     * the average bitrate
     * - encoding: Set by user; unused for constant quantizer encoding.
     * - decoding: Set by libavcodec. 0 or some bitrate if this info is available in the stream.
     */
    int bit_rate;

    /**
     * number of bits the bitstream is allowed to diverge from the reference.
     *           the reference can be CBR (for CBR pass1) or VBR (for pass2)
     * - encoding: Set by user; unused for constant quantizer encoding.
     * - decoding: unused
     */
    int bit_rate_tolerance;

    /**
     * Global quality for codecs which cannot change it per frame.
     * This should be proportional to MPEG-1/2/4 qscale.
     * - encoding: Set by user.
     * - decoding: unused
     */
    int global_quality;

    /**
     * - encoding: Set by user.
     * - decoding: unused
     */
    int compression_level;
#define FF_COMPRESSION_DEFAULT -1

    /**
     * CODEC_FLAG_*.
     * - encoding: Set by user.
     * - decoding: Set by user.
     */
    int flags;

    /**
     * CODEC_FLAG2_*
     * - encoding: Set by user.
     * - decoding: Set by user.
     */
    int flags2;

    /**
     * some codecs need / can use extradata like Huffman tables.
     * mjpeg: Huffman tables
     * rv10: additional flags
     * mpeg4: global headers (they can be in the bitstream or here)
     * The allocated memory should be FF_INPUT_BUFFER_PADDING_SIZE bytes larger
     * than extradata_size to avoid problems if it is read with the bitstream reader.
     * The bytewise contents of extradata must not depend on the architecture or CPU endianness.
     * - encoding: Set/allocated/freed by libavcodec.
     * - decoding: Set/allocated/freed by user.
     */
    uint8_t *extradata;
    int extradata_size;

    /**
     * This is the fundamental unit of time (in seconds) in terms
     * of which frame timestamps are represented. For fixed-fps content,
     * timebase should be 1/framerate and timestamp increments should be
     * identically 1.
     * - encoding: MUST be set by user.
     * - decoding: Set by libavcodec.
     */
    AVRational time_base;

    /**
     * For some codecs, the time base is closer to the field rate than the frame rate.
     * Most notably, H.264 and MPEG-2 specify time_base as half of frame duration
     * if no telecine is used ...
     *
     * Set to time_base ticks per frame. Default 1, e.g., H.264/MPEG-2 set it to 2.
     */
    int ticks_per_frame;

    /**
     * Codec delay.
     *
     * Encoding: Number of frames delay there will be from the encoder input to
     *           the decoder output. (we assume the decoder matches the spec)
     * Decoding: Number of frames delay in addition to what a standard decoder
     *           as specified in the spec would produce.
     *
     * Video:
     *   Number of frames the decoded output will be delayed relative to the
     *   encoded input.
     *
     * Audio:
     *   For encoding, this is the number of "priming" samples added by the
     *   encoder to the beginning of the stream. The decoded output will be
     *   delayed by this many samples relative to the input to the encoder (or
     *   more, if the decoder adds its own padding).
     *   The timestamps on the output packets are adjusted by the encoder so
     *   that they always refer to the first sample of the data actually
     *   contained in the packet, including any added padding.
     *   E.g. if the timebase is 1/samplerate and the timestamp of the first
     *   input sample is 0, the timestamp of the first output packet will be
     *   -delay.
     *
     *   For decoding, this is the number of samples the decoder needs to
     *   output before the decoder's output is valid. When seeking, you should
     *   start decoding this many samples prior to your desired seek point.
     *
     * - encoding: Set by libavcodec.
     * - decoding: Set by libavcodec.
     */
    int delay;


    /* video only */
    /**
     * picture width / height.
     * - encoding: MUST be set by user.
     * - decoding: May be set by the user before opening the decoder if known e.g.
     *             from the container. Some decoders will require the dimensions
     *             to be set by the caller. During decoding, the decoder may
     *             overwrite those values as required.
     */
    int width, height;

    /**
     * Bitstream width / height, may be different from width/height e.g. when
     * the decoded frame is cropped before being output or lowres is enabled.
     * - encoding: unused
     * - decoding: May be set by the user before opening the decoder if known
     *             e.g. from the container. During decoding, the decoder may
     *             overwrite those values as required.
     */
    int coded_width, coded_height;

#if FF_API_ASPECT_EXTENDED
#define FF_ASPECT_EXTENDED 15
#endif

    /**
     * the number of pictures in a group of pictures, or 0 for intra_only
     * - encoding: Set by user.
     * - decoding: unused
     */
    int gop_size;

    /**
     * Pixel format, see AV_PIX_FMT_xxx.
     * May be set by the demuxer if known from headers.
     * May be overridden by the decoder if it knows better.
     * - encoding: Set by user.
     * - decoding: Set by user if known, overridden by libavcodec if known
     */
    enum AVPixelFormat pix_fmt;

    /**
     * Motion estimation algorithm used for video coding.
     * 1 (zero), 2 (full), 3 (log), 4 (phods), 5 (epzs), 6 (x1), 7 (hex),
     * 8 (umh), 9 (iter), 10 (tesa) [7, 8, 10 are x264 specific, 9 is snow specific]
     * - encoding: MUST be set by user.
     * - decoding: unused
     */
    int me_method;

    /**
     * If non NULL, 'draw_horiz_band' is called by the libavcodec
     * decoder to draw a horizontal band. It improves cache usage. Not
     * all codecs can do that. You must check the codec capabilities
     * beforehand.
     * When multithreading is used, it may be called from multiple threads
     * at the same time; threads might draw different parts of the same AVFrame,
     * or multiple AVFrames, and there is no guarantee that slices will be drawn
     * in order.
     * The function is also used by hardware acceleration APIs.
     * It is called at least once during frame decoding to pass
     * the data needed for hardware render.
     * In that mode instead of pixel data, AVFrame points to
     * a structure specific to the acceleration API. The application
     * reads the structure and can change some fields to indicate progress
     * or mark state.
     * - encoding: unused
     * - decoding: Set by user.
     * @param height the height of the slice
     * @param y the y position of the slice
     * @param type 1->top field, 2->bottom field, 3->frame
     * @param offset offset into the AVFrame.data from which the slice should be read
     */
    void (*draw_horiz_band)(struct AVCodecContext *s,
                            const AVFrame *src, int offset[AV_NUM_DATA_POINTERS],
                            int y, int type, int height);

    /**
     * callback to negotiate the pixelFormat
     * @param fmt is the list of formats which are supported by the codec,
     * it is terminated by -1 as 0 is a valid format, the formats are ordered by quality.
     * The first is always the native one.
     * @note The callback may be called again immediately if initialization for
     * the selected (hardware-accelerated) pixel format failed.
     * @warning Behavior is undefined if the callback returns a value not
     * in the fmt list of formats.
     * @return the chosen format
     * - encoding: unused
     * - decoding: Set by user, if not set the native format will be chosen.
     */
    enum AVPixelFormat (*get_format)(struct AVCodecContext *s, const enum AVPixelFormat * fmt);

    /**
     * maximum number of B-frames between non-B-frames
     * Note: The output will be delayed by max_b_frames+1 relative to the input.
     * - encoding: Set by user.
     * - decoding: unused
     */
    int max_b_frames;

    /**
     * qscale factor between IP and B-frames
     * If > 0 then the last P-frame quantizer will be used (q= lastp_q*factor+offset).
     * If < 0 then normal ratecontrol will be done (q= -normal_q*factor+offset).
     * - encoding: Set by user.
     * - decoding: unused
     */
    float b_quant_factor;

    /** obsolete FIXME remove */
    int rc_strategy;
#define FF_RC_STRATEGY_XVID 1

    int b_frame_strategy;

    /**
     * qscale offset between IP and B-frames
     * - encoding: Set by user.
     * - decoding: unused
     */
    float b_quant_offset;

    /**
     * Size of the frame reordering buffer in the decoder.
     * For MPEG-2 it is 1 IPB or 0 low delay IP.
     * - encoding: Set by libavcodec.
     * - decoding: Set by libavcodec.
     */
    int has_b_frames;

    /**
     * 0-> h263 quant 1-> mpeg quant
     * - encoding: Set by user.
     * - decoding: unused
     */
    int mpeg_quant;

    /**
     * qscale factor between P and I-frames
     * If > 0 then the last p frame quantizer will be used (q= lastp_q*factor+offset).
     * If < 0 then normal ratecontrol will be done (q= -normal_q*factor+offset).
     * - encoding: Set by user.
     * - decoding: unused
     */
    float i_quant_factor;

    /**
     * qscale offset between P and I-frames
     * - encoding: Set by user.
     * - decoding: unused
     */
    float i_quant_offset;

    /**
     * luminance masking (0-> disabled)
     * - encoding: Set by user.
     * - decoding: unused
     */
    float lumi_masking;

    /**
     * temporary complexity masking (0-> disabled)
     * - encoding: Set by user.
     * - decoding: unused
     */
    float temporal_cplx_masking;

    /**
     * spatial complexity masking (0-> disabled)
     * - encoding: Set by user.
     * - decoding: unused
     */
    float spatial_cplx_masking;

    /**
     * p block masking (0-> disabled)
     * - encoding: Set by user.
     * - decoding: unused
     */
    float p_masking;

    /**
     * darkness masking (0-> disabled)
     * - encoding: Set by user.
     * - decoding: unused
     */
    float dark_masking;

    /**
     * slice count
     * - encoding: Set by libavcodec.
     * - decoding: Set by user (or 0).
     */
    int slice_count;
    /**
     * prediction method (needed for huffyuv)
     * - encoding: Set by user.
     * - decoding: unused
     */
     int prediction_method;
#define FF_PRED_LEFT   0
#define FF_PRED_PLANE  1
#define FF_PRED_MEDIAN 2

    /**
     * slice offsets in the frame in bytes
     * - encoding: Set/allocated by libavcodec.
     * - decoding: Set/allocated by user (or NULL).
     */
    int *slice_offset;

    /**
     * sample aspect ratio (0 if unknown)
     * That is the width of a pixel divided by the height of the pixel.
     * Numerator and denominator must be relatively prime and smaller than 256 for some video standards.
     * - encoding: Set by user.
     * - decoding: Set by libavcodec.
     */
    AVRational sample_aspect_ratio;

    /**
     * motion estimation comparison function
     * - encoding: Set by user.
     * - decoding: unused
     */
    int me_cmp;
    /**
     * subpixel motion estimation comparison function
     * - encoding: Set by user.
     * - decoding: unused
     */
    int me_sub_cmp;
    /**
     * macroblock comparison function (not supported yet)
     * - encoding: Set by user.
     * - decoding: unused
     */
    int mb_cmp;
    /**
     * interlaced DCT comparison function
     * - encoding: Set by user.
     * - decoding: unused
     */
    int ildct_cmp;
#define FF_CMP_SAD    0
#define FF_CMP_SSE    1
#define FF_CMP_SATD   2
#define FF_CMP_DCT    3
#define FF_CMP_PSNR   4
#define FF_CMP_BIT    5
#define FF_CMP_RD     6
#define FF_CMP_ZERO   7
#define FF_CMP_VSAD   8
#define FF_CMP_VSSE   9
#define FF_CMP_NSSE   10
#define FF_CMP_W53    11
#define FF_CMP_W97    12
#define FF_CMP_DCTMAX 13
#define FF_CMP_DCT264 14
#define FF_CMP_CHROMA 256

    /**
     * ME diamond size & shape
     * - encoding: Set by user.
     * - decoding: unused
     */
    int dia_size;

    /**
     * amount of previous MV predictors (2a+1 x 2a+1 square)
     * - encoding: Set by user.
     * - decoding: unused
     */
    int last_predictor_count;

    /**
     * prepass for motion estimation
     * - encoding: Set by user.
     * - decoding: unused
     */
    int pre_me;

    /**
     * motion estimation prepass comparison function
     * - encoding: Set by user.
     * - decoding: unused
     */
    int me_pre_cmp;

    /**
     * ME prepass diamond size & shape
     * - encoding: Set by user.
     * - decoding: unused
     */
    int pre_dia_size;

    /**
     * subpel ME quality
     * - encoding: Set by user.
     * - decoding: unused
     */
    int me_subpel_quality;

#if FF_API_AFD
    /**
     * DTG active format information (additional aspect ratio
     * information only used in DVB MPEG-2 transport streams)
     * 0 if not set.
     *
     * - encoding: unused
     * - decoding: Set by decoder.
     * @deprecated Deprecated in favor of AVSideData
     */
    attribute_deprecated int dtg_active_format;
#define FF_DTG_AFD_SAME         8
#define FF_DTG_AFD_4_3          9
#define FF_DTG_AFD_16_9         10
#define FF_DTG_AFD_14_9         11
#define FF_DTG_AFD_4_3_SP_14_9  13
#define FF_DTG_AFD_16_9_SP_14_9 14
#define FF_DTG_AFD_SP_4_3       15
#endif /* FF_API_AFD */

    /**
     * maximum motion estimation search range in subpel units
     * If 0 then no limit.
     *
     * - encoding: Set by user.
     * - decoding: unused
     */
    int me_range;

    /**
     * intra quantizer bias
     * - encoding: Set by user.
     * - decoding: unused
     */
    int intra_quant_bias;
#define FF_DEFAULT_QUANT_BIAS 999999

    /**
     * inter quantizer bias
     * - encoding: Set by user.
     * - decoding: unused
     */
    int inter_quant_bias;

    /**
     * slice flags
     * - encoding: unused
     * - decoding: Set by user.
     */
    int slice_flags;
#define SLICE_FLAG_CODED_ORDER    0x0001 ///< draw_horiz_band() is called in coded order instead of display
#define SLICE_FLAG_ALLOW_FIELD    0x0002 ///< allow draw_horiz_band() with field slices (MPEG2 field pics)
#define SLICE_FLAG_ALLOW_PLANE    0x0004 ///< allow draw_horiz_band() with 1 component at a time (SVQ1)

#if FF_API_XVMC
    /**
     * XVideo Motion Acceleration
     * - encoding: forbidden
     * - decoding: set by decoder
     * @deprecated XvMC doesn't need it anymore.
     */
    attribute_deprecated int xvmc_acceleration;
#endif /* FF_API_XVMC */

    /**
     * macroblock decision mode
     * - encoding: Set by user.
     * - decoding: unused
     */
    int mb_decision;
#define FF_MB_DECISION_SIMPLE 0        ///< uses mb_cmp
#define FF_MB_DECISION_BITS   1        ///< chooses the one which needs the fewest bits
#define FF_MB_DECISION_RD     2        ///< rate distortion

    /**
     * custom intra quantization matrix
     * - encoding: Set by user, can be NULL.
     * - decoding: Set by libavcodec.
     */
    uint16_t *intra_matrix;

    /**
     * custom inter quantization matrix
     * - encoding: Set by user, can be NULL.
     * - decoding: Set by libavcodec.
     */
    uint16_t *inter_matrix;

    /**
     * scene change detection threshold
     * 0 is default, larger means fewer detected scene changes.
     * - encoding: Set by user.
     * - decoding: unused
     */
    int scenechange_threshold;

    /**
     * noise reduction strength
     * - encoding: Set by user.
     * - decoding: unused
     */
    int noise_reduction;

    /**
     * Motion estimation threshold below which no motion estimation is
     * performed, but instead the user specified motion vectors are used.
     *
     * - encoding: Set by user.
     * - decoding: unused
     */
    int me_threshold;

    /**
     * Macroblock threshold below which the user specified macroblock types will be used.
     * - encoding: Set by user.
     * - decoding: unused
     */
    int mb_threshold;

    /**
     * precision of the intra DC coefficient - 8
     * - encoding: Set by user.
     * - decoding: unused
     */
    int intra_dc_precision;

    /**
     * Number of macroblock rows at the top which are skipped.
     * - encoding: unused
     * - decoding: Set by user.
     */
    int skip_top;

    /**
     * Number of macroblock rows at the bottom which are skipped.
     * - encoding: unused
     * - decoding: Set by user.
     */
    int skip_bottom;

    /**
     * Border processing masking, raises the quantizer for mbs on the borders
     * of the picture.
     * - encoding: Set by user.
     * - decoding: unused
     */
    float border_masking;

    /**
     * minimum MB lagrange multipler
     * - encoding: Set by user.
     * - decoding: unused
     */
    int mb_lmin;

    /**
     * maximum MB lagrange multipler
     * - encoding: Set by user.
     * - decoding: unused
     */
    int mb_lmax;

    /**
     *
     * - encoding: Set by user.
     * - decoding: unused
     */
    int me_penalty_compensation;

    /**
     *
     * - encoding: Set by user.
     * - decoding: unused
     */
    int bidir_refine;

    /**
     *
     * - encoding: Set by user.
     * - decoding: unused
     */
    int brd_scale;

    /**
     * minimum GOP size
     * - encoding: Set by user.
     * - decoding: unused
     */
    int keyint_min;

    /**
     * number of reference frames
     * - encoding: Set by user.
     * - decoding: Set by lavc.
     */
    int refs;

    /**
     * chroma qp offset from luma
     * - encoding: Set by user.
     * - decoding: unused
     */
    int chromaoffset;

#if FF_API_UNUSED_MEMBERS
    /**
     * Multiplied by qscale for each frame and added to scene_change_score.
     * - encoding: Set by user.
     * - decoding: unused
     */
    attribute_deprecated int scenechange_factor;
#endif

    /**
     *
     * Note: Value depends upon the compare function used for fullpel ME.
     * - encoding: Set by user.
     * - decoding: unused
     */
    int mv0_threshold;

    /**
     * Adjust sensitivity of b_frame_strategy 1.
     * - encoding: Set by user.
     * - decoding: unused
     */
    int b_sensitivity;

    /**
     * Chromaticity coordinates of the source primaries.
     * - encoding: Set by user
     * - decoding: Set by libavcodec
     */
    enum AVColorPrimaries color_primaries;

    /**
     * Color Transfer Characteristic.
     * - encoding: Set by user
     * - decoding: Set by libavcodec
     */
    enum AVColorTransferCharacteristic color_trc;

    /**
     * YUV colorspace type.
     * - encoding: Set by user
     * - decoding: Set by libavcodec
     */
    enum AVColorSpace colorspace;

    /**
     * MPEG vs JPEG YUV range.
     * - encoding: Set by user
     * - decoding: Set by libavcodec
     */
    enum AVColorRange color_range;

    /**
     * This defines the location of chroma samples.
     * - encoding: Set by user
     * - decoding: Set by libavcodec
     */
    enum AVChromaLocation chroma_sample_location;

    /**
     * Number of slices.
     * Indicates number of picture subdivisions. Used for parallelized
     * decoding.
     * - encoding: Set by user
     * - decoding: unused
     */
    int slices;

    /** Field order
     * - encoding: set by libavcodec
     * - decoding: Set by user.
     */
    enum AVFieldOrder field_order;

    /* audio only */
    int sample_rate; ///< samples per second
    int channels;    ///< number of audio channels

    /**
     * audio sample format
     * - encoding: Set by user.
     * - decoding: Set by libavcodec.
     */
    enum AVSampleFormat sample_fmt;  ///< sample format

    /* The following data should not be initialized. */
    /**
     * Number of samples per channel in an audio frame.
     *
     * - encoding: set by libavcodec in avcodec_open2(). Each submitted frame
     *   except the last must contain exactly frame_size samples per channel.
     *   May be 0 when the codec has CODEC_CAP_VARIABLE_FRAME_SIZE set, then the
     *   frame size is not restricted.
     * - decoding: may be set by some decoders to indicate constant frame size
     */
    int frame_size;

    /**
     * Frame counter, set by libavcodec.
     *
     * - decoding: total number of frames returned from the decoder so far.
     * - encoding: total number of frames passed to the encoder so far.
     *
     *   @note the counter is not incremented if encoding/decoding resulted in
     *   an error.
     */
    int frame_number;

    /**
     * number of bytes per packet if constant and known or 0
     * Used by some WAV based audio codecs.
     */
    int block_align;

    /**
     * Audio cutoff bandwidth (0 means "automatic")
     * - encoding: Set by user.
     * - decoding: unused
     */
    int cutoff;

#if FF_API_REQUEST_CHANNELS
    /**
     * Decoder should decode to this many channels if it can (0 for default)
     * - encoding: unused
     * - decoding: Set by user.
     * @deprecated Deprecated in favor of request_channel_layout.
     */
    attribute_deprecated int request_channels;
#endif

    /**
     * Audio channel layout.
     * - encoding: set by user.
     * - decoding: set by user, may be overwritten by libavcodec.
     */
    uint64_t channel_layout;

    /**
     * Request decoder to use this channel layout if it can (0 for default)
     * - encoding: unused
     * - decoding: Set by user.
     */
    uint64_t request_channel_layout;

    /**
     * Type of service that the audio stream conveys.
     * - encoding: Set by user.
     * - decoding: Set by libavcodec.
     */
    enum AVAudioServiceType audio_service_type;

    /**
     * desired sample format
     * - encoding: Not used.
     * - decoding: Set by user.
     * Decoder will decode to this format if it can.
     */
    enum AVSampleFormat request_sample_fmt;

#if FF_API_GET_BUFFER
    /**
     * Called at the beginning of each frame to get a buffer for it.
     *
     * The function will set AVFrame.data[], AVFrame.linesize[].
     * AVFrame.extended_data[] must also be set, but it should be the same as
     * AVFrame.data[] except for planar audio with more channels than can fit
     * in AVFrame.data[]. In that case, AVFrame.data[] shall still contain as
     * many data pointers as it can hold.
     *
     * if CODEC_CAP_DR1 is not set then get_buffer() must call
     * avcodec_default_get_buffer() instead of providing buffers allocated by
     * some other means.
     *
     * AVFrame.data[] should be 32- or 16-byte-aligned unless the CPU doesn't
     * need it. avcodec_default_get_buffer() aligns the output buffer properly,
     * but if get_buffer() is overridden then alignment considerations should
     * be taken into account.
     *
     * @see avcodec_default_get_buffer()
     *
     * Video:
     *
     * If pic.reference is set then the frame will be read later by libavcodec.
     * avcodec_align_dimensions2() should be used to find the required width and
     * height, as they normally need to be rounded up to the next multiple of 16.
     *
     * If frame multithreading is used and thread_safe_callbacks is set,
     * it may be called from a different thread, but not from more than one at
     * once. Does not need to be reentrant.
     *
     * @see release_buffer(), reget_buffer()
     * @see avcodec_align_dimensions2()
     *
     * Audio:
     *
     * Decoders request a buffer of a particular size by setting
     * AVFrame.nb_samples prior to calling get_buffer(). The decoder may,
     * however, utilize only part of the buffer by setting AVFrame.nb_samples
     * to a smaller value in the output frame.
     *
     * Decoders cannot use the buffer after returning from
     * avcodec_decode_audio4(), so they will not call release_buffer(), as it
     * is assumed to be released immediately upon return. In some rare cases,
     * a decoder may need to call get_buffer() more than once in a single
     * call to avcodec_decode_audio4(). In that case, when get_buffer() is
     * called again after it has already been called once, the previously
     * acquired buffer is assumed to be released at that time and may not be
     * reused by the decoder.
     *
     * As a convenience, av_samples_get_buffer_size() and
     * av_samples_fill_arrays() in libavutil may be used by custom get_buffer()
     * functions to find the required data size and to fill data pointers and
     * linesize. In AVFrame.linesize, only linesize[0] may be set for audio
     * since all planes must be the same size.
     *
     * @see av_samples_get_buffer_size(), av_samples_fill_arrays()
     *
     * - encoding: unused
     * - decoding: Set by libavcodec, user can override.
     *
     * @deprecated use get_buffer2()
     */
    attribute_deprecated
    int (*get_buffer)(struct AVCodecContext *c, AVFrame *pic);

    /**
     * Called to release buffers which were allocated with get_buffer.
     * A released buffer can be reused in get_buffer().
     * pic.data[*] must be set to NULL.
     * May be called from a different thread if frame multithreading is used,
     * but not by more than one thread at once, so does not need to be reentrant.
     * - encoding: unused
     * - decoding: Set by libavcodec, user can override.
     *
     * @deprecated custom freeing callbacks should be set from get_buffer2()
     */
    attribute_deprecated
    void (*release_buffer)(struct AVCodecContext *c, AVFrame *pic);

    /**
     * Called at the beginning of a frame to get cr buffer for it.
     * Buffer type (size, hints) must be the same. libavcodec won't check it.
     * libavcodec will pass previous buffer in pic, function should return
     * same buffer or new buffer with old frame "painted" into it.
     * If pic.data[0] == NULL must behave like get_buffer().
     * if CODEC_CAP_DR1 is not set then reget_buffer() must call
     * avcodec_default_reget_buffer() instead of providing buffers allocated by
     * some other means.
     * - encoding: unused
     * - decoding: Set by libavcodec, user can override.
     */
    attribute_deprecated
    int (*reget_buffer)(struct AVCodecContext *c, AVFrame *pic);
#endif

    /**
     * This callback is called at the beginning of each frame to get data
     * buffer(s) for it. There may be one contiguous buffer for all the data or
     * there may be a buffer per each data plane or anything in between. What
     * this means is, you may set however many entries in buf[] you feel necessary.
     * Each buffer must be reference-counted using the AVBuffer API (see description
     * of buf[] below).
     *
     * The following fields will be set in the frame before this callback is
     * called:
     * - format
     * - width, height (video only)
     * - sample_rate, channel_layout, nb_samples (audio only)
     * Their values may differ from the corresponding values in
     * AVCodecContext. This callback must use the frame values, not the codec
     * context values, to calculate the required buffer size.
     *
     * This callback must fill the following fields in the frame:
     * - data[]
     * - linesize[]
     * - extended_data:
     *   * if the data is planar audio with more than 8 channels, then this
     *     callback must allocate and fill extended_data to contain all pointers
     *     to all data planes. data[] must hold as many pointers as it can.
     *     extended_data must be allocated with av_malloc() and will be freed in
     *     av_frame_unref().
     *   * otherwise exended_data must point to data
     * - buf[] must contain one or more pointers to AVBufferRef structures. Each of
     *   the frame's data and extended_data pointers must be contained in these. That
     *   is, one AVBufferRef for each allocated chunk of memory, not necessarily one
     *   AVBufferRef per data[] entry. See: av_buffer_create(), av_buffer_alloc(),
     *   and av_buffer_ref().
     * - extended_buf and nb_extended_buf must be allocated with av_malloc() by
     *   this callback and filled with the extra buffers if there are more
     *   buffers than buf[] can hold. extended_buf will be freed in
     *   av_frame_unref().
     *
     * If CODEC_CAP_DR1 is not set then get_buffer2() must call
     * avcodec_default_get_buffer2() instead of providing buffers allocated by
     * some other means.
     *
     * Each data plane must be aligned to the maximum required by the target
     * CPU.
     *
     * @see avcodec_default_get_buffer2()
     *
     * Video:
     *
     * If AV_GET_BUFFER_FLAG_REF is set in flags then the frame may be reused
     * (read and/or written to if it is writable) later by libavcodec.
     *
     * avcodec_align_dimensions2() should be used to find the required width and
     * height, as they normally need to be rounded up to the next multiple of 16.
     *
     * Some decoders do not support linesizes changing between frames.
     *
     * If frame multithreading is used and thread_safe_callbacks is set,
     * this callback may be called from a different thread, but not from more
     * than one at once. Does not need to be reentrant.
     *
     * @see avcodec_align_dimensions2()
     *
     * Audio:
     *
     * Decoders request a buffer of a particular size by setting
     * AVFrame.nb_samples prior to calling get_buffer2(). The decoder may,
     * however, utilize only part of the buffer by setting AVFrame.nb_samples
     * to a smaller value in the output frame.
     *
     * As a convenience, av_samples_get_buffer_size() and
     * av_samples_fill_arrays() in libavutil may be used by custom get_buffer2()
     * functions to find the required data size and to fill data pointers and
     * linesize. In AVFrame.linesize, only linesize[0] may be set for audio
     * since all planes must be the same size.
     *
     * @see av_samples_get_buffer_size(), av_samples_fill_arrays()
     *
     * - encoding: unused
     * - decoding: Set by libavcodec, user can override.
     */
    int (*get_buffer2)(struct AVCodecContext *s, AVFrame *frame, int flags);

    /**
     * If non-zero, the decoded audio and video frames returned from
     * avcodec_decode_video2() and avcodec_decode_audio4() are reference-counted
     * and are valid indefinitely. The caller must free them with
     * av_frame_unref() when they are not needed anymore.
     * Otherwise, the decoded frames must not be freed by the caller and are
     * only valid until the next decode call.
     *
     * - encoding: unused
     * - decoding: set by the caller before avcodec_open2().
     */
    int refcounted_frames;

    /* - encoding parameters */
    float qcompress;  ///< amount of qscale change between easy & hard scenes (0.0-1.0)
    float qblur;      ///< amount of qscale smoothing over time (0.0-1.0)

    /**
     * minimum quantizer
     * - encoding: Set by user.
     * - decoding: unused
     */
    int qmin;

    /**
     * maximum quantizer
     * - encoding: Set by user.
     * - decoding: unused
     */
    int qmax;

    /**
     * maximum quantizer difference between frames
     * - encoding: Set by user.
     * - decoding: unused
     */
    int max_qdiff;

    /**
     * ratecontrol qmin qmax limiting method
     * 0-> clipping, 1-> use a nice continuous function to limit qscale within qmin/qmax.
     * - encoding: Set by user.
     * - decoding: unused
     */
    float rc_qsquish;

    float rc_qmod_amp;
    int rc_qmod_freq;

    /**
     * decoder bitstream buffer size
     * - encoding: Set by user.
     * - decoding: unused
     */
    int rc_buffer_size;

    /**
     * ratecontrol override, see RcOverride
     * - encoding: Allocated/set/freed by user.
     * - decoding: unused
     */
    int rc_override_count;
    RcOverride *rc_override;

    /**
     * rate control equation
     * - encoding: Set by user
     * - decoding: unused
     */
    const char *rc_eq;

    /**
     * maximum bitrate
     * - encoding: Set by user.
     * - decoding: Set by libavcodec.
     */
    int rc_max_rate;

    /**
     * minimum bitrate
     * - encoding: Set by user.
     * - decoding: unused
     */
    int rc_min_rate;

    float rc_buffer_aggressivity;

    /**
     * initial complexity for pass1 ratecontrol
     * - encoding: Set by user.
     * - decoding: unused
     */
    float rc_initial_cplx;

    /**
     * Ratecontrol attempt to use, at maximum, <value> of what can be used without an underflow.
     * - encoding: Set by user.
     * - decoding: unused.
     */
    float rc_max_available_vbv_use;

    /**
     * Ratecontrol attempt to use, at least, <value> times the amount needed to prevent a vbv overflow.
     * - encoding: Set by user.
     * - decoding: unused.
     */
    float rc_min_vbv_overflow_use;

    /**
     * Number of bits which should be loaded into the rc buffer before decoding starts.
     * - encoding: Set by user.
     * - decoding: unused
     */
    int rc_initial_buffer_occupancy;

#define FF_CODER_TYPE_VLC       0
#define FF_CODER_TYPE_AC        1
#define FF_CODER_TYPE_RAW       2
#define FF_CODER_TYPE_RLE       3
#if FF_API_UNUSED_MEMBERS
#define FF_CODER_TYPE_DEFLATE   4
#endif /* FF_API_UNUSED_MEMBERS */
    /**
     * coder type
     * - encoding: Set by user.
     * - decoding: unused
     */
    int coder_type;

    /**
     * context model
     * - encoding: Set by user.
     * - decoding: unused
     */
    int context_model;

    /**
     * minimum Lagrange multiplier
     * - encoding: Set by user.
     * - decoding: unused
     */
    int lmin;

    /**
     * maximum Lagrange multiplier
     * - encoding: Set by user.
     * - decoding: unused
     */
    int lmax;

    /**
     * frame skip threshold
     * - encoding: Set by user.
     * - decoding: unused
     */
    int frame_skip_threshold;

    /**
     * frame skip factor
     * - encoding: Set by user.
     * - decoding: unused
     */
    int frame_skip_factor;

    /**
     * frame skip exponent
     * - encoding: Set by user.
     * - decoding: unused
     */
    int frame_skip_exp;

    /**
     * frame skip comparison function
     * - encoding: Set by user.
     * - decoding: unused
     */
    int frame_skip_cmp;

    /**
     * trellis RD quantization
     * - encoding: Set by user.
     * - decoding: unused
     */
    int trellis;

    /**
     * - encoding: Set by user.
     * - decoding: unused
     */
    int min_prediction_order;

    /**
     * - encoding: Set by user.
     * - decoding: unused
     */
    int max_prediction_order;

    /**
     * GOP timecode frame start number
     * - encoding: Set by user, in non drop frame format
     * - decoding: Set by libavcodec (timecode in the 25 bits format, -1 if unset)
     */
    int64_t timecode_frame_start;

    /* The RTP callback: This function is called    */
    /* every time the encoder has a packet to send. */
    /* It depends on the encoder if the data starts */
    /* with a Start Code (it should). H.263 does.   */
    /* mb_nb contains the number of macroblocks     */
    /* encoded in the RTP payload.                  */
    void (*rtp_callback)(struct AVCodecContext *avctx, void *data, int size, int mb_nb);

    int rtp_payload_size;   /* The size of the RTP payload: the coder will  */
                            /* do its best to deliver a chunk with size     */
                            /* below rtp_payload_size, the chunk will start */
                            /* with a start code on some codecs like H.263. */
                            /* This doesn't take account of any particular  */
                            /* headers inside the transmitted RTP payload.  */

    /* statistics, used for 2-pass encoding */
    int mv_bits;
    int header_bits;
    int i_tex_bits;
    int p_tex_bits;
    int i_count;
    int p_count;
    int skip_count;
    int misc_bits;

    /**
     * number of bits used for the previously encoded frame
     * - encoding: Set by libavcodec.
     * - decoding: unused
     */
    int frame_bits;

    /**
     * pass1 encoding statistics output buffer
     * - encoding: Set by libavcodec.
     * - decoding: unused
     */
    char *stats_out;

    /**
     * pass2 encoding statistics input buffer
     * Concatenated stuff from stats_out of pass1 should be placed here.
     * - encoding: Allocated/set/freed by user.
     * - decoding: unused
     */
    char *stats_in;

    /**
     * Work around bugs in encoders which sometimes cannot be detected automatically.
     * - encoding: Set by user
     * - decoding: Set by user
     */
    int workaround_bugs;
#define FF_BUG_AUTODETECT       1  ///< autodetection
#if FF_API_OLD_MSMPEG4
#define FF_BUG_OLD_MSMPEG4      2
#endif
#define FF_BUG_XVID_ILACE       4
#define FF_BUG_UMP4             8
#define FF_BUG_NO_PADDING       16
#define FF_BUG_AMV              32
#if FF_API_AC_VLC
#define FF_BUG_AC_VLC           0  ///< Will be removed, libavcodec can now handle these non-compliant files by default.
#endif
#define FF_BUG_QPEL_CHROMA      64
#define FF_BUG_STD_QPEL         128
#define FF_BUG_QPEL_CHROMA2     256
#define FF_BUG_DIRECT_BLOCKSIZE 512
#define FF_BUG_EDGE             1024
#define FF_BUG_HPEL_CHROMA      2048
#define FF_BUG_DC_CLIP          4096
#define FF_BUG_MS               8192 ///< Work around various bugs in Microsoft's broken decoders.
#define FF_BUG_TRUNCATED       16384

    /**
     * strictly follow the standard (MPEG4, ...).
     * - encoding: Set by user.
     * - decoding: Set by user.
     * Setting this to STRICT or higher means the encoder and decoder will
     * generally do stupid things, whereas setting it to unofficial or lower
     * will mean the encoder might produce output that is not supported by all
     * spec-compliant decoders. Decoders don't differentiate between normal,
     * unofficial and experimental (that is, they always try to decode things
     * when they can) unless they are explicitly asked to behave stupidly
     * (=strictly conform to the specs)
     */
    int strict_std_compliance;
#define FF_COMPLIANCE_VERY_STRICT   2 ///< Strictly conform to an older more strict version of the spec or reference software.
#define FF_COMPLIANCE_STRICT        1 ///< Strictly conform to all the things in the spec no matter what consequences.
#define FF_COMPLIANCE_NORMAL        0
#define FF_COMPLIANCE_UNOFFICIAL   -1 ///< Allow unofficial extensions
#define FF_COMPLIANCE_EXPERIMENTAL -2 ///< Allow nonstandardized experimental things.

    /**
     * error concealment flags
     * - encoding: unused
     * - decoding: Set by user.
     */
    int error_concealment;
#define FF_EC_GUESS_MVS   1
#define FF_EC_DEBLOCK     2
#define FF_EC_FAVOR_INTER 256

    /**
     * debug
     * - encoding: Set by user.
     * - decoding: Set by user.
     */
    int debug;
#define FF_DEBUG_PICT_INFO   1
#define FF_DEBUG_RC          2
#define FF_DEBUG_BITSTREAM   4
#define FF_DEBUG_MB_TYPE     8
#define FF_DEBUG_QP          16
#if FF_API_DEBUG_MV
/**
 * @deprecated this option does nothing
 */
#define FF_DEBUG_MV          32
#endif
#define FF_DEBUG_DCT_COEFF   0x00000040
#define FF_DEBUG_SKIP        0x00000080
#define FF_DEBUG_STARTCODE   0x00000100
#if FF_API_UNUSED_MEMBERS
#define FF_DEBUG_PTS         0x00000200
#endif /* FF_API_UNUSED_MEMBERS */
#define FF_DEBUG_ER          0x00000400
#define FF_DEBUG_MMCO        0x00000800
#define FF_DEBUG_BUGS        0x00001000
#if FF_API_DEBUG_MV
#define FF_DEBUG_VIS_QP      0x00002000 ///< only access through AVOptions from outside libavcodec
#define FF_DEBUG_VIS_MB_TYPE 0x00004000 ///< only access through AVOptions from outside libavcodec
#endif
#define FF_DEBUG_BUFFERS     0x00008000
#define FF_DEBUG_THREADS     0x00010000
#define FF_DEBUG_NOMC        0x01000000

#if FF_API_DEBUG_MV
    /**
     * debug
     * Code outside libavcodec should access this field using AVOptions
     * - encoding: Set by user.
     * - decoding: Set by user.
     */
    int debug_mv;
#define FF_DEBUG_VIS_MV_P_FOR  0x00000001 //visualize forward predicted MVs of P frames
#define FF_DEBUG_VIS_MV_B_FOR  0x00000002 //visualize forward predicted MVs of B frames
#define FF_DEBUG_VIS_MV_B_BACK 0x00000004 //visualize backward predicted MVs of B frames
#endif

    /**
     * Error recognition; may misdetect some more or less valid parts as errors.
     * - encoding: unused
     * - decoding: Set by user.
     */
    int err_recognition;

/**
 * Verify checksums embedded in the bitstream (could be of either encoded or
 * decoded data, depending on the codec) and print an error message on mismatch.
 * If AV_EF_EXPLODE is also set, a mismatching checksum will result in the
 * decoder returning an error.
 */
#define AV_EF_CRCCHECK  (1<<0)
#define AV_EF_BITSTREAM (1<<1)          ///< detect bitstream specification deviations
#define AV_EF_BUFFER    (1<<2)          ///< detect improper bitstream length
#define AV_EF_EXPLODE   (1<<3)          ///< abort decoding on minor error detection

#define AV_EF_IGNORE_ERR (1<<15)        ///< ignore errors and continue
#define AV_EF_CAREFUL    (1<<16)        ///< consider things that violate the spec, are fast to calculate and have not been seen in the wild as errors
#define AV_EF_COMPLIANT  (1<<17)        ///< consider all spec non compliances as errors
#define AV_EF_AGGRESSIVE (1<<18)        ///< consider things that a sane encoder should not do as an error


    /**
     * opaque 64bit number (generally a PTS) that will be reordered and
     * output in AVFrame.reordered_opaque
     * - encoding: unused
     * - decoding: Set by user.
     */
    int64_t reordered_opaque;

    /**
     * Hardware accelerator in use
     * - encoding: unused.
     * - decoding: Set by libavcodec
     */
    struct AVHWAccel *hwaccel;

    /**
     * Hardware accelerator context.
     * For some hardware accelerators, a global context needs to be
     * provided by the user. In that case, this holds display-dependent
     * data FFmpeg cannot instantiate itself. Please refer to the
     * FFmpeg HW accelerator documentation to know how to fill this
     * is. e.g. for VA API, this is a struct vaapi_context.
     * - encoding: unused
     * - decoding: Set by user
     */
    void *hwaccel_context;

    /**
     * error
     * - encoding: Set by libavcodec if flags&CODEC_FLAG_PSNR.
     * - decoding: unused
     */
    uint64_t error[AV_NUM_DATA_POINTERS];

    /**
     * DCT algorithm, see FF_DCT_* below
     * - encoding: Set by user.
     * - decoding: unused
     */
    int dct_algo;
#define FF_DCT_AUTO    0
#define FF_DCT_FASTINT 1
#if FF_API_UNUSED_MEMBERS
#define FF_DCT_INT     2
#endif /* FF_API_UNUSED_MEMBERS */
#define FF_DCT_MMX     3
#define FF_DCT_ALTIVEC 5
#define FF_DCT_FAAN    6

    /**
     * IDCT algorithm, see FF_IDCT_* below.
     * - encoding: Set by user.
     * - decoding: Set by user.
     */
    int idct_algo;
#define FF_IDCT_AUTO          0
#define FF_IDCT_INT           1
#define FF_IDCT_SIMPLE        2
#define FF_IDCT_SIMPLEMMX     3
#define FF_IDCT_ARM           7
#define FF_IDCT_ALTIVEC       8
#if FF_API_ARCH_SH4
#define FF_IDCT_SH4           9
#endif
#define FF_IDCT_SIMPLEARM     10
#if FF_API_UNUSED_MEMBERS
#define FF_IDCT_IPP           13
#endif /* FF_API_UNUSED_MEMBERS */
#define FF_IDCT_XVID          14
#if FF_API_IDCT_XVIDMMX
#define FF_IDCT_XVIDMMX       14
#endif /* FF_API_IDCT_XVIDMMX */
#define FF_IDCT_SIMPLEARMV5TE 16
#define FF_IDCT_SIMPLEARMV6   17
#if FF_API_ARCH_SPARC
#define FF_IDCT_SIMPLEVIS     18
#endif
#define FF_IDCT_FAAN          20
#define FF_IDCT_SIMPLENEON    22
#if FF_API_ARCH_ALPHA
#define FF_IDCT_SIMPLEALPHA   23
#endif
#define FF_IDCT_SIMPLEAUTO    128

    /**
     * bits per sample/pixel from the demuxer (needed for huffyuv).
     * - encoding: Set by libavcodec.
     * - decoding: Set by user.
     */
     int bits_per_coded_sample;

    /**
     * Bits per sample/pixel of internal libavcodec pixel/sample format.
     * - encoding: set by user.
     * - decoding: set by libavcodec.
     */
    int bits_per_raw_sample;

#if FF_API_LOWRES
    /**
     * low resolution decoding, 1-> 1/2 size, 2->1/4 size
     * - encoding: unused
     * - decoding: Set by user.
     * Code outside libavcodec should access this field using:
     * av_codec_{get,set}_lowres(avctx)
     */
     int lowres;
#endif

    /**
     * the picture in the bitstream
     * - encoding: Set by libavcodec.
     * - decoding: unused
     */
    AVFrame *coded_frame;

    /**
     * thread count
     * is used to decide how many independent tasks should be passed to execute()
     * - encoding: Set by user.
     * - decoding: Set by user.
     */
    int thread_count;

    /**
     * Which multithreading methods to use.
     * Use of FF_THREAD_FRAME will increase decoding delay by one frame per thread,
     * so clients which cannot provide future frames should not use it.
     *
     * - encoding: Set by user, otherwise the default is used.
     * - decoding: Set by user, otherwise the default is used.
     */
    int thread_type;
#define FF_THREAD_FRAME   1 ///< Decode more than one frame at once
#define FF_THREAD_SLICE   2 ///< Decode more than one part of a single frame at once

    /**
     * Which multithreading methods are in use by the codec.
     * - encoding: Set by libavcodec.
     * - decoding: Set by libavcodec.
     */
    int active_thread_type;

    /**
     * Set by the client if its custom get_buffer() callback can be called
     * synchronously from another thread, which allows faster multithreaded decoding.
     * draw_horiz_band() will be called from other threads regardless of this setting.
     * Ignored if the default get_buffer() is used.
     * - encoding: Set by user.
     * - decoding: Set by user.
     */
    int thread_safe_callbacks;

    /**
     * The codec may call this to execute several independent things.
     * It will return only after finishing all tasks.
     * The user may replace this with some multithreaded implementation,
     * the default implementation will execute the parts serially.
     * @param count the number of things to execute
     * - encoding: Set by libavcodec, user can override.
     * - decoding: Set by libavcodec, user can override.
     */
    int (*execute)(struct AVCodecContext *c, int (*func)(struct AVCodecContext *c2, void *arg), void *arg2, int *ret, int count, int size);

    /**
     * The codec may call this to execute several independent things.
     * It will return only after finishing all tasks.
     * The user may replace this with some multithreaded implementation,
     * the default implementation will execute the parts serially.
     * Also see avcodec_thread_init and e.g. the --enable-pthread configure option.
     * @param c context passed also to func
     * @param count the number of things to execute
     * @param arg2 argument passed unchanged to func
     * @param ret return values of executed functions, must have space for "count" values. May be NULL.
     * @param func function that will be called count times, with jobnr from 0 to count-1.
     *             threadnr will be in the range 0 to c->thread_count-1 < MAX_THREADS and so that no
     *             two instances of func executing at the same time will have the same threadnr.
     * @return always 0 currently, but code should handle a future improvement where when any call to func
     *         returns < 0 no further calls to func may be done and < 0 is returned.
     * - encoding: Set by libavcodec, user can override.
     * - decoding: Set by libavcodec, user can override.
     */
    int (*execute2)(struct AVCodecContext *c, int (*func)(struct AVCodecContext *c2, void *arg, int jobnr, int threadnr), void *arg2, int *ret, int count);

#if FF_API_THREAD_OPAQUE
    /**
     * @deprecated this field should not be used from outside of lavc
     */
    attribute_deprecated
    void *thread_opaque;
#endif

    /**
     * noise vs. sse weight for the nsse comparison function
     * - encoding: Set by user.
     * - decoding: unused
     */
     int nsse_weight;

    /**
     * profile
     * - encoding: Set by user.
     * - decoding: Set by libavcodec.
     */
     int profile;
#define FF_PROFILE_UNKNOWN -99
#define FF_PROFILE_RESERVED -100

#define FF_PROFILE_AAC_MAIN 0
#define FF_PROFILE_AAC_LOW  1
#define FF_PROFILE_AAC_SSR  2
#define FF_PROFILE_AAC_LTP  3
#define FF_PROFILE_AAC_HE   4
#define FF_PROFILE_AAC_HE_V2 28
#define FF_PROFILE_AAC_LD   22
#define FF_PROFILE_AAC_ELD  38
#define FF_PROFILE_MPEG2_AAC_LOW 128
#define FF_PROFILE_MPEG2_AAC_HE  131

#define FF_PROFILE_DTS         20
#define FF_PROFILE_DTS_ES      30
#define FF_PROFILE_DTS_96_24   40
#define FF_PROFILE_DTS_HD_HRA  50
#define FF_PROFILE_DTS_HD_MA   60

#define FF_PROFILE_MPEG2_422    0
#define FF_PROFILE_MPEG2_HIGH   1
#define FF_PROFILE_MPEG2_SS     2
#define FF_PROFILE_MPEG2_SNR_SCALABLE  3
#define FF_PROFILE_MPEG2_MAIN   4
#define FF_PROFILE_MPEG2_SIMPLE 5

#define FF_PROFILE_H264_CONSTRAINED  (1<<9)  // 8+1; constraint_set1_flag
#define FF_PROFILE_H264_INTRA        (1<<11) // 8+3; constraint_set3_flag

#define FF_PROFILE_H264_BASELINE             66
#define FF_PROFILE_H264_CONSTRAINED_BASELINE (66|FF_PROFILE_H264_CONSTRAINED)
#define FF_PROFILE_H264_MAIN                 77
#define FF_PROFILE_H264_EXTENDED             88
#define FF_PROFILE_H264_HIGH                 100
#define FF_PROFILE_H264_HIGH_10              110
#define FF_PROFILE_H264_HIGH_10_INTRA        (110|FF_PROFILE_H264_INTRA)
#define FF_PROFILE_H264_HIGH_422             122
#define FF_PROFILE_H264_HIGH_422_INTRA       (122|FF_PROFILE_H264_INTRA)
#define FF_PROFILE_H264_HIGH_444             144
#define FF_PROFILE_H264_HIGH_444_PREDICTIVE  244
#define FF_PROFILE_H264_HIGH_444_INTRA       (244|FF_PROFILE_H264_INTRA)
#define FF_PROFILE_H264_CAVLC_444            44

#define FF_PROFILE_VC1_SIMPLE   0
#define FF_PROFILE_VC1_MAIN     1
#define FF_PROFILE_VC1_COMPLEX  2
#define FF_PROFILE_VC1_ADVANCED 3

#define FF_PROFILE_MPEG4_SIMPLE                     0
#define FF_PROFILE_MPEG4_SIMPLE_SCALABLE            1
#define FF_PROFILE_MPEG4_CORE                       2
#define FF_PROFILE_MPEG4_MAIN                       3
#define FF_PROFILE_MPEG4_N_BIT                      4
#define FF_PROFILE_MPEG4_SCALABLE_TEXTURE           5
#define FF_PROFILE_MPEG4_SIMPLE_FACE_ANIMATION      6
#define FF_PROFILE_MPEG4_BASIC_ANIMATED_TEXTURE     7
#define FF_PROFILE_MPEG4_HYBRID                     8
#define FF_PROFILE_MPEG4_ADVANCED_REAL_TIME         9
#define FF_PROFILE_MPEG4_CORE_SCALABLE             10
#define FF_PROFILE_MPEG4_ADVANCED_CODING           11
#define FF_PROFILE_MPEG4_ADVANCED_CORE             12
#define FF_PROFILE_MPEG4_ADVANCED_SCALABLE_TEXTURE 13
#define FF_PROFILE_MPEG4_SIMPLE_STUDIO             14
#define FF_PROFILE_MPEG4_ADVANCED_SIMPLE           15

#define FF_PROFILE_JPEG2000_CSTREAM_RESTRICTION_0   0
#define FF_PROFILE_JPEG2000_CSTREAM_RESTRICTION_1   1
#define FF_PROFILE_JPEG2000_CSTREAM_NO_RESTRICTION  2
#define FF_PROFILE_JPEG2000_DCINEMA_2K              3
#define FF_PROFILE_JPEG2000_DCINEMA_4K              4


#define FF_PROFILE_HEVC_MAIN                        1
#define FF_PROFILE_HEVC_MAIN_10                     2
#define FF_PROFILE_HEVC_MAIN_STILL_PICTURE          3
#define FF_PROFILE_HEVC_REXT                        4

    /**
     * level
     * - encoding: Set by user.
     * - decoding: Set by libavcodec.
     */
     int level;
#define FF_LEVEL_UNKNOWN -99

    /**
     * Skip loop filtering for selected frames.
     * - encoding: unused
     * - decoding: Set by user.
     */
    enum AVDiscard skip_loop_filter;

    /**
     * Skip IDCT/dequantization for selected frames.
     * - encoding: unused
     * - decoding: Set by user.
     */
    enum AVDiscard skip_idct;

    /**
     * Skip decoding for selected frames.
     * - encoding: unused
     * - decoding: Set by user.
     */
    enum AVDiscard skip_frame;

    /**
     * Header containing style information for text subtitles.
     * For SUBTITLE_ASS subtitle type, it should contain the whole ASS
     * [Script Info] and [V4+ Styles] section, plus the [Events] line and
     * the Format line following. It shouldn't include any Dialogue line.
     * - encoding: Set/allocated/freed by user (before avcodec_open2())
     * - decoding: Set/allocated/freed by libavcodec (by avcodec_open2())
     */
    uint8_t *subtitle_header;
    int subtitle_header_size;

#if FF_API_ERROR_RATE
    /**
     * @deprecated use the 'error_rate' private AVOption of the mpegvideo
     * encoders
     */
    attribute_deprecated
    int error_rate;
#endif

#if FF_API_CODEC_PKT
    /**
     * @deprecated this field is not supposed to be accessed from outside lavc
     */
    attribute_deprecated
    AVPacket *pkt;
#endif

    /**
     * VBV delay coded in the last frame (in periods of a 27 MHz clock).
     * Used for compliant TS muxing.
     * - encoding: Set by libavcodec.
     * - decoding: unused.
     */
    uint64_t vbv_delay;

    /**
     * Encoding only. Allow encoders to output packets that do not contain any
     * encoded data, only side data.
     *
     * Some encoders need to output such packets, e.g. to update some stream
     * parameters at the end of encoding.
     *
     * All callers are strongly recommended to set this option to 1 and update
     * their code to deal with such packets, since this behaviour may become
     * always enabled in the future (then this option will be deprecated and
     * later removed). To avoid ABI issues when this happens, the callers should
     * use AVOptions to set this field.
     */
    int side_data_only_packets;

    /**
     * Timebase in which pkt_dts/pts and AVPacket.dts/pts are.
     * Code outside libavcodec should access this field using:
     * av_codec_{get,set}_pkt_timebase(avctx)
     * - encoding unused.
     * - decoding set by user.
     */
    AVRational pkt_timebase;

    /**
     * AVCodecDescriptor
     * Code outside libavcodec should access this field using:
     * av_codec_{get,set}_codec_descriptor(avctx)
     * - encoding: unused.
     * - decoding: set by libavcodec.
     */
    const AVCodecDescriptor *codec_descriptor;

#if !FF_API_LOWRES
    /**
     * low resolution decoding, 1-> 1/2 size, 2->1/4 size
     * - encoding: unused
     * - decoding: Set by user.
     * Code outside libavcodec should access this field using:
     * av_codec_{get,set}_lowres(avctx)
     */
     int lowres;
#endif

    /**
     * Current statistics for PTS correction.
     * - decoding: maintained and used by libavcodec, not intended to be used by user apps
     * - encoding: unused
     */
    int64_t pts_correction_num_faulty_pts; /// Number of incorrect PTS values so far
    int64_t pts_correction_num_faulty_dts; /// Number of incorrect DTS values so far
    int64_t pts_correction_last_pts;       /// PTS of the last frame
    int64_t pts_correction_last_dts;       /// DTS of the last frame

    /**
     * Character encoding of the input subtitles file.
     * - decoding: set by user
     * - encoding: unused
     */
    char *sub_charenc;

    /**
     * Subtitles character encoding mode. Formats or codecs might be adjusting
     * this setting (if they are doing the conversion themselves for instance).
     * - decoding: set by libavcodec
     * - encoding: unused
     */
    int sub_charenc_mode;
#define FF_SUB_CHARENC_MODE_DO_NOTHING  -1  ///< do nothing (demuxer outputs a stream supposed to be already in UTF-8, or the codec is bitmap for instance)
#define FF_SUB_CHARENC_MODE_AUTOMATIC    0  ///< libavcodec will select the mode itself
#define FF_SUB_CHARENC_MODE_PRE_DECODER  1  ///< the AVPacket data needs to be recoded to UTF-8 before being fed to the decoder, requires iconv

    /**
     * Skip processing alpha if supported by codec.
     * Note that if the format uses pre-multiplied alpha (common with VP6,
     * and recommended due to better video quality/compression)
     * the image will look as if alpha-blended onto a black background.
     * However for formats that do not use pre-multiplied alpha
     * there might be serious artefacts (though e.g. libswscale currently
     * assumes pre-multiplied alpha anyway).
     * Code outside libavcodec should access this field using AVOptions
     *
     * - decoding: set by user
     * - encoding: unused
     */
    int skip_alpha;

    /**
     * Number of samples to skip after a discontinuity
     * - decoding: unused
     * - encoding: set by libavcodec
     */
    int seek_preroll;

#if !FF_API_DEBUG_MV
    /**
     * debug motion vectors
     * Code outside libavcodec should access this field using AVOptions
     * - encoding: Set by user.
     * - decoding: Set by user.
     */
    int debug_mv;
#define FF_DEBUG_VIS_MV_P_FOR  0x00000001 //visualize forward predicted MVs of P frames
#define FF_DEBUG_VIS_MV_B_FOR  0x00000002 //visualize forward predicted MVs of B frames
#define FF_DEBUG_VIS_MV_B_BACK 0x00000004 //visualize backward predicted MVs of B frames
#endif

    /**
     * custom intra quantization matrix
     * Code outside libavcodec should access this field using av_codec_g/set_chroma_intra_matrix()
     * - encoding: Set by user, can be NULL.
     * - decoding: unused.
     */
    uint16_t *chroma_intra_matrix;
} AVCodecContext;

AVRational av_codec_get_pkt_timebase         (const AVCodecContext *avctx);
void       av_codec_set_pkt_timebase         (AVCodecContext *avctx, AVRational val);

const AVCodecDescriptor *av_codec_get_codec_descriptor(const AVCodecContext *avctx);
void                     av_codec_set_codec_descriptor(AVCodecContext *avctx, const AVCodecDescriptor *desc);

int  av_codec_get_lowres(const AVCodecContext *avctx);
void av_codec_set_lowres(AVCodecContext *avctx, int val);

int  av_codec_get_seek_preroll(const AVCodecContext *avctx);
void av_codec_set_seek_preroll(AVCodecContext *avctx, int val);

uint16_t *av_codec_get_chroma_intra_matrix(const AVCodecContext *avctx);
void av_codec_set_chroma_intra_matrix(AVCodecContext *avctx, uint16_t *val);

/**
 * AVProfile.
 */
typedef struct AVProfile {
    int profile;
    const char *name; ///< short name for the profile
} AVProfile;

typedef struct AVCodecDefault AVCodecDefault;

struct AVSubtitle;

/**
 * AVCodec.
 */
typedef struct AVCodec {
    /**
     * Name of the codec implementation.
     * The name is globally unique among encoders and among decoders (but an
     * encoder and a decoder can share the same name).
     * This is the primary way to find a codec from the user perspective.
     */
    const char *name;
    /**
     * Descriptive name for the codec, meant to be more human readable than name.
     * You should use the NULL_IF_CONFIG_SMALL() macro to define it.
     */
    const char *long_name;
    enum AVMediaType type;
    enum AVCodecID id;
    /**
     * Codec capabilities.
     * see CODEC_CAP_*
     */
    int capabilities;
    const AVRational *supported_framerates; ///< array of supported framerates, or NULL if any, array is terminated by {0,0}
    const enum AVPixelFormat *pix_fmts;     ///< array of supported pixel formats, or NULL if unknown, array is terminated by -1
    const int *supported_samplerates;       ///< array of supported audio samplerates, or NULL if unknown, array is terminated by 0
    const enum AVSampleFormat *sample_fmts; ///< array of supported sample formats, or NULL if unknown, array is terminated by -1
    const uint64_t *channel_layouts;         ///< array of support channel layouts, or NULL if unknown. array is terminated by 0
#if FF_API_LOWRES
    uint8_t max_lowres;                     ///< maximum value for lowres supported by the decoder, no direct access, use av_codec_get_max_lowres()
#endif
    const AVClass *priv_class;              ///< AVClass for the private context
    const AVProfile *profiles;              ///< array of recognized profiles, or NULL if unknown, array is terminated by {FF_PROFILE_UNKNOWN}

    /*****************************************************************
     * No fields below this line are part of the public API. They
     * may not be used outside of libavcodec and can be changed and
     * removed at will.
     * New public fields should be added right above.
     *****************************************************************
     */
    int priv_data_size;
    struct AVCodec *next;
    /**
     * @name Frame-level threading support functions
     * @{
     */
    /**
     * If defined, called on thread contexts when they are created.
     * If the codec allocates writable tables in init(), re-allocate them here.
     * priv_data will be set to a copy of the original.
     */
    int (*init_thread_copy)(AVCodecContext *);
    /**
     * Copy necessary context variables from a previous thread context to the current one.
     * If not defined, the next thread will start automatically; otherwise, the codec
     * must call ff_thread_finish_setup().
     *
     * dst and src will (rarely) point to the same context, in which case memcpy should be skipped.
     */
    int (*update_thread_context)(AVCodecContext *dst, const AVCodecContext *src);
    /** @} */

    /**
     * Private codec-specific defaults.
     */
    const AVCodecDefault *defaults;

    /**
     * Initialize codec static data, called from avcodec_register().
     */
    void (*init_static_data)(struct AVCodec *codec);

    int (*init)(AVCodecContext *);
    int (*encode_sub)(AVCodecContext *, uint8_t *buf, int buf_size,
                      const struct AVSubtitle *sub);
    /**
     * Encode data to an AVPacket.
     *
     * @param      avctx          codec context
     * @param      avpkt          output AVPacket (may contain a user-provided buffer)
     * @param[in]  frame          AVFrame containing the raw data to be encoded
     * @param[out] got_packet_ptr encoder sets to 0 or 1 to indicate that a
     *                            non-empty packet was returned in avpkt.
     * @return 0 on success, negative error code on failure
     */
    int (*encode2)(AVCodecContext *avctx, AVPacket *avpkt, const AVFrame *frame,
                   int *got_packet_ptr);
    int (*decode)(AVCodecContext *, void *outdata, int *outdata_size, AVPacket *avpkt);
    int (*close)(AVCodecContext *);
    /**
     * Flush buffers.
     * Will be called when seeking
     */
    void (*flush)(AVCodecContext *);
} AVCodec;

int av_codec_get_max_lowres(const AVCodec *codec);

struct MpegEncContext;

/**
 * AVHWAccel.
 */
typedef struct AVHWAccel {
    /**
     * Name of the hardware accelerated codec.
     * The name is globally unique among encoders and among decoders (but an
     * encoder and a decoder can share the same name).
     */
    const char *name;

    /**
     * Type of codec implemented by the hardware accelerator.
     *
     * See AVMEDIA_TYPE_xxx
     */
    enum AVMediaType type;

    /**
     * Codec implemented by the hardware accelerator.
     *
     * See AV_CODEC_ID_xxx
     */
    enum AVCodecID id;

    /**
     * Supported pixel format.
     *
     * Only hardware accelerated formats are supported here.
     */
    enum AVPixelFormat pix_fmt;

    /**
     * Hardware accelerated codec capabilities.
     * see FF_HWACCEL_CODEC_CAP_*
     */
    int capabilities;

    /*****************************************************************
     * No fields below this line are part of the public API. They
     * may not be used outside of libavcodec and can be changed and
     * removed at will.
     * New public fields should be added right above.
     *****************************************************************
     */
    struct AVHWAccel *next;

    /**
     * Allocate a custom buffer
     */
    int (*alloc_frame)(AVCodecContext *avctx, AVFrame *frame);

    /**
     * Called at the beginning of each frame or field picture.
     *
     * Meaningful frame information (codec specific) is guaranteed to
     * be parsed at this point. This function is mandatory.
     *
     * Note that buf can be NULL along with buf_size set to 0.
     * Otherwise, this means the whole frame is available at this point.
     *
     * @param avctx the codec context
     * @param buf the frame data buffer base
     * @param buf_size the size of the frame in bytes
     * @return zero if successful, a negative value otherwise
     */
    int (*start_frame)(AVCodecContext *avctx, const uint8_t *buf, uint32_t buf_size);

    /**
     * Callback for each slice.
     *
     * Meaningful slice information (codec specific) is guaranteed to
     * be parsed at this point. This function is mandatory.
     * The only exception is XvMC, that works on MB level.
     *
     * @param avctx the codec context
     * @param buf the slice data buffer base
     * @param buf_size the size of the slice in bytes
     * @return zero if successful, a negative value otherwise
     */
    int (*decode_slice)(AVCodecContext *avctx, const uint8_t *buf, uint32_t buf_size);

    /**
     * Called at the end of each frame or field picture.
     *
     * The whole picture is parsed at this point and can now be sent
     * to the hardware accelerator. This function is mandatory.
     *
     * @param avctx the codec context
     * @return zero if successful, a negative value otherwise
     */
    int (*end_frame)(AVCodecContext *avctx);

    /**
     * Size of per-frame hardware accelerator private data.
     *
     * Private data is allocated with av_mallocz() before
     * AVCodecContext.get_buffer() and deallocated after
     * AVCodecContext.release_buffer().
     */
    int frame_priv_data_size;

    /**
     * Called for every Macroblock in a slice.
     *
     * XvMC uses it to replace the ff_mpv_decode_mb().
     * Instead of decoding to raw picture, MB parameters are
     * stored in an array provided by the video driver.
     *
     * @param s the mpeg context
     */
    void (*decode_mb)(struct MpegEncContext *s);

    /**
     * Initialize the hwaccel private data.
     *
     * This will be called from ff_get_format(), after hwaccel and
     * hwaccel_context are set and the hwaccel private data in AVCodecInternal
     * is allocated.
     */
    int (*init)(AVCodecContext *avctx);

    /**
     * Uninitialize the hwaccel private data.
     *
     * This will be called from get_format() or avcodec_close(), after hwaccel
     * and hwaccel_context are already uninitialized.
     */
    int (*uninit)(AVCodecContext *avctx);

    /**
     * Size of the private data to allocate in
     * AVCodecInternal.hwaccel_priv_data.
     */
    int priv_data_size;
} AVHWAccel;

/**
 * @defgroup lavc_picture AVPicture
 *
 * Functions for working with AVPicture
 * @{
 */

/**
 * Picture data structure.
 *
 * Up to four components can be stored into it, the last component is
 * alpha.
 */
typedef struct AVPicture {
    uint8_t *data[AV_NUM_DATA_POINTERS];    ///< pointers to the image data planes
    int linesize[AV_NUM_DATA_POINTERS];     ///< number of bytes per line
} AVPicture;

/**
 * @}
 */

enum AVSubtitleType {
    SUBTITLE_NONE,

    SUBTITLE_BITMAP,                ///< A bitmap, pict will be set

    /**
     * Plain text, the text field must be set by the decoder and is
     * authoritative. ass and pict fields may contain approximations.
     */
    SUBTITLE_TEXT,

    /**
     * Formatted text, the ass field must be set by the decoder and is
     * authoritative. pict and text fields may contain approximations.
     */
    SUBTITLE_ASS,
};

#define AV_SUBTITLE_FLAG_FORCED 0x00000001

typedef struct AVSubtitleRect {
    int x;         ///< top left corner  of pict, undefined when pict is not set
    int y;         ///< top left corner  of pict, undefined when pict is not set
    int w;         ///< width            of pict, undefined when pict is not set
    int h;         ///< height           of pict, undefined when pict is not set
    int nb_colors; ///< number of colors in pict, undefined when pict is not set

    /**
     * data+linesize for the bitmap of this subtitle.
     * can be set for text/ass as well once they where rendered
     */
    AVPicture pict;
    enum AVSubtitleType type;

    char *text;                     ///< 0 terminated plain UTF-8 text

    /**
     * 0 terminated ASS/SSA compatible event line.
     * The presentation of this is unaffected by the other values in this
     * struct.
     */
    char *ass;

    int flags;
} AVSubtitleRect;

typedef struct AVSubtitle {
    uint16_t format; /* 0 = graphics */
    uint32_t start_display_time; /* relative to packet pts, in ms */
    uint32_t end_display_time; /* relative to packet pts, in ms */
    unsigned num_rects;
    AVSubtitleRect **rects;
    int64_t pts;    ///< Same as packet pts, in AV_TIME_BASE
} AVSubtitle;

/**
 * If c is NULL, returns the first registered codec,
 * if c is non-NULL, returns the next registered codec after c,
 * or NULL if c is the last one.
 */
AVCodec *av_codec_next(const AVCodec *c);

/**
 * Return the LIBAVCODEC_VERSION_INT constant.
 */
unsigned avcodec_version(void);

/**
 * Return the libavcodec build-time configuration.
 */
const char *avcodec_configuration(void);

/**
 * Return the libavcodec license.
 */
const char *avcodec_license(void);

/**
 * Register the codec codec and initialize libavcodec.
 *
 * @warning either this function or avcodec_register_all() must be called
 * before any other libavcodec functions.
 *
 * @see avcodec_register_all()
 */
void avcodec_register(AVCodec *codec);

/**
 * Register all the codecs, parsers and bitstream filters which were enabled at
 * configuration time. If you do not call this function you can select exactly
 * which formats you want to support, by using the individual registration
 * functions.
 *
 * @see avcodec_register
 * @see av_register_codec_parser
 * @see av_register_bitstream_filter
 */
void avcodec_register_all(void);

/**
 * Allocate an AVCodecContext and set its fields to default values. The
 * resulting struct should be freed with avcodec_free_context().
 *
 * @param codec if non-NULL, allocate private data and initialize defaults
 *              for the given codec. It is illegal to then call avcodec_open2()
 *              with a different codec.
 *              If NULL, then the codec-specific defaults won't be initialized,
 *              which may result in suboptimal default settings (this is
 *              important mainly for encoders, e.g. libx264).
 *
 * @return An AVCodecContext filled with default values or NULL on failure.
 * @see avcodec_get_context_defaults
 */
AVCodecContext *avcodec_alloc_context3(const AVCodec *codec);

/**
 * Free the codec context and everything associated with it and write NULL to
 * the provided pointer.
 */
void avcodec_free_context(AVCodecContext **avctx);

/**
 * Set the fields of the given AVCodecContext to default values corresponding
 * to the given codec (defaults may be codec-dependent).
 *
 * Do not call this function if a non-NULL codec has been passed
 * to avcodec_alloc_context3() that allocated this AVCodecContext.
 * If codec is non-NULL, it is illegal to call avcodec_open2() with a
 * different codec on this AVCodecContext.
 */
int avcodec_get_context_defaults3(AVCodecContext *s, const AVCodec *codec);

/**
 * Get the AVClass for AVCodecContext. It can be used in combination with
 * AV_OPT_SEARCH_FAKE_OBJ for examining options.
 *
 * @see av_opt_find().
 */
const AVClass *avcodec_get_class(void);

/**
 * Get the AVClass for AVFrame. It can be used in combination with
 * AV_OPT_SEARCH_FAKE_OBJ for examining options.
 *
 * @see av_opt_find().
 */
const AVClass *avcodec_get_frame_class(void);

/**
 * Get the AVClass for AVSubtitleRect. It can be used in combination with
 * AV_OPT_SEARCH_FAKE_OBJ for examining options.
 *
 * @see av_opt_find().
 */
const AVClass *avcodec_get_subtitle_rect_class(void);

/**
 * Copy the settings of the source AVCodecContext into the destination
 * AVCodecContext. The resulting destination codec context will be
 * unopened, i.e. you are required to call avcodec_open2() before you
 * can use this AVCodecContext to decode/encode video/audio data.
 *
 * @param dest target codec context, should be initialized with
 *             avcodec_alloc_context3(NULL), but otherwise uninitialized
 * @param src source codec context
 * @return AVERROR() on error (e.g. memory allocation error), 0 on success
 */
int avcodec_copy_context(AVCodecContext *dest, const AVCodecContext *src);

#if FF_API_AVFRAME_LAVC
/**
 * @deprecated use av_frame_alloc()
 */
attribute_deprecated
AVFrame *avcodec_alloc_frame(void);

/**
 * Set the fields of the given AVFrame to default values.
 *
 * @param frame The AVFrame of which the fields should be set to default values.
 *
 * @deprecated use av_frame_unref()
 */
attribute_deprecated
void avcodec_get_frame_defaults(AVFrame *frame);

/**
 * Free the frame and any dynamically allocated objects in it,
 * e.g. extended_data.
 *
 * @param frame frame to be freed. The pointer will be set to NULL.
 *
 * @warning this function does NOT free the data buffers themselves
 * (it does not know how, since they might have been allocated with
 *  a custom get_buffer()).
 *
 * @deprecated use av_frame_free()
 */
attribute_deprecated
void avcodec_free_frame(AVFrame **frame);
#endif

/**
 * Initialize the AVCodecContext to use the given AVCodec. Prior to using this
 * function the context has to be allocated with avcodec_alloc_context3().
 *
 * The functions avcodec_find_decoder_by_name(), avcodec_find_encoder_by_name(),
 * avcodec_find_decoder() and avcodec_find_encoder() provide an easy way for
 * retrieving a codec.
 *
 * @warning This function is not thread safe!
 *
 * @code
 * avcodec_register_all();
 * av_dict_set(&opts, "b", "2.5M", 0);
 * codec = avcodec_find_decoder(AV_CODEC_ID_H264);
 * if (!codec)
 *     exit(1);
 *
 * context = avcodec_alloc_context3(codec);
 *
 * if (avcodec_open2(context, codec, opts) < 0)
 *     exit(1);
 * @endcode
 *
 * @param avctx The context to initialize.
 * @param codec The codec to open this context for. If a non-NULL codec has been
 *              previously passed to avcodec_alloc_context3() or
 *              avcodec_get_context_defaults3() for this context, then this
 *              parameter MUST be either NULL or equal to the previously passed
 *              codec.
 * @param options A dictionary filled with AVCodecContext and codec-private options.
 *                On return this object will be filled with options that were not found.
 *
 * @return zero on success, a negative value on error
 * @see avcodec_alloc_context3(), avcodec_find_decoder(), avcodec_find_encoder(),
 *      av_dict_set(), av_opt_find().
 */
int avcodec_open2(AVCodecContext *avctx, const AVCodec *codec, AVDictionary **options);

/**
 * Close a given AVCodecContext and free all the data associated with it
 * (but not the AVCodecContext itself).
 *
 * Calling this function on an AVCodecContext that hasn't been opened will free
 * the codec-specific data allocated in avcodec_alloc_context3() /
 * avcodec_get_context_defaults3() with a non-NULL codec. Subsequent calls will
 * do nothing.
 */
int avcodec_close(AVCodecContext *avctx);

/**
 * Free all allocated data in the given subtitle struct.
 *
 * @param sub AVSubtitle to free.
 */
void avsubtitle_free(AVSubtitle *sub);

/**
 * @}
 */

/**
 * @addtogroup lavc_packet
 * @{
 */

#if FF_API_DESTRUCT_PACKET
/**
 * Default packet destructor.
 * @deprecated use the AVBuffer API instead
 */
attribute_deprecated
void av_destruct_packet(AVPacket *pkt);
#endif

/**
 * Initialize optional fields of a packet with default values.
 *
 * Note, this does not touch the data and size members, which have to be
 * initialized separately.
 *
 * @param pkt packet
 */
void av_init_packet(AVPacket *pkt);

/**
 * Allocate the payload of a packet and initialize its fields with
 * default values.
 *
 * @param pkt packet
 * @param size wanted payload size
 * @return 0 if OK, AVERROR_xxx otherwise
 */
int av_new_packet(AVPacket *pkt, int size);

/**
 * Reduce packet size, correctly zeroing padding
 *
 * @param pkt packet
 * @param size new size
 */
void av_shrink_packet(AVPacket *pkt, int size);

/**
 * Increase packet size, correctly zeroing padding
 *
 * @param pkt packet
 * @param grow_by number of bytes by which to increase the size of the packet
 */
int av_grow_packet(AVPacket *pkt, int grow_by);

/**
 * Initialize a reference-counted packet from av_malloc()ed data.
 *
 * @param pkt packet to be initialized. This function will set the data, size,
 *        buf and destruct fields, all others are left untouched.
 * @param data Data allocated by av_malloc() to be used as packet data. If this
 *        function returns successfully, the data is owned by the underlying AVBuffer.
 *        The caller may not access the data through other means.
 * @param size size of data in bytes, without the padding. I.e. the full buffer
 *        size is assumed to be size + FF_INPUT_BUFFER_PADDING_SIZE.
 *
 * @return 0 on success, a negative AVERROR on error
 */
int av_packet_from_data(AVPacket *pkt, uint8_t *data, int size);

/**
 * @warning This is a hack - the packet memory allocation stuff is broken. The
 * packet is allocated if it was not really allocated.
 */
int av_dup_packet(AVPacket *pkt);

/**
 * Copy packet, including contents
 *
 * @return 0 on success, negative AVERROR on fail
 */
int av_copy_packet(AVPacket *dst, const AVPacket *src);

/**
 * Copy packet side data
 *
 * @return 0 on success, negative AVERROR on fail
 */
int av_copy_packet_side_data(AVPacket *dst, const AVPacket *src);

/**
 * Free a packet.
 *
 * @param pkt packet to free
 */
void av_free_packet(AVPacket *pkt);

/**
 * Allocate new information of a packet.
 *
 * @param pkt packet
 * @param type side information type
 * @param size side information size
 * @return pointer to fresh allocated data or NULL otherwise
 */
uint8_t* av_packet_new_side_data(AVPacket *pkt, enum AVPacketSideDataType type,
                                 int size);

/**
 * Shrink the already allocated side data buffer
 *
 * @param pkt packet
 * @param type side information type
 * @param size new side information size
 * @return 0 on success, < 0 on failure
 */
int av_packet_shrink_side_data(AVPacket *pkt, enum AVPacketSideDataType type,
                               int size);

/**
 * Get side information from packet.
 *
 * @param pkt packet
 * @param type desired side information type
 * @param size pointer for side information size to store (optional)
 * @return pointer to data if present or NULL otherwise
 */
uint8_t* av_packet_get_side_data(AVPacket *pkt, enum AVPacketSideDataType type,
                                 int *size);

int av_packet_merge_side_data(AVPacket *pkt);

int av_packet_split_side_data(AVPacket *pkt);

/**
 * Pack a dictionary for use in side_data.
 *
 * @param dict The dictionary to pack.
 * @param size pointer to store the size of the returned data
 * @return pointer to data if successful, NULL otherwise
 */
uint8_t *av_packet_pack_dictionary(AVDictionary *dict, int *size);
/**
 * Unpack a dictionary from side_data.
 *
 * @param data data from side_data
 * @param size size of the data
 * @param dict the metadata storage dictionary
 * @return 0 on success, < 0 on failure
 */
int av_packet_unpack_dictionary(const uint8_t *data, int size, AVDictionary **dict);


/**
 * Convenience function to free all the side data stored.
 * All the other fields stay untouched.
 *
 * @param pkt packet
 */
void av_packet_free_side_data(AVPacket *pkt);

/**
 * Setup a new reference to the data described by a given packet
 *
 * If src is reference-counted, setup dst as a new reference to the
 * buffer in src. Otherwise allocate a new buffer in dst and copy the
 * data from src into it.
 *
 * All the other fields are copied from src.
 *
 * @see av_packet_unref
 *
 * @param dst Destination packet
 * @param src Source packet
 *
 * @return 0 on success, a negative AVERROR on error.
 */
int av_packet_ref(AVPacket *dst, const AVPacket *src);

/**
 * Wipe the packet.
 *
 * Unreference the buffer referenced by the packet and reset the
 * remaining packet fields to their default values.
 *
 * @param pkt The packet to be unreferenced.
 */
void av_packet_unref(AVPacket *pkt);

/**
 * Move every field in src to dst and reset src.
 *
 * @see av_packet_unref
 *
 * @param src Source packet, will be reset
 * @param dst Destination packet
 */
void av_packet_move_ref(AVPacket *dst, AVPacket *src);

/**
 * Copy only "properties" fields from src to dst.
 *
 * Properties for the purpose of this function are all the fields
 * beside those related to the packet data (buf, data, size)
 *
 * @param dst Destination packet
 * @param src Source packet
 *
 * @return 0 on success AVERROR on failure.
 *
 */
int av_packet_copy_props(AVPacket *dst, const AVPacket *src);

/**
 * Convert valid timing fields (timestamps / durations) in a packet from one
 * timebase to another. Timestamps with unknown values (AV_NOPTS_VALUE) will be
 * ignored.
 *
 * @param pkt packet on which the conversion will be performed
 * @param tb_src source timebase, in which the timing fields in pkt are
 *               expressed
 * @param tb_dst destination timebase, to which the timing fields will be
 *               converted
 */
void av_packet_rescale_ts(AVPacket *pkt, AVRational tb_src, AVRational tb_dst);

/**
 * @}
 */

/**
 * @addtogroup lavc_decoding
 * @{
 */

/**
 * Find a registered decoder with a matching codec ID.
 *
 * @param id AVCodecID of the requested decoder
 * @return A decoder if one was found, NULL otherwise.
 */
AVCodec *avcodec_find_decoder(enum AVCodecID id);

/**
 * Find a registered decoder with the specified name.
 *
 * @param name name of the requested decoder
 * @return A decoder if one was found, NULL otherwise.
 */
AVCodec *avcodec_find_decoder_by_name(const char *name);

#if FF_API_GET_BUFFER
attribute_deprecated int avcodec_default_get_buffer(AVCodecContext *s, AVFrame *pic);
attribute_deprecated void avcodec_default_release_buffer(AVCodecContext *s, AVFrame *pic);
attribute_deprecated int avcodec_default_reget_buffer(AVCodecContext *s, AVFrame *pic);
#endif

/**
 * The default callback for AVCodecContext.get_buffer2(). It is made public so
 * it can be called by custom get_buffer2() implementations for decoders without
 * CODEC_CAP_DR1 set.
 */
int avcodec_default_get_buffer2(AVCodecContext *s, AVFrame *frame, int flags);

#if FF_API_EMU_EDGE
/**
 * Return the amount of padding in pixels which the get_buffer callback must
 * provide around the edge of the image for codecs which do not have the
 * CODEC_FLAG_EMU_EDGE flag.
 *
 * @return Required padding in pixels.
 *
 * @deprecated CODEC_FLAG_EMU_EDGE is deprecated, so this function is no longer
 * needed
 */
attribute_deprecated
unsigned avcodec_get_edge_width(void);
#endif

/**
 * Modify width and height values so that they will result in a memory
 * buffer that is acceptable for the codec if you do not use any horizontal
 * padding.
 *
 * May only be used if a codec with CODEC_CAP_DR1 has been opened.
 */
void avcodec_align_dimensions(AVCodecContext *s, int *width, int *height);

/**
 * Modify width and height values so that they will result in a memory
 * buffer that is acceptable for the codec if you also ensure that all
 * line sizes are a multiple of the respective linesize_align[i].
 *
 * May only be used if a codec with CODEC_CAP_DR1 has been opened.
 */
void avcodec_align_dimensions2(AVCodecContext *s, int *width, int *height,
                               int linesize_align[AV_NUM_DATA_POINTERS]);

/**
 * Converts AVChromaLocation to swscale x/y chroma position.
 *
 * The positions represent the chroma (0,0) position in a coordinates system
 * with luma (0,0) representing the origin and luma(1,1) representing 256,256
 *
 * @param xpos  horizontal chroma sample position
 * @param ypos  vertical   chroma sample position
 */
int avcodec_enum_to_chroma_pos(int *xpos, int *ypos, enum AVChromaLocation pos);

/**
 * Converts swscale x/y chroma position to AVChromaLocation.
 *
 * The positions represent the chroma (0,0) position in a coordinates system
 * with luma (0,0) representing the origin and luma(1,1) representing 256,256
 *
 * @param xpos  horizontal chroma sample position
 * @param ypos  vertical   chroma sample position
 */
enum AVChromaLocation avcodec_chroma_pos_to_enum(int xpos, int ypos);

#if FF_API_OLD_DECODE_AUDIO
/**
 * Wrapper function which calls avcodec_decode_audio4.
 *
 * @deprecated Use avcodec_decode_audio4 instead.
 *
 * Decode the audio frame of size avpkt->size from avpkt->data into samples.
 * Some decoders may support multiple frames in a single AVPacket, such
 * decoders would then just decode the first frame. In this case,
 * avcodec_decode_audio3 has to be called again with an AVPacket that contains
 * the remaining data in order to decode the second frame etc.
 * If no frame
 * could be outputted, frame_size_ptr is zero. Otherwise, it is the
 * decompressed frame size in bytes.
 *
 * @warning You must set frame_size_ptr to the allocated size of the
 * output buffer before calling avcodec_decode_audio3().
 *
 * @warning The input buffer must be FF_INPUT_BUFFER_PADDING_SIZE larger than
 * the actual read bytes because some optimized bitstream readers read 32 or 64
 * bits at once and could read over the end.
 *
 * @warning The end of the input buffer avpkt->data should be set to 0 to ensure that
 * no overreading happens for damaged MPEG streams.
 *
 * @warning You must not provide a custom get_buffer() when using
 * avcodec_decode_audio3().  Doing so will override it with
 * avcodec_default_get_buffer.  Use avcodec_decode_audio4() instead,
 * which does allow the application to provide a custom get_buffer().
 *
 * @note You might have to align the input buffer avpkt->data and output buffer
 * samples. The alignment requirements depend on the CPU: On some CPUs it isn't
 * necessary at all, on others it won't work at all if not aligned and on others
 * it will work but it will have an impact on performance.
 *
 * In practice, avpkt->data should have 4 byte alignment at minimum and
 * samples should be 16 byte aligned unless the CPU doesn't need it
 * (AltiVec and SSE do).
 *
 * @note Codecs which have the CODEC_CAP_DELAY capability set have a delay
 * between input and output, these need to be fed with avpkt->data=NULL,
 * avpkt->size=0 at the end to return the remaining frames.
 *
 * @param avctx the codec context
 * @param[out] samples the output buffer, sample type in avctx->sample_fmt
 *                     If the sample format is planar, each channel plane will
 *                     be the same size, with no padding between channels.
 * @param[in,out] frame_size_ptr the output buffer size in bytes
 * @param[in] avpkt The input AVPacket containing the input buffer.
 *            You can create such packet with av_init_packet() and by then setting
 *            data and size, some decoders might in addition need other fields.
 *            All decoders are designed to use the least fields possible though.
 * @return On error a negative value is returned, otherwise the number of bytes
 * used or zero if no frame data was decompressed (used) from the input AVPacket.
 */
attribute_deprecated int avcodec_decode_audio3(AVCodecContext *avctx, int16_t *samples,
                         int *frame_size_ptr,
                         AVPacket *avpkt);
#endif

/**
 * Decode the audio frame of size avpkt->size from avpkt->data into frame.
 *
 * Some decoders may support multiple frames in a single AVPacket. Such
 * decoders would then just decode the first frame and the return value would be
 * less than the packet size. In this case, avcodec_decode_audio4 has to be
 * called again with an AVPacket containing the remaining data in order to
 * decode the second frame, etc...  Even if no frames are returned, the packet
 * needs to be fed to the decoder with remaining data until it is completely
 * consumed or an error occurs.
 *
 * Some decoders (those marked with CODEC_CAP_DELAY) have a delay between input
 * and output. This means that for some packets they will not immediately
 * produce decoded output and need to be flushed at the end of decoding to get
 * all the decoded data. Flushing is done by calling this function with packets
 * with avpkt->data set to NULL and avpkt->size set to 0 until it stops
 * returning samples. It is safe to flush even those decoders that are not
 * marked with CODEC_CAP_DELAY, then no samples will be returned.
 *
 * @warning The input buffer, avpkt->data must be FF_INPUT_BUFFER_PADDING_SIZE
 *          larger than the actual read bytes because some optimized bitstream
 *          readers read 32 or 64 bits at once and could read over the end.
 *
 * @param      avctx the codec context
 * @param[out] frame The AVFrame in which to store decoded audio samples.
 *                   The decoder will allocate a buffer for the decoded frame by
 *                   calling the AVCodecContext.get_buffer2() callback.
 *                   When AVCodecContext.refcounted_frames is set to 1, the frame is
 *                   reference counted and the returned reference belongs to the
 *                   caller. The caller must release the frame using av_frame_unref()
 *                   when the frame is no longer needed. The caller may safely write
 *                   to the frame if av_frame_is_writable() returns 1.
 *                   When AVCodecContext.refcounted_frames is set to 0, the returned
 *                   reference belongs to the decoder and is valid only until the
 *                   next call to this function or until closing or flushing the
 *                   decoder. The caller may not write to it.
 * @param[out] got_frame_ptr Zero if no frame could be decoded, otherwise it is
 *                           non-zero. Note that this field being set to zero
 *                           does not mean that an error has occurred. For
 *                           decoders with CODEC_CAP_DELAY set, no given decode
 *                           call is guaranteed to produce a frame.
 * @param[in]  avpkt The input AVPacket containing the input buffer.
 *                   At least avpkt->data and avpkt->size should be set. Some
 *                   decoders might also require additional fields to be set.
 * @return A negative error code is returned if an error occurred during
 *         decoding, otherwise the number of bytes consumed from the input
 *         AVPacket is returned.
 */
int avcodec_decode_audio4(AVCodecContext *avctx, AVFrame *frame,
                          int *got_frame_ptr, const AVPacket *avpkt);

/**
 * Decode the video frame of size avpkt->size from avpkt->data into picture.
 * Some decoders may support multiple frames in a single AVPacket, such
 * decoders would then just decode the first frame.
 *
 * @warning The input buffer must be FF_INPUT_BUFFER_PADDING_SIZE larger than
 * the actual read bytes because some optimized bitstream readers read 32 or 64
 * bits at once and could read over the end.
 *
 * @warning The end of the input buffer buf should be set to 0 to ensure that
 * no overreading happens for damaged MPEG streams.
 *
 * @note Codecs which have the CODEC_CAP_DELAY capability set have a delay
 * between input and output, these need to be fed with avpkt->data=NULL,
 * avpkt->size=0 at the end to return the remaining frames.
 *
 * @param avctx the codec context
 * @param[out] picture The AVFrame in which the decoded video frame will be stored.
 *             Use av_frame_alloc() to get an AVFrame. The codec will
 *             allocate memory for the actual bitmap by calling the
 *             AVCodecContext.get_buffer2() callback.
 *             When AVCodecContext.refcounted_frames is set to 1, the frame is
 *             reference counted and the returned reference belongs to the
 *             caller. The caller must release the frame using av_frame_unref()
 *             when the frame is no longer needed. The caller may safely write
 *             to the frame if av_frame_is_writable() returns 1.
 *             When AVCodecContext.refcounted_frames is set to 0, the returned
 *             reference belongs to the decoder and is valid only until the
 *             next call to this function or until closing or flushing the
 *             decoder. The caller may not write to it.
 *
 * @param[in] avpkt The input AVPacket containing the input buffer.
 *            You can create such packet with av_init_packet() and by then setting
 *            data and size, some decoders might in addition need other fields like
 *            flags&AV_PKT_FLAG_KEY. All decoders are designed to use the least
 *            fields possible.
 * @param[in,out] got_picture_ptr Zero if no frame could be decompressed, otherwise, it is nonzero.
 * @return On error a negative value is returned, otherwise the number of bytes
 * used or zero if no frame could be decompressed.
 */
int avcodec_decode_video2(AVCodecContext *avctx, AVFrame *picture,
                         int *got_picture_ptr,
                         const AVPacket *avpkt);

/**
 * Decode a subtitle message.
 * Return a negative value on error, otherwise return the number of bytes used.
 * If no subtitle could be decompressed, got_sub_ptr is zero.
 * Otherwise, the subtitle is stored in *sub.
 * Note that CODEC_CAP_DR1 is not available for subtitle codecs. This is for
 * simplicity, because the performance difference is expect to be negligible
 * and reusing a get_buffer written for video codecs would probably perform badly
 * due to a potentially very different allocation pattern.
 *
 * Some decoders (those marked with CODEC_CAP_DELAY) have a delay between input
 * and output. This means that for some packets they will not immediately
 * produce decoded output and need to be flushed at the end of decoding to get
 * all the decoded data. Flushing is done by calling this function with packets
 * with avpkt->data set to NULL and avpkt->size set to 0 until it stops
 * returning subtitles. It is safe to flush even those decoders that are not
 * marked with CODEC_CAP_DELAY, then no subtitles will be returned.
 *
 * @param avctx the codec context
 * @param[out] sub The Preallocated AVSubtitle in which the decoded subtitle will be stored,
 *                 must be freed with avsubtitle_free if *got_sub_ptr is set.
 * @param[in,out] got_sub_ptr Zero if no subtitle could be decompressed, otherwise, it is nonzero.
 * @param[in] avpkt The input AVPacket containing the input buffer.
 */
int avcodec_decode_subtitle2(AVCodecContext *avctx, AVSubtitle *sub,
                            int *got_sub_ptr,
                            AVPacket *avpkt);

/**
 * @defgroup lavc_parsing Frame parsing
 * @{
 */

enum AVPictureStructure {
    AV_PICTURE_STRUCTURE_UNKNOWN,      //< unknown
    AV_PICTURE_STRUCTURE_TOP_FIELD,    //< coded as top field
    AV_PICTURE_STRUCTURE_BOTTOM_FIELD, //< coded as bottom field
    AV_PICTURE_STRUCTURE_FRAME,        //< coded as frame
};

typedef struct AVCodecParserContext {
    void *priv_data;
    struct AVCodecParser *parser;
    int64_t frame_offset; /* offset of the current frame */
    int64_t cur_offset; /* current offset
                           (incremented by each av_parser_parse()) */
    int64_t next_frame_offset; /* offset of the next frame */
    /* video info */
    int pict_type; /* XXX: Put it back in AVCodecContext. */
    /**
     * This field is used for proper frame duration computation in lavf.
     * It signals, how much longer the frame duration of the current frame
     * is compared to normal frame duration.
     *
     * frame_duration = (1 + repeat_pict) * time_base
     *
     * It is used by codecs like H.264 to display telecined material.
     */
    int repeat_pict; /* XXX: Put it back in AVCodecContext. */
    int64_t pts;     /* pts of the current frame */
    int64_t dts;     /* dts of the current frame */

    /* private data */
    int64_t last_pts;
    int64_t last_dts;
    int fetch_timestamp;

#define AV_PARSER_PTS_NB 4
    int cur_frame_start_index;
    int64_t cur_frame_offset[AV_PARSER_PTS_NB];
    int64_t cur_frame_pts[AV_PARSER_PTS_NB];
    int64_t cur_frame_dts[AV_PARSER_PTS_NB];

    int flags;
#define PARSER_FLAG_COMPLETE_FRAMES           0x0001
#define PARSER_FLAG_ONCE                      0x0002
/// Set if the parser has a valid file offset
#define PARSER_FLAG_FETCHED_OFFSET            0x0004
#define PARSER_FLAG_USE_CODEC_TS              0x1000

    int64_t offset;      ///< byte offset from starting packet start
    int64_t cur_frame_end[AV_PARSER_PTS_NB];

    /**
     * Set by parser to 1 for key frames and 0 for non-key frames.
     * It is initialized to -1, so if the parser doesn't set this flag,
     * old-style fallback using AV_PICTURE_TYPE_I picture type as key frames
     * will be used.
     */
    int key_frame;

    /**
     * Time difference in stream time base units from the pts of this
     * packet to the point at which the output from the decoder has converged
     * independent from the availability of previous frames. That is, the
     * frames are virtually identical no matter if decoding started from
     * the very first frame or from this keyframe.
     * Is AV_NOPTS_VALUE if unknown.
     * This field is not the display duration of the current frame.
     * This field has no meaning if the packet does not have AV_PKT_FLAG_KEY
     * set.
     *
     * The purpose of this field is to allow seeking in streams that have no
     * keyframes in the conventional sense. It corresponds to the
     * recovery point SEI in H.264 and match_time_delta in NUT. It is also
     * essential for some types of subtitle streams to ensure that all
     * subtitles are correctly displayed after seeking.
     */
    int64_t convergence_duration;

    // Timestamp generation support:
    /**
     * Synchronization point for start of timestamp generation.
     *
     * Set to >0 for sync point, 0 for no sync point and <0 for undefined
     * (default).
     *
     * For example, this corresponds to presence of H.264 buffering period
     * SEI message.
     */
    int dts_sync_point;

    /**
     * Offset of the current timestamp against last timestamp sync point in
     * units of AVCodecContext.time_base.
     *
     * Set to INT_MIN when dts_sync_point unused. Otherwise, it must
     * contain a valid timestamp offset.
     *
     * Note that the timestamp of sync point has usually a nonzero
     * dts_ref_dts_delta, which refers to the previous sync point. Offset of
     * the next frame after timestamp sync point will be usually 1.
     *
     * For example, this corresponds to H.264 cpb_removal_delay.
     */
    int dts_ref_dts_delta;

    /**
     * Presentation delay of current frame in units of AVCodecContext.time_base.
     *
     * Set to INT_MIN when dts_sync_point unused. Otherwise, it must
     * contain valid non-negative timestamp delta (presentation time of a frame
     * must not lie in the past).
     *
     * This delay represents the difference between decoding and presentation
     * time of the frame.
     *
     * For example, this corresponds to H.264 dpb_output_delay.
     */
    int pts_dts_delta;

    /**
     * Position of the packet in file.
     *
     * Analogous to cur_frame_pts/dts
     */
    int64_t cur_frame_pos[AV_PARSER_PTS_NB];

    /**
     * Byte position of currently parsed frame in stream.
     */
    int64_t pos;

    /**
     * Previous frame byte position.
     */
    int64_t last_pos;

    /**
     * Duration of the current frame.
     * For audio, this is in units of 1 / AVCodecContext.sample_rate.
     * For all other types, this is in units of AVCodecContext.time_base.
     */
    int duration;

    enum AVFieldOrder field_order;

    /**
     * Indicate whether a picture is coded as a frame, top field or bottom field.
     *
     * For example, H.264 field_pic_flag equal to 0 corresponds to
     * AV_PICTURE_STRUCTURE_FRAME. An H.264 picture with field_pic_flag
     * equal to 1 and bottom_field_flag equal to 0 corresponds to
     * AV_PICTURE_STRUCTURE_TOP_FIELD.
     */
    enum AVPictureStructure picture_structure;

    /**
     * Picture number incremented in presentation or output order.
     * This field may be reinitialized at the first picture of a new sequence.
     *
     * For example, this corresponds to H.264 PicOrderCnt.
     */
    int output_picture_number;
} AVCodecParserContext;

typedef struct AVCodecParser {
    int codec_ids[5]; /* several codec IDs are permitted */
    int priv_data_size;
    int (*parser_init)(AVCodecParserContext *s);
    int (*parser_parse)(AVCodecParserContext *s,
                        AVCodecContext *avctx,
                        const uint8_t **poutbuf, int *poutbuf_size,
                        const uint8_t *buf, int buf_size);
    void (*parser_close)(AVCodecParserContext *s);
    int (*split)(AVCodecContext *avctx, const uint8_t *buf, int buf_size);
    struct AVCodecParser *next;
} AVCodecParser;

AVCodecParser *av_parser_next(const AVCodecParser *c);

void av_register_codec_parser(AVCodecParser *parser);
AVCodecParserContext *av_parser_init(int codec_id);

/**
 * Parse a packet.
 *
 * @param s             parser context.
 * @param avctx         codec context.
 * @param poutbuf       set to pointer to parsed buffer or NULL if not yet finished.
 * @param poutbuf_size  set to size of parsed buffer or zero if not yet finished.
 * @param buf           input buffer.
 * @param buf_size      input length, to signal EOF, this should be 0 (so that the last frame can be output).
 * @param pts           input presentation timestamp.
 * @param dts           input decoding timestamp.
 * @param pos           input byte position in stream.
 * @return the number of bytes of the input bitstream used.
 *
 * Example:
 * @code
 *   while(in_len){
 *       len = av_parser_parse2(myparser, AVCodecContext, &data, &size,
 *                                        in_data, in_len,
 *                                        pts, dts, pos);
 *       in_data += len;
 *       in_len  -= len;
 *
 *       if(size)
 *          decode_frame(data, size);
 *   }
 * @endcode
 */
int av_parser_parse2(AVCodecParserContext *s,
                     AVCodecContext *avctx,
                     uint8_t **poutbuf, int *poutbuf_size,
                     const uint8_t *buf, int buf_size,
                     int64_t pts, int64_t dts,
                     int64_t pos);

/**
 * @return 0 if the output buffer is a subset of the input, 1 if it is allocated and must be freed
 * @deprecated use AVBitStreamFilter
 */
int av_parser_change(AVCodecParserContext *s,
                     AVCodecContext *avctx,
                     uint8_t **poutbuf, int *poutbuf_size,
                     const uint8_t *buf, int buf_size, int keyframe);
void av_parser_close(AVCodecParserContext *s);

/**
 * @}
 * @}
 */

/**
 * @addtogroup lavc_encoding
 * @{
 */

/**
 * Find a registered encoder with a matching codec ID.
 *
 * @param id AVCodecID of the requested encoder
 * @return An encoder if one was found, NULL otherwise.
 */
AVCodec *avcodec_find_encoder(enum AVCodecID id);

/**
 * Find a registered encoder with the specified name.
 *
 * @param name name of the requested encoder
 * @return An encoder if one was found, NULL otherwise.
 */
AVCodec *avcodec_find_encoder_by_name(const char *name);

#if FF_API_OLD_ENCODE_AUDIO
/**
 * Encode an audio frame from samples into buf.
 *
 * @deprecated Use avcodec_encode_audio2 instead.
 *
 * @note The output buffer should be at least FF_MIN_BUFFER_SIZE bytes large.
 * However, for codecs with avctx->frame_size equal to 0 (e.g. PCM) the user
 * will know how much space is needed because it depends on the value passed
 * in buf_size as described below. In that case a lower value can be used.
 *
 * @param avctx the codec context
 * @param[out] buf the output buffer
 * @param[in] buf_size the output buffer size
 * @param[in] samples the input buffer containing the samples
 * The number of samples read from this buffer is frame_size*channels,
 * both of which are defined in avctx.
 * For codecs which have avctx->frame_size equal to 0 (e.g. PCM) the number of
 * samples read from samples is equal to:
 * buf_size * 8 / (avctx->channels * av_get_bits_per_sample(avctx->codec_id))
 * This also implies that av_get_bits_per_sample() must not return 0 for these
 * codecs.
 * @return On error a negative value is returned, on success zero or the number
 * of bytes used to encode the data read from the input buffer.
 */
int attribute_deprecated avcodec_encode_audio(AVCodecContext *avctx,
                                              uint8_t *buf, int buf_size,
                                              const short *samples);
#endif

/**
 * Encode a frame of audio.
 *
 * Takes input samples from frame and writes the next output packet, if
 * available, to avpkt. The output packet does not necessarily contain data for
 * the most recent frame, as encoders can delay, split, and combine input frames
 * internally as needed.
 *
 * @param avctx     codec context
 * @param avpkt     output AVPacket.
 *                  The user can supply an output buffer by setting
 *                  avpkt->data and avpkt->size prior to calling the
 *                  function, but if the size of the user-provided data is not
 *                  large enough, encoding will fail. If avpkt->data and
 *                  avpkt->size are set, avpkt->destruct must also be set. All
 *                  other AVPacket fields will be reset by the encoder using
 *                  av_init_packet(). If avpkt->data is NULL, the encoder will
 *                  allocate it. The encoder will set avpkt->size to the size
 *                  of the output packet.
 *
 *                  If this function fails or produces no output, avpkt will be
 *                  freed using av_free_packet() (i.e. avpkt->destruct will be
 *                  called to free the user supplied buffer).
 * @param[in] frame AVFrame containing the raw audio data to be encoded.
 *                  May be NULL when flushing an encoder that has the
 *                  CODEC_CAP_DELAY capability set.
 *                  If CODEC_CAP_VARIABLE_FRAME_SIZE is set, then each frame
 *                  can have any number of samples.
 *                  If it is not set, frame->nb_samples must be equal to
 *                  avctx->frame_size for all frames except the last.
 *                  The final frame may be smaller than avctx->frame_size.
 * @param[out] got_packet_ptr This field is set to 1 by libavcodec if the
 *                            output packet is non-empty, and to 0 if it is
 *                            empty. If the function returns an error, the
 *                            packet can be assumed to be invalid, and the
 *                            value of got_packet_ptr is undefined and should
 *                            not be used.
 * @return          0 on success, negative error code on failure
 */
int avcodec_encode_audio2(AVCodecContext *avctx, AVPacket *avpkt,
                          const AVFrame *frame, int *got_packet_ptr);

#if FF_API_OLD_ENCODE_VIDEO
/**
 * @deprecated use avcodec_encode_video2() instead.
 *
 * Encode a video frame from pict into buf.
 * The input picture should be
 * stored using a specific format, namely avctx.pix_fmt.
 *
 * @param avctx the codec context
 * @param[out] buf the output buffer for the bitstream of encoded frame
 * @param[in] buf_size the size of the output buffer in bytes
 * @param[in] pict the input picture to encode
 * @return On error a negative value is returned, on success zero or the number
 * of bytes used from the output buffer.
 */
attribute_deprecated
int avcodec_encode_video(AVCodecContext *avctx, uint8_t *buf, int buf_size,
                         const AVFrame *pict);
#endif

/**
 * Encode a frame of video.
 *
 * Takes input raw video data from frame and writes the next output packet, if
 * available, to avpkt. The output packet does not necessarily contain data for
 * the most recent frame, as encoders can delay and reorder input frames
 * internally as needed.
 *
 * @param avctx     codec context
 * @param avpkt     output AVPacket.
 *                  The user can supply an output buffer by setting
 *                  avpkt->data and avpkt->size prior to calling the
 *                  function, but if the size of the user-provided data is not
 *                  large enough, encoding will fail. All other AVPacket fields
 *                  will be reset by the encoder using av_init_packet(). If
 *                  avpkt->data is NULL, the encoder will allocate it.
 *                  The encoder will set avpkt->size to the size of the
 *                  output packet. The returned data (if any) belongs to the
 *                  caller, he is responsible for freeing it.
 *
 *                  If this function fails or produces no output, avpkt will be
 *                  freed using av_free_packet() (i.e. avpkt->destruct will be
 *                  called to free the user supplied buffer).
 * @param[in] frame AVFrame containing the raw video data to be encoded.
 *                  May be NULL when flushing an encoder that has the
 *                  CODEC_CAP_DELAY capability set.
 * @param[out] got_packet_ptr This field is set to 1 by libavcodec if the
 *                            output packet is non-empty, and to 0 if it is
 *                            empty. If the function returns an error, the
 *                            packet can be assumed to be invalid, and the
 *                            value of got_packet_ptr is undefined and should
 *                            not be used.
 * @return          0 on success, negative error code on failure
 */
int avcodec_encode_video2(AVCodecContext *avctx, AVPacket *avpkt,
                          const AVFrame *frame, int *got_packet_ptr);

int avcodec_encode_subtitle(AVCodecContext *avctx, uint8_t *buf, int buf_size,
                            const AVSubtitle *sub);


/**
 * @}
 */

#if FF_API_AVCODEC_RESAMPLE
/**
 * @defgroup lavc_resample Audio resampling
 * @ingroup libavc
 * @deprecated use libswresample instead
 *
 * @{
 */
struct ReSampleContext;
struct AVResampleContext;

typedef struct ReSampleContext ReSampleContext;

/**
 *  Initialize audio resampling context.
 *
 * @param output_channels  number of output channels
 * @param input_channels   number of input channels
 * @param output_rate      output sample rate
 * @param input_rate       input sample rate
 * @param sample_fmt_out   requested output sample format
 * @param sample_fmt_in    input sample format
 * @param filter_length    length of each FIR filter in the filterbank relative to the cutoff frequency
 * @param log2_phase_count log2 of the number of entries in the polyphase filterbank
 * @param linear           if 1 then the used FIR filter will be linearly interpolated
                           between the 2 closest, if 0 the closest will be used
 * @param cutoff           cutoff frequency, 1.0 corresponds to half the output sampling rate
 * @return allocated ReSampleContext, NULL if error occurred
 */
attribute_deprecated
ReSampleContext *av_audio_resample_init(int output_channels, int input_channels,
                                        int output_rate, int input_rate,
                                        enum AVSampleFormat sample_fmt_out,
                                        enum AVSampleFormat sample_fmt_in,
                                        int filter_length, int log2_phase_count,
                                        int linear, double cutoff);

attribute_deprecated
int audio_resample(ReSampleContext *s, short *output, short *input, int nb_samples);

/**
 * Free resample context.
 *
 * @param s a non-NULL pointer to a resample context previously
 *          created with av_audio_resample_init()
 */
attribute_deprecated
void audio_resample_close(ReSampleContext *s);


/**
 * Initialize an audio resampler.
 * Note, if either rate is not an integer then simply scale both rates up so they are.
 * @param filter_length length of each FIR filter in the filterbank relative to the cutoff freq
 * @param log2_phase_count log2 of the number of entries in the polyphase filterbank
 * @param linear If 1 then the used FIR filter will be linearly interpolated
                 between the 2 closest, if 0 the closest will be used
 * @param cutoff cutoff frequency, 1.0 corresponds to half the output sampling rate
 */
attribute_deprecated
struct AVResampleContext *av_resample_init(int out_rate, int in_rate, int filter_length, int log2_phase_count, int linear, double cutoff);

/**
 * Resample an array of samples using a previously configured context.
 * @param src an array of unconsumed samples
 * @param consumed the number of samples of src which have been consumed are returned here
 * @param src_size the number of unconsumed samples available
 * @param dst_size the amount of space in samples available in dst
 * @param update_ctx If this is 0 then the context will not be modified, that way several channels can be resampled with the same context.
 * @return the number of samples written in dst or -1 if an error occurred
 */
attribute_deprecated
int av_resample(struct AVResampleContext *c, short *dst, short *src, int *consumed, int src_size, int dst_size, int update_ctx);


/**
 * Compensate samplerate/timestamp drift. The compensation is done by changing
 * the resampler parameters, so no audible clicks or similar distortions occur
 * @param compensation_distance distance in output samples over which the compensation should be performed
 * @param sample_delta number of output samples which should be output less
 *
 * example: av_resample_compensate(c, 10, 500)
 * here instead of 510 samples only 500 samples would be output
 *
 * note, due to rounding the actual compensation might be slightly different,
 * especially if the compensation_distance is large and the in_rate used during init is small
 */
attribute_deprecated
void av_resample_compensate(struct AVResampleContext *c, int sample_delta, int compensation_distance);
attribute_deprecated
void av_resample_close(struct AVResampleContext *c);

/**
 * @}
 */
#endif

/**
 * @addtogroup lavc_picture
 * @{
 */

/**
 * Allocate memory for the pixels of a picture and setup the AVPicture
 * fields for it.
 *
 * Call avpicture_free() to free it.
 *
 * @param picture            the picture structure to be filled in
 * @param pix_fmt            the pixel format of the picture
 * @param width              the width of the picture
 * @param height             the height of the picture
 * @return zero if successful, a negative error code otherwise
 *
 * @see av_image_alloc(), avpicture_fill()
 */
int avpicture_alloc(AVPicture *picture, enum AVPixelFormat pix_fmt, int width, int height);

/**
 * Free a picture previously allocated by avpicture_alloc().
 * The data buffer used by the AVPicture is freed, but the AVPicture structure
 * itself is not.
 *
 * @param picture the AVPicture to be freed
 */
void avpicture_free(AVPicture *picture);

/**
 * Setup the picture fields based on the specified image parameters
 * and the provided image data buffer.
 *
 * The picture fields are filled in by using the image data buffer
 * pointed to by ptr.
 *
 * If ptr is NULL, the function will fill only the picture linesize
 * array and return the required size for the image buffer.
 *
 * To allocate an image buffer and fill the picture data in one call,
 * use avpicture_alloc().
 *
 * @param picture       the picture to be filled in
 * @param ptr           buffer where the image data is stored, or NULL
 * @param pix_fmt       the pixel format of the image
 * @param width         the width of the image in pixels
 * @param height        the height of the image in pixels
 * @return the size in bytes required for src, a negative error code
 * in case of failure
 *
 * @see av_image_fill_arrays()
 */
int avpicture_fill(AVPicture *picture, const uint8_t *ptr,
                   enum AVPixelFormat pix_fmt, int width, int height);

/**
 * Copy pixel data from an AVPicture into a buffer.
 *
 * avpicture_get_size() can be used to compute the required size for
 * the buffer to fill.
 *
 * @param src        source picture with filled data
 * @param pix_fmt    picture pixel format
 * @param width      picture width
 * @param height     picture height
 * @param dest       destination buffer
 * @param dest_size  destination buffer size in bytes
 * @return the number of bytes written to dest, or a negative value
 * (error code) on error, for example if the destination buffer is not
 * big enough
 *
 * @see av_image_copy_to_buffer()
 */
int avpicture_layout(const AVPicture *src, enum AVPixelFormat pix_fmt,
                     int width, int height,
                     unsigned char *dest, int dest_size);

/**
 * Calculate the size in bytes that a picture of the given width and height
 * would occupy if stored in the given picture format.
 *
 * @param pix_fmt    picture pixel format
 * @param width      picture width
 * @param height     picture height
 * @return the computed picture buffer size or a negative error code
 * in case of error
 *
 * @see av_image_get_buffer_size().
 */
int avpicture_get_size(enum AVPixelFormat pix_fmt, int width, int height);

#if FF_API_DEINTERLACE
/**
 *  deinterlace - if not supported return -1
 *
 * @deprecated - use yadif (in libavfilter) instead
 */
attribute_deprecated
int avpicture_deinterlace(AVPicture *dst, const AVPicture *src,
                          enum AVPixelFormat pix_fmt, int width, int height);
#endif
/**
 * Copy image src to dst. Wraps av_image_copy().
 */
void av_picture_copy(AVPicture *dst, const AVPicture *src,
                     enum AVPixelFormat pix_fmt, int width, int height);

/**
 * Crop image top and left side.
 */
int av_picture_crop(AVPicture *dst, const AVPicture *src,
                    enum AVPixelFormat pix_fmt, int top_band, int left_band);

/**
 * Pad image.
 */
int av_picture_pad(AVPicture *dst, const AVPicture *src, int height, int width, enum AVPixelFormat pix_fmt,
            int padtop, int padbottom, int padleft, int padright, int *color);

/**
 * @}
 */

/**
 * @defgroup lavc_misc Utility functions
 * @ingroup libavc
 *
 * Miscellaneous utility functions related to both encoding and decoding
 * (or neither).
 * @{
 */

/**
 * @defgroup lavc_misc_pixfmt Pixel formats
 *
 * Functions for working with pixel formats.
 * @{
 */

/**
 * Utility function to access log2_chroma_w log2_chroma_h from
 * the pixel format AVPixFmtDescriptor.
 *
 * This function asserts that pix_fmt is valid. See av_pix_fmt_get_chroma_sub_sample
 * for one that returns a failure code and continues in case of invalid
 * pix_fmts.
 *
 * @param[in]  pix_fmt the pixel format
 * @param[out] h_shift store log2_chroma_w
 * @param[out] v_shift store log2_chroma_h
 *
 * @see av_pix_fmt_get_chroma_sub_sample
 */

void avcodec_get_chroma_sub_sample(enum AVPixelFormat pix_fmt, int *h_shift, int *v_shift);

/**
 * Return a value representing the fourCC code associated to the
 * pixel format pix_fmt, or 0 if no associated fourCC code can be
 * found.
 */
unsigned int avcodec_pix_fmt_to_codec_tag(enum AVPixelFormat pix_fmt);

/**
 * @deprecated see av_get_pix_fmt_loss()
 */
int avcodec_get_pix_fmt_loss(enum AVPixelFormat dst_pix_fmt, enum AVPixelFormat src_pix_fmt,
                             int has_alpha);

/**
 * Find the best pixel format to convert to given a certain source pixel
 * format.  When converting from one pixel format to another, information loss
 * may occur.  For example, when converting from RGB24 to GRAY, the color
 * information will be lost. Similarly, other losses occur when converting from
 * some formats to other formats. avcodec_find_best_pix_fmt_of_2() searches which of
 * the given pixel formats should be used to suffer the least amount of loss.
 * The pixel formats from which it chooses one, are determined by the
 * pix_fmt_list parameter.
 *
 *
 * @param[in] pix_fmt_list AV_PIX_FMT_NONE terminated array of pixel formats to choose from
 * @param[in] src_pix_fmt source pixel format
 * @param[in] has_alpha Whether the source pixel format alpha channel is used.
 * @param[out] loss_ptr Combination of flags informing you what kind of losses will occur.
 * @return The best pixel format to convert to or -1 if none was found.
 */
enum AVPixelFormat avcodec_find_best_pix_fmt_of_list(const enum AVPixelFormat *pix_fmt_list,
                                            enum AVPixelFormat src_pix_fmt,
                                            int has_alpha, int *loss_ptr);

/**
 * @deprecated see av_find_best_pix_fmt_of_2()
 */
enum AVPixelFormat avcodec_find_best_pix_fmt_of_2(enum AVPixelFormat dst_pix_fmt1, enum AVPixelFormat dst_pix_fmt2,
                                            enum AVPixelFormat src_pix_fmt, int has_alpha, int *loss_ptr);

attribute_deprecated
#if AV_HAVE_INCOMPATIBLE_LIBAV_ABI
enum AVPixelFormat avcodec_find_best_pix_fmt2(const enum AVPixelFormat *pix_fmt_list,
                                              enum AVPixelFormat src_pix_fmt,
                                              int has_alpha, int *loss_ptr);
#else
enum AVPixelFormat avcodec_find_best_pix_fmt2(enum AVPixelFormat dst_pix_fmt1, enum AVPixelFormat dst_pix_fmt2,
                                            enum AVPixelFormat src_pix_fmt, int has_alpha, int *loss_ptr);
#endif


enum AVPixelFormat avcodec_default_get_format(struct AVCodecContext *s, const enum AVPixelFormat * fmt);

/**
 * @}
 */

#if FF_API_SET_DIMENSIONS
/**
 * @deprecated this function is not supposed to be used from outside of lavc
 */
attribute_deprecated
void avcodec_set_dimensions(AVCodecContext *s, int width, int height);
#endif

/**
 * Put a string representing the codec tag codec_tag in buf.
 *
 * @param buf       buffer to place codec tag in
 * @param buf_size size in bytes of buf
 * @param codec_tag codec tag to assign
 * @return the length of the string that would have been generated if
 * enough space had been available, excluding the trailing null
 */
size_t av_get_codec_tag_string(char *buf, size_t buf_size, unsigned int codec_tag);

void avcodec_string(char *buf, int buf_size, AVCodecContext *enc, int encode);

/**
 * Return a name for the specified profile, if available.
 *
 * @param codec the codec that is searched for the given profile
 * @param profile the profile value for which a name is requested
 * @return A name for the profile if found, NULL otherwise.
 */
const char *av_get_profile_name(const AVCodec *codec, int profile);

int avcodec_default_execute(AVCodecContext *c, int (*func)(AVCodecContext *c2, void *arg2),void *arg, int *ret, int count, int size);
int avcodec_default_execute2(AVCodecContext *c, int (*func)(AVCodecContext *c2, void *arg2, int, int),void *arg, int *ret, int count);
//FIXME func typedef

/**
 * Fill AVFrame audio data and linesize pointers.
 *
 * The buffer buf must be a preallocated buffer with a size big enough
 * to contain the specified samples amount. The filled AVFrame data
 * pointers will point to this buffer.
 *
 * AVFrame extended_data channel pointers are allocated if necessary for
 * planar audio.
 *
 * @param frame       the AVFrame
 *                    frame->nb_samples must be set prior to calling the
 *                    function. This function fills in frame->data,
 *                    frame->extended_data, frame->linesize[0].
 * @param nb_channels channel count
 * @param sample_fmt  sample format
 * @param buf         buffer to use for frame data
 * @param buf_size    size of buffer
 * @param align       plane size sample alignment (0 = default)
 * @return            >=0 on success, negative error code on failure
 * @todo return the size in bytes required to store the samples in
 * case of success, at the next libavutil bump
 */
int avcodec_fill_audio_frame(AVFrame *frame, int nb_channels,
                             enum AVSampleFormat sample_fmt, const uint8_t *buf,
                             int buf_size, int align);

/**
 * Reset the internal decoder state / flush internal buffers. Should be called
 * e.g. when seeking or when switching to a different stream.
 *
 * @note when refcounted frames are not used (i.e. avctx->refcounted_frames is 0),
 * this invalidates the frames previously returned from the decoder. When
 * refcounted frames are used, the decoder just releases any references it might
 * keep internally, but the caller's reference remains valid.
 */
void avcodec_flush_buffers(AVCodecContext *avctx);

/**
 * Return codec bits per sample.
 *
 * @param[in] codec_id the codec
 * @return Number of bits per sample or zero if unknown for the given codec.
 */
int av_get_bits_per_sample(enum AVCodecID codec_id);

/**
 * Return the PCM codec associated with a sample format.
 * @param be  endianness, 0 for little, 1 for big,
 *            -1 (or anything else) for native
 * @return  AV_CODEC_ID_PCM_* or AV_CODEC_ID_NONE
 */
enum AVCodecID av_get_pcm_codec(enum AVSampleFormat fmt, int be);

/**
 * Return codec bits per sample.
 * Only return non-zero if the bits per sample is exactly correct, not an
 * approximation.
 *
 * @param[in] codec_id the codec
 * @return Number of bits per sample or zero if unknown for the given codec.
 */
int av_get_exact_bits_per_sample(enum AVCodecID codec_id);

/**
 * Return audio frame duration.
 *
 * @param avctx        codec context
 * @param frame_bytes  size of the frame, or 0 if unknown
 * @return             frame duration, in samples, if known. 0 if not able to
 *                     determine.
 */
int av_get_audio_frame_duration(AVCodecContext *avctx, int frame_bytes);


typedef struct AVBitStreamFilterContext {
    void *priv_data;
    struct AVBitStreamFilter *filter;
    AVCodecParserContext *parser;
    struct AVBitStreamFilterContext *next;
} AVBitStreamFilterContext;


typedef struct AVBitStreamFilter {
    const char *name;
    int priv_data_size;
    int (*filter)(AVBitStreamFilterContext *bsfc,
                  AVCodecContext *avctx, const char *args,
                  uint8_t **poutbuf, int *poutbuf_size,
                  const uint8_t *buf, int buf_size, int keyframe);
    void (*close)(AVBitStreamFilterContext *bsfc);
    struct AVBitStreamFilter *next;
} AVBitStreamFilter;

/**
 * Register a bitstream filter.
 *
 * The filter will be accessible to the application code through
 * av_bitstream_filter_next() or can be directly initialized with
 * av_bitstream_filter_init().
 *
 * @see avcodec_register_all()
 */
void av_register_bitstream_filter(AVBitStreamFilter *bsf);

/**
 * Create and initialize a bitstream filter context given a bitstream
 * filter name.
 *
 * The returned context must be freed with av_bitstream_filter_close().
 *
 * @param name    the name of the bitstream filter
 * @return a bitstream filter context if a matching filter was found
 * and successfully initialized, NULL otherwise
 */
AVBitStreamFilterContext *av_bitstream_filter_init(const char *name);

/**
 * Filter bitstream.
 *
 * This function filters the buffer buf with size buf_size, and places the
 * filtered buffer in the buffer pointed to by poutbuf.
 *
 * The output buffer must be freed by the caller.
 *
 * @param bsfc            bitstream filter context created by av_bitstream_filter_init()
 * @param avctx           AVCodecContext accessed by the filter, may be NULL.
 *                        If specified, this must point to the encoder context of the
 *                        output stream the packet is sent to.
 * @param args            arguments which specify the filter configuration, may be NULL
 * @param poutbuf         pointer which is updated to point to the filtered buffer
 * @param poutbuf_size    pointer which is updated to the filtered buffer size in bytes
 * @param buf             buffer containing the data to filter
 * @param buf_size        size in bytes of buf
 * @param keyframe        set to non-zero if the buffer to filter corresponds to a key-frame packet data
 * @return >= 0 in case of success, or a negative error code in case of failure
 *
 * If the return value is positive, an output buffer is allocated and
 * is available in *poutbuf, and is distinct from the input buffer.
 *
 * If the return value is 0, the output buffer is not allocated and
 * should be considered identical to the input buffer, or in case
 * *poutbuf was set it points to the input buffer (not necessarily to
 * its starting address).
 */
int av_bitstream_filter_filter(AVBitStreamFilterContext *bsfc,
                               AVCodecContext *avctx, const char *args,
                               uint8_t **poutbuf, int *poutbuf_size,
                               const uint8_t *buf, int buf_size, int keyframe);

/**
 * Release bitstream filter context.
 *
 * @param bsf the bitstream filter context created with
 * av_bitstream_filter_init(), can be NULL
 */
void av_bitstream_filter_close(AVBitStreamFilterContext *bsf);

/**
 * If f is NULL, return the first registered bitstream filter,
 * if f is non-NULL, return the next registered bitstream filter
 * after f, or NULL if f is the last one.
 *
 * This function can be used to iterate over all registered bitstream
 * filters.
 */
AVBitStreamFilter *av_bitstream_filter_next(const AVBitStreamFilter *f);

/* memory */

/**
 * Same behaviour av_fast_malloc but the buffer has additional
 * FF_INPUT_BUFFER_PADDING_SIZE at the end which will always be 0.
 *
 * In addition the whole buffer will initially and after resizes
 * be 0-initialized so that no uninitialized data will ever appear.
 */
void av_fast_padded_malloc(void *ptr, unsigned int *size, size_t min_size);

/**
 * Same behaviour av_fast_padded_malloc except that buffer will always
 * be 0-initialized after call.
 */
void av_fast_padded_mallocz(void *ptr, unsigned int *size, size_t min_size);

/**
 * Encode extradata length to a buffer. Used by xiph codecs.
 *
 * @param s buffer to write to; must be at least (v/255+1) bytes long
 * @param v size of extradata in bytes
 * @return number of bytes written to the buffer.
 */
unsigned int av_xiphlacing(unsigned char *s, unsigned int v);

#if FF_API_MISSING_SAMPLE
/**
 * Log a generic warning message about a missing feature. This function is
 * intended to be used internally by FFmpeg (libavcodec, libavformat, etc.)
 * only, and would normally not be used by applications.
 * @param[in] avc a pointer to an arbitrary struct of which the first field is
 * a pointer to an AVClass struct
 * @param[in] feature string containing the name of the missing feature
 * @param[in] want_sample indicates if samples are wanted which exhibit this feature.
 * If want_sample is non-zero, additional verbage will be added to the log
 * message which tells the user how to report samples to the development
 * mailing list.
 * @deprecated Use avpriv_report_missing_feature() instead.
 */
attribute_deprecated
void av_log_missing_feature(void *avc, const char *feature, int want_sample);

/**
 * Log a generic warning message asking for a sample. This function is
 * intended to be used internally by FFmpeg (libavcodec, libavformat, etc.)
 * only, and would normally not be used by applications.
 * @param[in] avc a pointer to an arbitrary struct of which the first field is
 * a pointer to an AVClass struct
 * @param[in] msg string containing an optional message, or NULL if no message
 * @deprecated Use avpriv_request_sample() instead.
 */
attribute_deprecated
void av_log_ask_for_sample(void *avc, const char *msg, ...) av_printf_format(2, 3);
#endif /* FF_API_MISSING_SAMPLE */

/**
 * Register the hardware accelerator hwaccel.
 */
void av_register_hwaccel(AVHWAccel *hwaccel);

/**
 * If hwaccel is NULL, returns the first registered hardware accelerator,
 * if hwaccel is non-NULL, returns the next registered hardware accelerator
 * after hwaccel, or NULL if hwaccel is the last one.
 */
AVHWAccel *av_hwaccel_next(const AVHWAccel *hwaccel);


/**
 * Lock operation used by lockmgr
 */
enum AVLockOp {
  AV_LOCK_CREATE,  ///< Create a mutex
  AV_LOCK_OBTAIN,  ///< Lock the mutex
  AV_LOCK_RELEASE, ///< Unlock the mutex
  AV_LOCK_DESTROY, ///< Free mutex resources
};

/**
 * Register a user provided lock manager supporting the operations
<<<<<<< HEAD
 * specified by AVLockOp.  The "mutex" argument to the function points
 * to a (void *) where the lockmgr should store/get a pointer to a user
 * allocated mutex.  It is NULL upon AV_LOCK_CREATE and equal to the
 * value left by the last call for all other ops.  If the lock manager is
 * unable to perform the op then it should leave the mutex in the same
 * state as when it was called and return a non-zero value.  However,
 * when called with AV_LOCK_DESTROY the mutex will always be assumed to
 * have been successfully destroyed.  If av_lockmgr_register succeeds
=======
 * specified by AVLockOp. The "mutex" argument to the function points
 * to a (void *) where the lockmgr should store/get a pointer to a user
 * allocated mutex. It is NULL upon AV_LOCK_CREATE and equal to the
 * value left by the last call for all other ops. If the lock manager is
 * unable to perform the op then it should leave the mutex in the same
 * state as when it was called and return a non-zero value. However,
 * when called with AV_LOCK_DESTROY the mutex will always be assumed to
 * have been successfully destroyed. If av_lockmgr_register succeeds
>>>>>>> 577899a6
 * it will return a non-negative value, if it fails it will return a
 * negative value and destroy all mutex and unregister all callbacks.
 * av_lockmgr_register is not thread-safe, it must be called from a
 * single thread before any calls which make use of locking are used.
 *
<<<<<<< HEAD
 * @param cb User defined callback.  av_lockmgr_register invokes calls
=======
 * @param cb User defined callback. av_lockmgr_register invokes calls
>>>>>>> 577899a6
 *           to this callback and the previously registered callback.
 *           The callback will be used to create more than one mutex
 *           each of which must be backed by its own underlying locking
 *           mechanism (i.e. do not use a single static object to
<<<<<<< HEAD
 *           implement your lock manager).  If cb is set to NULL the
=======
 *           implement your lock manager). If cb is set to NULL the
>>>>>>> 577899a6
 *           lockmgr will be unregistered.
 */
int av_lockmgr_register(int (*cb)(void **mutex, enum AVLockOp op));

/**
 * Get the type of the given codec.
 */
enum AVMediaType avcodec_get_type(enum AVCodecID codec_id);

/**
 * Get the name of a codec.
 * @return  a static string identifying the codec; never NULL
 */
const char *avcodec_get_name(enum AVCodecID id);

/**
 * @return a positive value if s is open (i.e. avcodec_open2() was called on it
 * with no corresponding avcodec_close()), 0 otherwise.
 */
int avcodec_is_open(AVCodecContext *s);

/**
 * @return a non-zero number if codec is an encoder, zero otherwise
 */
int av_codec_is_encoder(const AVCodec *codec);

/**
 * @return a non-zero number if codec is a decoder, zero otherwise
 */
int av_codec_is_decoder(const AVCodec *codec);

/**
 * @return descriptor for given codec ID or NULL if no descriptor exists.
 */
const AVCodecDescriptor *avcodec_descriptor_get(enum AVCodecID id);

/**
 * Iterate over all codec descriptors known to libavcodec.
 *
 * @param prev previous descriptor. NULL to get the first descriptor.
 *
 * @return next descriptor or NULL after the last descriptor
 */
const AVCodecDescriptor *avcodec_descriptor_next(const AVCodecDescriptor *prev);

/**
 * @return codec descriptor with the given name or NULL if no such descriptor
 *         exists.
 */
const AVCodecDescriptor *avcodec_descriptor_get_by_name(const char *name);

/**
 * @}
 */

#endif /* AVCODEC_AVCODEC_H */<|MERGE_RESOLUTION|>--- conflicted
+++ resolved
@@ -5116,16 +5116,6 @@
 
 /**
  * Register a user provided lock manager supporting the operations
-<<<<<<< HEAD
- * specified by AVLockOp.  The "mutex" argument to the function points
- * to a (void *) where the lockmgr should store/get a pointer to a user
- * allocated mutex.  It is NULL upon AV_LOCK_CREATE and equal to the
- * value left by the last call for all other ops.  If the lock manager is
- * unable to perform the op then it should leave the mutex in the same
- * state as when it was called and return a non-zero value.  However,
- * when called with AV_LOCK_DESTROY the mutex will always be assumed to
- * have been successfully destroyed.  If av_lockmgr_register succeeds
-=======
  * specified by AVLockOp. The "mutex" argument to the function points
  * to a (void *) where the lockmgr should store/get a pointer to a user
  * allocated mutex. It is NULL upon AV_LOCK_CREATE and equal to the
@@ -5134,26 +5124,17 @@
  * state as when it was called and return a non-zero value. However,
  * when called with AV_LOCK_DESTROY the mutex will always be assumed to
  * have been successfully destroyed. If av_lockmgr_register succeeds
->>>>>>> 577899a6
  * it will return a non-negative value, if it fails it will return a
  * negative value and destroy all mutex and unregister all callbacks.
  * av_lockmgr_register is not thread-safe, it must be called from a
  * single thread before any calls which make use of locking are used.
  *
-<<<<<<< HEAD
- * @param cb User defined callback.  av_lockmgr_register invokes calls
-=======
  * @param cb User defined callback. av_lockmgr_register invokes calls
->>>>>>> 577899a6
  *           to this callback and the previously registered callback.
  *           The callback will be used to create more than one mutex
  *           each of which must be backed by its own underlying locking
  *           mechanism (i.e. do not use a single static object to
-<<<<<<< HEAD
- *           implement your lock manager).  If cb is set to NULL the
-=======
  *           implement your lock manager). If cb is set to NULL the
->>>>>>> 577899a6
  *           lockmgr will be unregistered.
  */
 int av_lockmgr_register(int (*cb)(void **mutex, enum AVLockOp op));
