/*
 * Copyright (c) 2003 The FFmpeg Project
 *
 * This file is part of FFmpeg.
 *
 * FFmpeg is free software; you can redistribute it and/or
 * modify it under the terms of the GNU Lesser General Public
 * License as published by the Free Software Foundation; either
 * version 2.1 of the License, or (at your option) any later version.
 *
 * FFmpeg is distributed in the hope that it will be useful,
 * but WITHOUT ANY WARRANTY; without even the implied warranty of
 * MERCHANTABILITY or FITNESS FOR A PARTICULAR PURPOSE.  See the GNU
 * Lesser General Public License for more details.
 *
 * You should have received a copy of the GNU Lesser General Public
 * License along with FFmpeg; if not, write to the Free Software
 * Foundation, Inc., 51 Franklin Street, Fifth Floor, Boston, MA 02110-1301 USA
 */

/**
 * @file
 * id RoQ Video Decoder by Dr. Tim Ferguson
 * For more information about the id RoQ format, visit:
 *   http://www.csse.monash.edu.au/~timf/
 */

#include "libavutil/avassert.h"
#include "libavutil/imgutils.h"

#include "avcodec.h"
#include "bytestream.h"
#include "internal.h"
#include "roqvideo.h"

static void roqvideo_decode_frame(RoqContext *ri)
{
    unsigned int chunk_id = 0, chunk_arg = 0;
    unsigned long chunk_size = 0;
    int i, j, k, nv1, nv2, vqflg = 0, vqflg_pos = -1;
    int vqid, xpos, ypos, xp, yp, x, y, mx, my;
    int frame_stats[2][4] = {{0},{0}};
    roq_qcell *qcell;
    int64_t chunk_start;

    while (bytestream2_get_bytes_left(&ri->gb) >= 8) {
        chunk_id   = bytestream2_get_le16(&ri->gb);
        chunk_size = bytestream2_get_le32(&ri->gb);
        chunk_arg  = bytestream2_get_le16(&ri->gb);

        if(chunk_id == RoQ_QUAD_VQ)
            break;
        if(chunk_id == RoQ_QUAD_CODEBOOK) {
            if((nv1 = chunk_arg >> 8) == 0)
                nv1 = 256;
            if((nv2 = chunk_arg & 0xff) == 0 && nv1 * 6 < chunk_size)
                nv2 = 256;
            for(i = 0; i < nv1; i++) {
                ri->cb2x2[i].y[0] = bytestream2_get_byte(&ri->gb);
                ri->cb2x2[i].y[1] = bytestream2_get_byte(&ri->gb);
                ri->cb2x2[i].y[2] = bytestream2_get_byte(&ri->gb);
                ri->cb2x2[i].y[3] = bytestream2_get_byte(&ri->gb);
                ri->cb2x2[i].u    = bytestream2_get_byte(&ri->gb);
                ri->cb2x2[i].v    = bytestream2_get_byte(&ri->gb);
            }
            for(i = 0; i < nv2; i++)
                for(j = 0; j < 4; j++)
                    ri->cb4x4[i].idx[j] = bytestream2_get_byte(&ri->gb);
        }
    }

    chunk_start = bytestream2_tell(&ri->gb);
    xpos = ypos = 0;

    if (chunk_size > bytestream2_get_bytes_left(&ri->gb)) {
        av_log(ri->avctx, AV_LOG_ERROR, "Chunk does not fit in input buffer\n");
        chunk_size = bytestream2_get_bytes_left(&ri->gb);
    }

    while (bytestream2_tell(&ri->gb) < chunk_start + chunk_size) {
        for (yp = ypos; yp < ypos + 16; yp += 8)
            for (xp = xpos; xp < xpos + 16; xp += 8) {
                if (bytestream2_tell(&ri->gb) >= chunk_start + chunk_size) {
                    av_log(ri->avctx, AV_LOG_VERBOSE, "Chunk is too short\n");
                    return;
                }
                if (vqflg_pos < 0) {
                    vqflg = bytestream2_get_le16(&ri->gb);
                    vqflg_pos = 7;
                }
                vqid = (vqflg >> (vqflg_pos * 2)) & 0x3;
                frame_stats[0][vqid]++;
                vqflg_pos--;

                switch(vqid) {
                case RoQ_ID_MOT:
                    break;
                case RoQ_ID_FCC: {
                    int byte = bytestream2_get_byte(&ri->gb);
                    mx = 8 - (byte >> 4) - ((signed char) (chunk_arg >> 8));
                    my = 8 - (byte & 0xf) - ((signed char) chunk_arg);
                    ff_apply_motion_8x8(ri, xp, yp, mx, my);
                    break;
                }
                case RoQ_ID_SLD:
                    qcell = ri->cb4x4 + bytestream2_get_byte(&ri->gb);
                    ff_apply_vector_4x4(ri, xp,     yp,     ri->cb2x2 + qcell->idx[0]);
                    ff_apply_vector_4x4(ri, xp + 4, yp,     ri->cb2x2 + qcell->idx[1]);
                    ff_apply_vector_4x4(ri, xp,     yp + 4, ri->cb2x2 + qcell->idx[2]);
                    ff_apply_vector_4x4(ri, xp + 4, yp + 4, ri->cb2x2 + qcell->idx[3]);
                    break;
                case RoQ_ID_CCC:
                    for (k = 0; k < 4; k++) {
                        x = xp; y = yp;
                        if(k & 0x01) x += 4;
                        if(k & 0x02) y += 4;

                        if (bytestream2_tell(&ri->gb) >= chunk_start + chunk_size) {
                            av_log(ri->avctx, AV_LOG_VERBOSE, "Chunk is too short\n");
                            return;
                        }
                        if (vqflg_pos < 0) {
                            vqflg = bytestream2_get_le16(&ri->gb);
                            vqflg_pos = 7;
                        }
                        vqid = (vqflg >> (vqflg_pos * 2)) & 0x3;
                        frame_stats[1][vqid]++;
                        vqflg_pos--;
                        switch(vqid) {
                        case RoQ_ID_MOT:
                            break;
                        case RoQ_ID_FCC: {
                            int byte = bytestream2_get_byte(&ri->gb);
                            mx = 8 - (byte >> 4) - ((signed char) (chunk_arg >> 8));
                            my = 8 - (byte & 0xf) - ((signed char) chunk_arg);
                            ff_apply_motion_4x4(ri, x, y, mx, my);
                            break;
                        }
                        case RoQ_ID_SLD:
                            qcell = ri->cb4x4 + bytestream2_get_byte(&ri->gb);
                            ff_apply_vector_2x2(ri, x,     y,     ri->cb2x2 + qcell->idx[0]);
                            ff_apply_vector_2x2(ri, x + 2, y,     ri->cb2x2 + qcell->idx[1]);
                            ff_apply_vector_2x2(ri, x,     y + 2, ri->cb2x2 + qcell->idx[2]);
                            ff_apply_vector_2x2(ri, x + 2, y + 2, ri->cb2x2 + qcell->idx[3]);
                            break;
                        case RoQ_ID_CCC:
                            ff_apply_vector_2x2(ri, x,     y,     ri->cb2x2 + bytestream2_get_byte(&ri->gb));
                            ff_apply_vector_2x2(ri, x + 2, y,     ri->cb2x2 + bytestream2_get_byte(&ri->gb));
                            ff_apply_vector_2x2(ri, x,     y + 2, ri->cb2x2 + bytestream2_get_byte(&ri->gb));
                            ff_apply_vector_2x2(ri, x + 2, y + 2, ri->cb2x2 + bytestream2_get_byte(&ri->gb));
                            break;
                        }
                    }
                    break;
                default:
                    av_assert2(0);
            }
        }

        xpos += 16;
        if (xpos >= ri->width) {
            xpos -= ri->width;
            ypos += 16;
        }
        if(ypos >= ri->height)
            break;
    }
}


static av_cold int roq_decode_init(AVCodecContext *avctx)
{
    RoqContext *s = avctx->priv_data;

    s->avctx = avctx;

    if (avctx->width % 16 || avctx->height % 16) {
        av_log(avctx, AV_LOG_ERROR,
               "Dimensions must be a multiple of 16\n");
        return AVERROR_PATCHWELCOME;
    }

    s->width = avctx->width;
    s->height = avctx->height;

    s->last_frame    = av_frame_alloc();
    s->current_frame = av_frame_alloc();
    if (!s->current_frame || !s->last_frame) {
        av_frame_free(&s->current_frame);
        av_frame_free(&s->last_frame);
        return AVERROR(ENOMEM);
    }

    avctx->pix_fmt = AV_PIX_FMT_YUVJ444P;
    avctx->color_range = AVCOL_RANGE_JPEG;

    return 0;
}

static int roq_decode_frame(AVCodecContext *avctx,
                            void *data, int *got_frame,
                            AVPacket *avpkt)
{
    const uint8_t *buf = avpkt->data;
    int buf_size = avpkt->size;
    RoqContext *s = avctx->priv_data;
<<<<<<< HEAD
    int copy= !s->current_frame->data[0] && s->last_frame->data[0];
=======
    int copy = !s->current_frame->data[0] && s->last_frame->data[0];
>>>>>>> 9cbae3a7
    int ret;

    if ((ret = ff_reget_buffer(avctx, s->current_frame)) < 0)
        return ret;

<<<<<<< HEAD
    if(copy) {
        if ((ret = av_frame_copy(s->current_frame, s->last_frame)) < 0)
=======
    if (copy) {
        ret = av_frame_copy(s->current_frame, s->last_frame);
        if (ret < 0)
>>>>>>> 9cbae3a7
            return ret;
    }

    bytestream2_init(&s->gb, buf, buf_size);
    roqvideo_decode_frame(s);

    if ((ret = av_frame_ref(data, s->current_frame)) < 0)
        return ret;
    *got_frame      = 1;

    /* shuffle frames */
    FFSWAP(AVFrame *, s->current_frame, s->last_frame);

    return buf_size;
}

static av_cold int roq_decode_end(AVCodecContext *avctx)
{
    RoqContext *s = avctx->priv_data;

    av_frame_free(&s->current_frame);
    av_frame_free(&s->last_frame);

    return 0;
}

AVCodec ff_roq_decoder = {
    .name           = "roqvideo",
    .long_name      = NULL_IF_CONFIG_SMALL("id RoQ video"),
    .type           = AVMEDIA_TYPE_VIDEO,
    .id             = AV_CODEC_ID_ROQ,
    .priv_data_size = sizeof(RoqContext),
    .init           = roq_decode_init,
    .close          = roq_decode_end,
    .decode         = roq_decode_frame,
    .capabilities   = AV_CODEC_CAP_DR1,
};<|MERGE_RESOLUTION|>--- conflicted
+++ resolved
@@ -204,24 +204,15 @@
     const uint8_t *buf = avpkt->data;
     int buf_size = avpkt->size;
     RoqContext *s = avctx->priv_data;
-<<<<<<< HEAD
-    int copy= !s->current_frame->data[0] && s->last_frame->data[0];
-=======
     int copy = !s->current_frame->data[0] && s->last_frame->data[0];
->>>>>>> 9cbae3a7
     int ret;
 
     if ((ret = ff_reget_buffer(avctx, s->current_frame)) < 0)
         return ret;
 
-<<<<<<< HEAD
-    if(copy) {
-        if ((ret = av_frame_copy(s->current_frame, s->last_frame)) < 0)
-=======
     if (copy) {
         ret = av_frame_copy(s->current_frame, s->last_frame);
         if (ret < 0)
->>>>>>> 9cbae3a7
             return ret;
     }
 
