--- conflicted
+++ resolved
@@ -89,7 +89,7 @@
     int lag_in_frames;
     int error_resilient;
     int crf;
-<<<<<<< HEAD
+    int static_thresh;
     int max_intra_rate;
 
     // VP9-only
@@ -98,9 +98,6 @@
     int tile_rows;
     int frame_parallel;
     int aq_mode;
-=======
-    int static_thresh;
->>>>>>> 685be3d1
 } VP8Context;
 
 /** String mappings for enum vp8e_enc_control_id */
@@ -445,10 +442,18 @@
     if (ctx->arnr_type >= 0)
         codecctl_int(avctx, VP8E_SET_ARNR_TYPE,        ctx->arnr_type);
     codecctl_int(avctx, VP8E_SET_NOISE_SENSITIVITY, avctx->noise_reduction);
-<<<<<<< HEAD
     if (avctx->codec_id == AV_CODEC_ID_VP8)
         codecctl_int(avctx, VP8E_SET_TOKEN_PARTITIONS,  av_log2(avctx->slices));
-    codecctl_int(avctx, VP8E_SET_STATIC_THRESHOLD,  avctx->mb_threshold);
+#if FF_API_MPV_OPT
+    FF_DISABLE_DEPRECATION_WARNINGS
+    if (avctx->mb_threshold) {
+        av_log(avctx, AV_LOG_WARNING, "The mb_threshold option is deprecated, "
+               "use the static-thresh private option instead.\n");
+        ctx->static_thresh = avctx->mb_threshold;
+    }
+    FF_ENABLE_DEPRECATION_WARNINGS
+#endif
+    codecctl_int(avctx, VP8E_SET_STATIC_THRESHOLD,  ctx->static_thresh);
     if (ctx->crf >= 0)
         codecctl_int(avctx, VP8E_SET_CQ_LEVEL,          ctx->crf);
     if (ctx->max_intra_rate >= 0)
@@ -470,20 +475,6 @@
 #endif
 
     av_log(avctx, AV_LOG_DEBUG, "Using deadline: %d\n", ctx->deadline);
-=======
-    codecctl_int(avctx, VP8E_SET_TOKEN_PARTITIONS,  av_log2(avctx->slices));
-#if FF_API_MPV_OPT
-    FF_DISABLE_DEPRECATION_WARNINGS
-    if (avctx->mb_threshold) {
-        av_log(avctx, AV_LOG_WARNING, "The mb_threshold option is deprecated, "
-               "use the static-thresh private option instead.\n");
-        ctx->static_thresh = avctx->mb_threshold;
-    }
-    FF_ENABLE_DEPRECATION_WARNINGS
-#endif
-    codecctl_int(avctx, VP8E_SET_STATIC_THRESHOLD,  ctx->static_thresh);
-    codecctl_int(avctx, VP8E_SET_CQ_LEVEL,          ctx->crf);
->>>>>>> 685be3d1
 
     //provide dummy value to initialize wrapper, values will be updated each _encode()
     vpx_img_wrap(&ctx->rawimg, VPX_IMG_FMT_I420, avctx->width, avctx->height, 1,
@@ -812,6 +803,7 @@
                          "though earlier partitions have been lost. Note that intra predicition" \
                          " is still done over the partition boundary.",       0, AV_OPT_TYPE_CONST, {.i64 = VPX_ERROR_RESILIENT_PARTITIONS}, 0, 0, VE, "er"}, \
     { "crf",              "Select the quality for constant quality mode", offsetof(VP8Context, crf), AV_OPT_TYPE_INT, {.i64 = -1}, -1, 63, VE }, \
+    { "static-thresh",    "A change threshold on blocks below which they will be skipped by the encoder", OFFSET(static_thresh), AV_OPT_TYPE_INT, { .i64 = 0 }, 0, INT_MAX, VE }, \
 
 #define LEGACY_OPTIONS \
     {"speed", "", offsetof(VP8Context, cpu_used), AV_OPT_TYPE_INT, {.i64 = 1}, -16, 16, VE}, \
@@ -831,7 +823,6 @@
     { NULL }
 };
 #endif
-<<<<<<< HEAD
 
 #if CONFIG_LIBVPX_VP9_ENCODER
 static const AVOption vp9_options[] = {
@@ -846,10 +837,6 @@
     { "complexity",      "Complexity based Aq", 0, AV_OPT_TYPE_CONST, {.i64 = 2}, 0, 0, VE, "aq_mode" }, \
     { "cyclic",          "Cyclic Refresh Aq",   0, AV_OPT_TYPE_CONST, {.i64 = 3}, 0, 0, VE, "aq_mode" }, \
     LEGACY_OPTIONS
-=======
-    { "crf",              "Select the quality for constant quality mode", offsetof(VP8Context, crf), AV_OPT_TYPE_INT, {.i64 = 0}, 0, 63, VE },
-    { "static-thresh",    "A change threshold on blocks below which they will be skipped by the encoder", OFFSET(static_thresh), AV_OPT_TYPE_INT, { .i64 = 0 }, 0, INT_MAX, VE },
->>>>>>> 685be3d1
     { NULL }
 };
 #endif
