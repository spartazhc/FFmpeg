--- conflicted
+++ resolved
@@ -29,13 +29,8 @@
 #include "libavutil/version.h"
 
 #define LIBAVCODEC_VERSION_MAJOR 55
-<<<<<<< HEAD
-#define LIBAVCODEC_VERSION_MINOR  63
+#define LIBAVCODEC_VERSION_MINOR  64
 #define LIBAVCODEC_VERSION_MICRO 100
-=======
-#define LIBAVCODEC_VERSION_MINOR 53
-#define LIBAVCODEC_VERSION_MICRO  0
->>>>>>> 21f68c24
 
 #define LIBAVCODEC_VERSION_INT  AV_VERSION_INT(LIBAVCODEC_VERSION_MAJOR, \
                                                LIBAVCODEC_VERSION_MINOR, \
