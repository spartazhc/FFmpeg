--- conflicted
+++ resolved
@@ -21,13 +21,8 @@
 #define AVCODEC_VERSION_H
 
 #define LIBAVCODEC_VERSION_MAJOR 53
-<<<<<<< HEAD
 #define LIBAVCODEC_VERSION_MINOR 49
-#define LIBAVCODEC_VERSION_MICRO 100
-=======
-#define LIBAVCODEC_VERSION_MINOR 32
-#define LIBAVCODEC_VERSION_MICRO  1
->>>>>>> febd0222
+#define LIBAVCODEC_VERSION_MICRO 101
 
 #define LIBAVCODEC_VERSION_INT  AV_VERSION_INT(LIBAVCODEC_VERSION_MAJOR, \
                                                LIBAVCODEC_VERSION_MINOR, \
