/*
 * Chronomaster DFA Video Decoder
 * Copyright (c) 2011 Konstantin Shishkov
 * based on work by Vladimir "VAG" Gneushev
 *
 * This file is part of FFmpeg.
 *
 * FFmpeg is free software; you can redistribute it and/or
 * modify it under the terms of the GNU Lesser General Public
 * License as published by the Free Software Foundation; either
 * version 2.1 of the License, or (at your option) any later version.
 *
 * FFmpeg is distributed in the hope that it will be useful,
 * but WITHOUT ANY WARRANTY; without even the implied warranty of
 * MERCHANTABILITY or FITNESS FOR A PARTICULAR PURPOSE.  See the GNU
 * Lesser General Public License for more details.
 *
 * You should have received a copy of the GNU Lesser General Public
 * License along with FFmpeg; if not, write to the Free Software
 * Foundation, Inc., 51 Franklin Street, Fifth Floor, Boston, MA 02110-1301 USA
 */

#include "avcodec.h"
#include "bytestream.h"

#include "libavutil/imgutils.h"
#include "libavutil/lzo.h" // for av_memcpy_backptr

typedef struct DfaContext {
    AVFrame pic;

    uint32_t pal[256];
    uint8_t *frame_buf;
} DfaContext;

static av_cold int dfa_decode_init(AVCodecContext *avctx)
{
    DfaContext *s = avctx->priv_data;
    int ret;

    avctx->pix_fmt = PIX_FMT_PAL8;

    if ((ret = av_image_check_size(avctx->width, avctx->height, 0, avctx)) < 0)
        return ret;

    s->frame_buf = av_mallocz(avctx->width * avctx->height + AV_LZO_OUTPUT_PADDING);
    if (!s->frame_buf)
        return AVERROR(ENOMEM);

    return 0;
}

static int decode_copy(GetByteContext *gb, uint8_t *frame, int width, int height)
{
    const int size = width * height;

    if (bytestream2_get_buffer(gb, frame, size) != size)
        return AVERROR_INVALIDDATA;
    return 0;
}

static int decode_tsw1(GetByteContext *gb, uint8_t *frame, int width, int height)
{
    const uint8_t *frame_start = frame;
    const uint8_t *frame_end   = frame + width * height;
    int mask = 0x10000, bitbuf = 0;
    int v, count, segments;
    unsigned offset;

    segments = bytestream2_get_le32(gb);
    offset   = bytestream2_get_le32(gb);
    if (frame_end - frame <= offset)
        return AVERROR_INVALIDDATA;
    frame += offset;
    while (segments--) {
        if (bytestream2_get_bytes_left(gb) < 2)
            return AVERROR_INVALIDDATA;
        if (mask == 0x10000) {
            bitbuf = bytestream2_get_le16u(gb);
            mask = 1;
        }
        if (frame_end - frame < 2)
            return AVERROR_INVALIDDATA;
        if (bitbuf & mask) {
            v = bytestream2_get_le16(gb);
            offset = (v & 0x1FFF) << 1;
            count = ((v >> 13) + 2) << 1;
            if (frame - frame_start < offset || frame_end - frame < count)
                return AVERROR_INVALIDDATA;
            av_memcpy_backptr(frame, offset, count);
            frame += count;
        } else {
            *frame++ = bytestream2_get_byte(gb);
            *frame++ = bytestream2_get_byte(gb);
        }
        mask <<= 1;
    }

    return 0;
}

static int decode_dsw1(GetByteContext *gb, uint8_t *frame, int width, int height)
{
    const uint8_t *frame_start = frame;
    const uint8_t *frame_end   = frame + width * height;
    int mask = 0x10000, bitbuf = 0;
    int v, offset, count, segments;

    segments = bytestream2_get_le16(gb);
    while (segments--) {
        if (bytestream2_get_bytes_left(gb) < 2)
            return AVERROR_INVALIDDATA;
        if (mask == 0x10000) {
            bitbuf = bytestream2_get_le16u(gb);
            mask = 1;
        }
        if (frame_end - frame < 2)
            return AVERROR_INVALIDDATA;
        if (bitbuf & mask) {
            v = bytestream2_get_le16(gb);
            offset = (v & 0x1FFF) << 1;
            count = ((v >> 13) + 2) << 1;
            if (frame - frame_start < offset || frame_end - frame < count)
                return AVERROR_INVALIDDATA;
            // can't use av_memcpy_backptr() since it can overwrite following pixels
            for (v = 0; v < count; v++)
                frame[v] = frame[v - offset];
            frame += count;
        } else if (bitbuf & (mask << 1)) {
            frame += bytestream2_get_le16(gb);
        } else {
            *frame++ = bytestream2_get_byte(gb);
            *frame++ = bytestream2_get_byte(gb);
        }
        mask <<= 2;
    }

    return 0;
}

static int decode_dds1(GetByteContext *gb, uint8_t *frame, int width, int height)
{
    const uint8_t *frame_start = frame;
    const uint8_t *frame_end   = frame + width * height;
    int mask = 0x10000, bitbuf = 0;
    int i, v, offset, count, segments;

    segments = bytestream2_get_le16(gb);
    while (segments--) {
        if (bytestream2_get_bytes_left(gb) < 2)
            return AVERROR_INVALIDDATA;
        if (mask == 0x10000) {
            bitbuf = bytestream2_get_le16u(gb);
            mask = 1;
        }

        if (bitbuf & mask) {
            v = bytestream2_get_le16(gb);
            offset = (v & 0x1FFF) << 2;
            count = ((v >> 13) + 2) << 1;
            if (frame - frame_start < offset || frame_end - frame < count*2 + width)
                return AVERROR_INVALIDDATA;
            for (i = 0; i < count; i++) {
                frame[0] = frame[1] =
                frame[width] = frame[width + 1] = frame[-offset];

                frame += 2;
            }
        } else if (bitbuf & (mask << 1)) {
            v = bytestream2_get_le16(gb)*2;
            if (frame - frame_end < v)
                return AVERROR_INVALIDDATA;
            frame += v;
        } else {
            if (frame_end - frame < width + 3)
                return AVERROR_INVALIDDATA;
            frame[0] = frame[1] =
            frame[width] = frame[width + 1] =  bytestream2_get_byte(gb);
            frame += 2;
            frame[0] = frame[1] =
            frame[width] = frame[width + 1] =  bytestream2_get_byte(gb);
            frame += 2;
        }
        mask <<= 2;
    }

    return 0;
}

static int decode_bdlt(GetByteContext *gb, uint8_t *frame, int width, int height)
{
    uint8_t *line_ptr;
    int count, lines, segments;

    count = bytestream2_get_le16(gb);
    if (count >= height)
        return AVERROR_INVALIDDATA;
    frame += width * count;
    lines = bytestream2_get_le16(gb);
    if (count + lines > height)
        return AVERROR_INVALIDDATA;

    while (lines--) {
        if (bytestream2_get_bytes_left(gb) < 1)
            return AVERROR_INVALIDDATA;
        line_ptr = frame;
        frame += width;
        segments = bytestream2_get_byteu(gb);
        while (segments--) {
            if (frame - line_ptr <= bytestream2_peek_byte(gb))
                return AVERROR_INVALIDDATA;
            line_ptr += bytestream2_get_byte(gb);
            count = (int8_t)bytestream2_get_byte(gb);
            if (count >= 0) {
                if (frame - line_ptr < count)
                    return AVERROR_INVALIDDATA;
                if (bytestream2_get_buffer(gb, line_ptr, count) != count)
                    return AVERROR_INVALIDDATA;
            } else {
                count = -count;
                if (frame - line_ptr < count)
                    return AVERROR_INVALIDDATA;
                memset(line_ptr, bytestream2_get_byte(gb), count);
            }
            line_ptr += count;
        }
    }

    return 0;
}

static int decode_wdlt(GetByteContext *gb, uint8_t *frame, int width, int height)
{
    const uint8_t *frame_end   = frame + width * height;
    uint8_t *line_ptr;
    int count, i, v, lines, segments;
    int y = 0;

    lines = bytestream2_get_le16(gb);
    if (lines > height)
        return AVERROR_INVALIDDATA;

    while (lines--) {
        if (bytestream2_get_bytes_left(gb) < 2)
            return AVERROR_INVALIDDATA;
        segments = bytestream2_get_le16u(gb);
        while ((segments & 0xC000) == 0xC000) {
            unsigned skip_lines = -(int16_t)segments;
            unsigned delta = -((int16_t)segments * width);
            if (frame_end - frame <= delta || y + lines + skip_lines > height)
                return AVERROR_INVALIDDATA;
            frame    += delta;
            y        += skip_lines;
            segments = bytestream2_get_le16(gb);
        }
        if (segments & 0x8000) {
            frame[width - 1] = segments & 0xFF;
            segments = bytestream2_get_le16(gb);
        }
        line_ptr = frame;
        frame += width;
        y++;
        while (segments--) {
            if (frame - line_ptr <= bytestream2_peek_byte(gb))
                return AVERROR_INVALIDDATA;
            line_ptr += bytestream2_get_byte(gb);
            count = (int8_t)bytestream2_get_byte(gb);
            if (count >= 0) {
                if (frame - line_ptr < count * 2)
                    return AVERROR_INVALIDDATA;
                if (bytestream2_get_buffer(gb, line_ptr, count * 2) != count * 2)
                    return AVERROR_INVALIDDATA;
                line_ptr += count * 2;
            } else {
                count = -count;
                if (frame - line_ptr < count * 2)
                    return AVERROR_INVALIDDATA;
                v = bytestream2_get_le16(gb);
                for (i = 0; i < count; i++)
                    bytestream_put_le16(&line_ptr, v);
            }
        }
    }

    return 0;
}

static int decode_unk6(GetByteContext *gb, uint8_t *frame, int width, int height)
{
    return AVERROR_PATCHWELCOME;
}

static int decode_blck(GetByteContext *gb, uint8_t *frame, int width, int height)
{
    memset(frame, 0, width * height);
    return 0;
}


typedef int (*chunk_decoder)(GetByteContext *gb, uint8_t *frame, int width, int height);

static const chunk_decoder decoder[8] = {
    decode_copy, decode_tsw1, decode_bdlt, decode_wdlt,
    decode_unk6, decode_dsw1, decode_blck, decode_dds1,
};

static const char* chunk_name[8] = {
    "COPY", "TSW1", "BDLT", "WDLT", "????", "DSW1", "BLCK", "DDS1"
};

static int dfa_decode_frame(AVCodecContext *avctx,
                            void *data, int *data_size,
                            AVPacket *avpkt)
{
    DfaContext *s = avctx->priv_data;
    GetByteContext gb;
    const uint8_t *buf = avpkt->data;
    uint32_t chunk_type, chunk_size;
    uint8_t *dst;
    int ret;
    int i, pal_elems;

    if (s->pic.data[0])
        avctx->release_buffer(avctx, &s->pic);

    if ((ret = avctx->get_buffer(avctx, &s->pic))) {
        av_log(avctx, AV_LOG_ERROR, "get_buffer() failed\n");
        return ret;
    }

    bytestream2_init(&gb, avpkt->data, avpkt->size);
    while (bytestream2_get_bytes_left(&gb) > 0) {
        bytestream2_skip(&gb, 4);
        chunk_size = bytestream2_get_le32(&gb);
        chunk_type = bytestream2_get_le32(&gb);
        if (!chunk_type)
            break;
        if (chunk_type == 1) {
            pal_elems = FFMIN(chunk_size / 3, 256);
            for (i = 0; i < pal_elems; i++) {
<<<<<<< HEAD
                s->pal[i] = bytestream_get_be24(&tmp_buf) << 2;
                s->pal[i] |= 0xFF << 24 | (s->pal[i] >> 6) & 0x30303;
=======
                s->pal[i] = bytestream2_get_be24(&gb) << 2;
                s->pal[i] |= (s->pal[i] >> 6) & 0x333;
>>>>>>> c5ec1908
            }
            s->pic.palette_has_changed = 1;
        } else if (chunk_type <= 9) {
            if (decoder[chunk_type - 2](&gb, s->frame_buf, avctx->width, avctx->height)) {
                av_log(avctx, AV_LOG_ERROR, "Error decoding %s chunk\n",
                       chunk_name[chunk_type - 2]);
                return AVERROR_INVALIDDATA;
            }
        } else {
            av_log(avctx, AV_LOG_WARNING, "Ignoring unknown chunk type %d\n",
                   chunk_type);
        }
        buf += chunk_size;
    }

    buf = s->frame_buf;
    dst = s->pic.data[0];
    for (i = 0; i < avctx->height; i++) {
        memcpy(dst, buf, avctx->width);
        dst += s->pic.linesize[0];
        buf += avctx->width;
    }
    memcpy(s->pic.data[1], s->pal, sizeof(s->pal));

    *data_size = sizeof(AVFrame);
    *(AVFrame*)data = s->pic;

    return avpkt->size;
}

static av_cold int dfa_decode_end(AVCodecContext *avctx)
{
    DfaContext *s = avctx->priv_data;

    if (s->pic.data[0])
        avctx->release_buffer(avctx, &s->pic);

    av_freep(&s->frame_buf);

    return 0;
}

AVCodec ff_dfa_decoder = {
    .name           = "dfa",
    .type           = AVMEDIA_TYPE_VIDEO,
    .id             = CODEC_ID_DFA,
    .priv_data_size = sizeof(DfaContext),
    .init           = dfa_decode_init,
    .close          = dfa_decode_end,
    .decode         = dfa_decode_frame,
    .capabilities   = CODEC_CAP_DR1,
    .long_name = NULL_IF_CONFIG_SMALL("Chronomaster DFA"),
};<|MERGE_RESOLUTION|>--- conflicted
+++ resolved
@@ -338,13 +338,8 @@
         if (chunk_type == 1) {
             pal_elems = FFMIN(chunk_size / 3, 256);
             for (i = 0; i < pal_elems; i++) {
-<<<<<<< HEAD
-                s->pal[i] = bytestream_get_be24(&tmp_buf) << 2;
+                s->pal[i] = bytestream2_get_be24(&gb) << 2;
                 s->pal[i] |= 0xFF << 24 | (s->pal[i] >> 6) & 0x30303;
-=======
-                s->pal[i] = bytestream2_get_be24(&gb) << 2;
-                s->pal[i] |= (s->pal[i] >> 6) & 0x333;
->>>>>>> c5ec1908
             }
             s->pic.palette_has_changed = 1;
         } else if (chunk_type <= 9) {
