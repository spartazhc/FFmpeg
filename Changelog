--- conflicted
+++ resolved
@@ -1,10 +1,7 @@
 Entries are sorted chronologically from oldest to youngest within each release,
 releases are sorted from youngest to oldest.
 
-<<<<<<< HEAD
 version <next>:
-=======
-version 9.2:
 - loco: check that there is data left after decoding a plane.
 - mov: use the format context for logging.
 - lagarith: avoid infinite loop in lag_rac_refill() with corrupted files
@@ -61,10 +58,6 @@
 - VC1 decoder: prevent a crash due missing pred_flag parameter
 - matroska: Fix use after free
 - VP3: Fix double free in vp3_decode_end()
-
-
-version 9.1:
->>>>>>> dc745b76
 - Fix a crash on windows platforms related to automatic stack alignment
   in libavresample
 - Fix memleaks in the Ogg demuxer. Related to CVE-2012-2882
