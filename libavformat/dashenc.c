/*
 * MPEG-DASH ISO BMFF segmenter
 * Copyright (c) 2014 Martin Storsjo
 *
 * This file is part of FFmpeg.
 *
 * FFmpeg is free software; you can redistribute it and/or
 * modify it under the terms of the GNU Lesser General Public
 * License as published by the Free Software Foundation; either
 * version 2.1 of the License, or (at your option) any later version.
 *
 * FFmpeg is distributed in the hope that it will be useful,
 * but WITHOUT ANY WARRANTY; without even the implied warranty of
 * MERCHANTABILITY or FITNESS FOR A PARTICULAR PURPOSE.  See the GNU
 * Lesser General Public License for more details.
 *
 * You should have received a copy of the GNU Lesser General Public
 * License along with FFmpeg; if not, write to the Free Software
 * Foundation, Inc., 51 Franklin Street, Fifth Floor, Boston, MA 02110-1301 USA
 */

#include "config.h"
#if HAVE_UNISTD_H
#include <unistd.h>
#endif

#include "libavutil/avassert.h"
#include "libavutil/avstring.h"
#include "libavutil/intreadwrite.h"
#include "libavutil/mathematics.h"
#include "libavutil/opt.h"
#include "libavutil/rational.h"
#include "libavutil/time_internal.h"

#include "avc.h"
#include "avformat.h"
#include "avio_internal.h"
#include "internal.h"
#include "isom.h"
#include "os_support.h"
#include "url.h"

// See ISO/IEC 23009-1:2014 5.3.9.4.4
typedef enum {
    DASH_TMPL_ID_UNDEFINED = -1,
    DASH_TMPL_ID_ESCAPE,
    DASH_TMPL_ID_REP_ID,
    DASH_TMPL_ID_NUMBER,
    DASH_TMPL_ID_BANDWIDTH,
    DASH_TMPL_ID_TIME,
} DASHTmplId;

typedef struct Segment {
    char file[1024];
    int64_t start_pos;
    int range_length, index_length;
    int64_t time;
    int duration;
    int n;
} Segment;

typedef struct OutputStream {
    AVFormatContext *ctx;
    int ctx_inited;
    uint8_t iobuf[32768];
    URLContext *out;
    int packets_written;
    char initfile[1024];
    int64_t init_start_pos;
    int init_range_length;
    int nb_segments, segments_size, segment_index;
    Segment **segments;
    int64_t first_pts, start_pts, max_pts;
    int64_t last_dts;
    int bit_rate;
    char bandwidth_str[64];

    char codec_str[100];
} OutputStream;

typedef struct DASHContext {
    const AVClass *class;  /* Class for private options. */
    int window_size;
    int extra_window_size;
    int min_seg_duration;
    int remove_at_exit;
    int use_template;
    int use_timeline;
    int single_file;
    OutputStream *streams;
    int has_video, has_audio;
    int64_t last_duration;
    int64_t total_duration;
    char availability_start_time[100];
    char dirname[1024];
    const char *single_file_name;
    const char *init_seg_name;
    const char *media_seg_name;
    AVRational min_frame_rate, max_frame_rate;
    int ambiguous_frame_rate;
} DASHContext;

static int dash_write(void *opaque, uint8_t *buf, int buf_size)
{
    OutputStream *os = opaque;
    if (os->out)
        ffurl_write(os->out, buf, buf_size);
    return buf_size;
}

// RFC 6381
static void set_codec_str(AVFormatContext *s, AVCodecContext *codec,
                          char *str, int size)
{
    const AVCodecTag *tags[2] = { NULL, NULL };
    uint32_t tag;
    if (codec->codec_type == AVMEDIA_TYPE_VIDEO)
        tags[0] = ff_codec_movvideo_tags;
    else if (codec->codec_type == AVMEDIA_TYPE_AUDIO)
        tags[0] = ff_codec_movaudio_tags;
    else
        return;

    tag = av_codec_get_tag(tags, codec->codec_id);
    if (!tag)
        return;
    if (size < 5)
        return;

    AV_WL32(str, tag);
    str[4] = '\0';
    if (!strcmp(str, "mp4a") || !strcmp(str, "mp4v")) {
        uint32_t oti;
        tags[0] = ff_mp4_obj_type;
        oti = av_codec_get_tag(tags, codec->codec_id);
        if (oti)
            av_strlcatf(str, size, ".%02x", oti);
        else
            return;

        if (tag == MKTAG('m', 'p', '4', 'a')) {
            if (codec->extradata_size >= 2) {
                int aot = codec->extradata[0] >> 3;
                if (aot == 31)
                    aot = ((AV_RB16(codec->extradata) >> 5) & 0x3f) + 32;
                av_strlcatf(str, size, ".%d", aot);
            }
        } else if (tag == MKTAG('m', 'p', '4', 'v')) {
            // Unimplemented, should output ProfileLevelIndication as a decimal number
            av_log(s, AV_LOG_WARNING, "Incomplete RFC 6381 codec string for mp4v\n");
        }
    } else if (!strcmp(str, "avc1")) {
        uint8_t *tmpbuf = NULL;
        uint8_t *extradata = codec->extradata;
        int extradata_size = codec->extradata_size;
        if (!extradata_size)
            return;
        if (extradata[0] != 1) {
            AVIOContext *pb;
            if (avio_open_dyn_buf(&pb) < 0)
                return;
            if (ff_isom_write_avcc(pb, extradata, extradata_size) < 0) {
                ffio_free_dyn_buf(&pb);
                return;
            }
            extradata_size = avio_close_dyn_buf(pb, &extradata);
            tmpbuf = extradata;
        }

        if (extradata_size >= 4)
            av_strlcatf(str, size, ".%02x%02x%02x",
                        extradata[1], extradata[2], extradata[3]);
        av_free(tmpbuf);
    }
}

static void dash_free(AVFormatContext *s)
{
    DASHContext *c = s->priv_data;
    int i, j;
    if (!c->streams)
        return;
    for (i = 0; i < s->nb_streams; i++) {
        OutputStream *os = &c->streams[i];
        if (os->ctx && os->ctx_inited)
            av_write_trailer(os->ctx);
        if (os->ctx && os->ctx->pb)
            av_free(os->ctx->pb);
        ffurl_close(os->out);
        os->out =  NULL;
        if (os->ctx)
            avformat_free_context(os->ctx);
        for (j = 0; j < os->nb_segments; j++)
            av_free(os->segments[j]);
        av_free(os->segments);
    }
    av_freep(&c->streams);
}

static void output_segment_list(OutputStream *os, AVIOContext *out, DASHContext *c)
{
    int i, start_index = 0, start_number = 1;
    if (c->window_size) {
        start_index  = FFMAX(os->nb_segments   - c->window_size, 0);
        start_number = FFMAX(os->segment_index - c->window_size, 1);
    }

    if (c->use_template) {
        int timescale = c->use_timeline ? os->ctx->streams[0]->time_base.den : AV_TIME_BASE;
        avio_printf(out, "\t\t\t\t<SegmentTemplate timescale=\"%d\" ", timescale);
        if (!c->use_timeline)
            avio_printf(out, "duration=\"%"PRId64"\" ", c->last_duration);
        avio_printf(out, "initialization=\"%s\" media=\"%s\" startNumber=\"%d\">\n", c->init_seg_name, c->media_seg_name, c->use_timeline ? start_number : 1);
        if (c->use_timeline) {
            int64_t cur_time = 0;
            avio_printf(out, "\t\t\t\t\t<SegmentTimeline>\n");
            for (i = start_index; i < os->nb_segments; ) {
                Segment *seg = os->segments[i];
                int repeat = 0;
                avio_printf(out, "\t\t\t\t\t\t<S ");
                if (i == start_index || seg->time != cur_time) {
                    cur_time = seg->time;
                    avio_printf(out, "t=\"%"PRId64"\" ", seg->time);
                }
                avio_printf(out, "d=\"%d\" ", seg->duration);
                while (i + repeat + 1 < os->nb_segments &&
                       os->segments[i + repeat + 1]->duration == seg->duration &&
                       os->segments[i + repeat + 1]->time == os->segments[i + repeat]->time + os->segments[i + repeat]->duration)
                    repeat++;
                if (repeat > 0)
                    avio_printf(out, "r=\"%d\" ", repeat);
                avio_printf(out, "/>\n");
                i += 1 + repeat;
                cur_time += (1 + repeat) * seg->duration;
            }
            avio_printf(out, "\t\t\t\t\t</SegmentTimeline>\n");
        }
        avio_printf(out, "\t\t\t\t</SegmentTemplate>\n");
    } else if (c->single_file) {
        avio_printf(out, "\t\t\t\t<BaseURL>%s</BaseURL>\n", os->initfile);
        avio_printf(out, "\t\t\t\t<SegmentList timescale=\"%d\" duration=\"%"PRId64"\" startNumber=\"%d\">\n", AV_TIME_BASE, c->last_duration, start_number);
        avio_printf(out, "\t\t\t\t\t<Initialization range=\"%"PRId64"-%"PRId64"\" />\n", os->init_start_pos, os->init_start_pos + os->init_range_length - 1);
        for (i = start_index; i < os->nb_segments; i++) {
            Segment *seg = os->segments[i];
            avio_printf(out, "\t\t\t\t\t<SegmentURL mediaRange=\"%"PRId64"-%"PRId64"\" ", seg->start_pos, seg->start_pos + seg->range_length - 1);
            if (seg->index_length)
                avio_printf(out, "indexRange=\"%"PRId64"-%"PRId64"\" ", seg->start_pos, seg->start_pos + seg->index_length - 1);
            avio_printf(out, "/>\n");
        }
        avio_printf(out, "\t\t\t\t</SegmentList>\n");
    } else {
        avio_printf(out, "\t\t\t\t<SegmentList timescale=\"%d\" duration=\"%"PRId64"\" startNumber=\"%d\">\n", AV_TIME_BASE, c->last_duration, start_number);
        avio_printf(out, "\t\t\t\t\t<Initialization sourceURL=\"%s\" />\n", os->initfile);
        for (i = start_index; i < os->nb_segments; i++) {
            Segment *seg = os->segments[i];
            avio_printf(out, "\t\t\t\t\t<SegmentURL media=\"%s\" />\n", seg->file);
        }
        avio_printf(out, "\t\t\t\t</SegmentList>\n");
    }
}

static DASHTmplId dash_read_tmpl_id(const char *identifier, char *format_tag,
                                    size_t format_tag_size, const char **ptr) {
    const char *next_ptr;
    DASHTmplId id_type = DASH_TMPL_ID_UNDEFINED;

    if (av_strstart(identifier, "$$", &next_ptr)) {
        id_type = DASH_TMPL_ID_ESCAPE;
        *ptr = next_ptr;
    } else if (av_strstart(identifier, "$RepresentationID$", &next_ptr)) {
        id_type = DASH_TMPL_ID_REP_ID;
        // default to basic format, as $RepresentationID$ identifiers
        // are not allowed to have custom format-tags.
        av_strlcpy(format_tag, "%d", format_tag_size);
        *ptr = next_ptr;
    } else { // the following identifiers may have an explicit format_tag
        if (av_strstart(identifier, "$Number", &next_ptr))
            id_type = DASH_TMPL_ID_NUMBER;
        else if (av_strstart(identifier, "$Bandwidth", &next_ptr))
            id_type = DASH_TMPL_ID_BANDWIDTH;
        else if (av_strstart(identifier, "$Time", &next_ptr))
            id_type = DASH_TMPL_ID_TIME;
        else
            id_type = DASH_TMPL_ID_UNDEFINED;

        // next parse the dash format-tag and generate a c-string format tag
        // (next_ptr now points at the first '%' at the beginning of the format-tag)
        if (id_type != DASH_TMPL_ID_UNDEFINED) {
            const char *number_format = (id_type == DASH_TMPL_ID_TIME) ? PRId64 : "d";
            if (next_ptr[0] == '$') { // no dash format-tag
                snprintf(format_tag, format_tag_size, "%%%s", number_format);
                *ptr = &next_ptr[1];
            } else {
                const char *width_ptr;
                // only tolerate single-digit width-field (i.e. up to 9-digit width)
                if (av_strstart(next_ptr, "%0", &width_ptr) &&
                    av_isdigit(width_ptr[0]) &&
                    av_strstart(&width_ptr[1], "d$", &next_ptr)) {
                    // yes, we're using a format tag to build format_tag.
                    snprintf(format_tag, format_tag_size, "%s%c%s", "%0", width_ptr[0], number_format);
                    *ptr = next_ptr;
                } else {
                    av_log(NULL, AV_LOG_WARNING, "Failed to parse format-tag beginning with %s. Expected either a "
                                                 "closing '$' character or a format-string like '%%0[width]d', "
                                                 "where width must be a single digit\n", next_ptr);
                    id_type = DASH_TMPL_ID_UNDEFINED;
                }
            }
        }
    }
    return id_type;
}

static void dash_fill_tmpl_params(char *dst, size_t buffer_size,
                                  const char *template, int rep_id,
                                  int number, int bit_rate,
                                  int64_t time) {
    int dst_pos = 0;
    const char *t_cur = template;
    while (dst_pos < buffer_size - 1 && *t_cur) {
        char format_tag[7]; // May be "%d", "%0Xd", or "%0Xlld" (for $Time$), where X is in [0-9]
        int n = 0;
        DASHTmplId id_type;
        const char *t_next = strchr(t_cur, '$'); // copy over everything up to the first '$' character
        if (t_next) {
            int num_copy_bytes = FFMIN(t_next - t_cur, buffer_size - dst_pos - 1);
            av_strlcpy(&dst[dst_pos], t_cur, num_copy_bytes + 1);
            // advance
            dst_pos += num_copy_bytes;
            t_cur = t_next;
        } else { // no more DASH identifiers to substitute - just copy the rest over and break
            av_strlcpy(&dst[dst_pos], t_cur, buffer_size - dst_pos);
            break;
        }

        if (dst_pos >= buffer_size - 1 || !*t_cur)
            break;

        // t_cur is now pointing to a '$' character
        id_type = dash_read_tmpl_id(t_cur, format_tag, sizeof(format_tag), &t_next);
        switch (id_type) {
        case DASH_TMPL_ID_ESCAPE:
            av_strlcpy(&dst[dst_pos], "$", 2);
            n = 1;
            break;
        case DASH_TMPL_ID_REP_ID:
            n = snprintf(&dst[dst_pos], buffer_size - dst_pos, format_tag, rep_id);
            break;
        case DASH_TMPL_ID_NUMBER:
            n = snprintf(&dst[dst_pos], buffer_size - dst_pos, format_tag, number);
            break;
        case DASH_TMPL_ID_BANDWIDTH:
            n = snprintf(&dst[dst_pos], buffer_size - dst_pos, format_tag, bit_rate);
            break;
        case DASH_TMPL_ID_TIME:
            n = snprintf(&dst[dst_pos], buffer_size - dst_pos, format_tag, time);
            break;
        case DASH_TMPL_ID_UNDEFINED:
            // copy over one byte and advance
            av_strlcpy(&dst[dst_pos], t_cur, 2);
            n = 1;
            t_next = &t_cur[1];
            break;
        }
        // t_next points just past the processed identifier
        // n is the number of bytes that were attempted to be written to dst
        // (may have failed to write all because buffer_size).

        // advance
        dst_pos += FFMIN(n, buffer_size - dst_pos - 1);
        t_cur = t_next;
    }
}

static char *xmlescape(const char *str) {
    int outlen = strlen(str)*3/2 + 6;
    char *out = av_realloc(NULL, outlen + 1);
    int pos = 0;
    if (!out)
        return NULL;
    for (; *str; str++) {
        if (pos + 6 > outlen) {
            char *tmp;
            outlen = 2 * outlen + 6;
            tmp = av_realloc(out, outlen + 1);
            if (!tmp) {
                av_free(out);
                return NULL;
            }
            out = tmp;
        }
        if (*str == '&') {
            memcpy(&out[pos], "&amp;", 5);
            pos += 5;
        } else if (*str == '<') {
            memcpy(&out[pos], "&lt;", 4);
            pos += 4;
        } else if (*str == '>') {
            memcpy(&out[pos], "&gt;", 4);
            pos += 4;
        } else if (*str == '\'') {
            memcpy(&out[pos], "&apos;", 6);
            pos += 6;
        } else if (*str == '\"') {
            memcpy(&out[pos], "&quot;", 6);
            pos += 6;
        } else {
            out[pos++] = *str;
        }
    }
    out[pos] = '\0';
    return out;
}

static void write_time(AVIOContext *out, int64_t time)
{
    int seconds = time / AV_TIME_BASE;
    int fractions = time % AV_TIME_BASE;
    int minutes = seconds / 60;
    int hours = minutes / 60;
    seconds %= 60;
    minutes %= 60;
    avio_printf(out, "PT");
    if (hours)
        avio_printf(out, "%dH", hours);
    if (hours || minutes)
        avio_printf(out, "%dM", minutes);
    avio_printf(out, "%d.%dS", seconds, fractions / (AV_TIME_BASE / 10));
}

static void format_date_now(char *buf, int size)
{
    time_t t = time(NULL);
    struct tm *ptm, tmbuf;
    ptm = gmtime_r(&t, &tmbuf);
    if (ptm) {
        if (!strftime(buf, size, "%Y-%m-%dT%H:%M:%S", ptm))
            buf[0] = '\0';
    }
}

static int write_manifest(AVFormatContext *s, int final)
{
    DASHContext *c = s->priv_data;
    AVIOContext *out;
    char temp_filename[1024];
    int ret, i;
    AVDictionaryEntry *title = av_dict_get(s->metadata, "title", NULL, 0);

    snprintf(temp_filename, sizeof(temp_filename), "%s.tmp", s->filename);
<<<<<<< HEAD
    ret = ffio_open_whitelist(&out, temp_filename, AVIO_FLAG_WRITE,
                              &s->interrupt_callback, NULL, s->protocol_whitelist);
=======
    ret = s->io_open(s, &out, temp_filename, AVIO_FLAG_WRITE, NULL);
>>>>>>> 9f61abc8
    if (ret < 0) {
        av_log(s, AV_LOG_ERROR, "Unable to open %s for writing\n", temp_filename);
        return ret;
    }
    avio_printf(out, "<?xml version=\"1.0\" encoding=\"utf-8\"?>\n");
    avio_printf(out, "<MPD xmlns:xsi=\"http://www.w3.org/2001/XMLSchema-instance\"\n"
                "\txmlns=\"urn:mpeg:dash:schema:mpd:2011\"\n"
                "\txmlns:xlink=\"http://www.w3.org/1999/xlink\"\n"
                "\txsi:schemaLocation=\"urn:mpeg:DASH:schema:MPD:2011 http://standards.iso.org/ittf/PubliclyAvailableStandards/MPEG-DASH_schema_files/DASH-MPD.xsd\"\n"
                "\tprofiles=\"urn:mpeg:dash:profile:isoff-live:2011\"\n"
                "\ttype=\"%s\"\n", final ? "static" : "dynamic");
    if (final) {
        avio_printf(out, "\tmediaPresentationDuration=\"");
        write_time(out, c->total_duration);
        avio_printf(out, "\"\n");
    } else {
        int64_t update_period = c->last_duration / AV_TIME_BASE;
        char now_str[100];
        if (c->use_template && !c->use_timeline)
            update_period = 500;
        avio_printf(out, "\tminimumUpdatePeriod=\"PT%"PRId64"S\"\n", update_period);
        avio_printf(out, "\tsuggestedPresentationDelay=\"PT%"PRId64"S\"\n", c->last_duration / AV_TIME_BASE);
        if (!c->availability_start_time[0] && s->nb_streams > 0 && c->streams[0].nb_segments > 0) {
            format_date_now(c->availability_start_time, sizeof(c->availability_start_time));
        }
        if (c->availability_start_time[0])
            avio_printf(out, "\tavailabilityStartTime=\"%s\"\n", c->availability_start_time);
        format_date_now(now_str, sizeof(now_str));
        if (now_str[0])
            avio_printf(out, "\tpublishTime=\"%s\"\n", now_str);
        if (c->window_size && c->use_template) {
            avio_printf(out, "\ttimeShiftBufferDepth=\"");
            write_time(out, c->last_duration * c->window_size);
            avio_printf(out, "\"\n");
        }
    }
    avio_printf(out, "\tminBufferTime=\"");
    write_time(out, c->last_duration);
    avio_printf(out, "\">\n");
    avio_printf(out, "\t<ProgramInformation>\n");
    if (title) {
        char *escaped = xmlescape(title->value);
        avio_printf(out, "\t\t<Title>%s</Title>\n", escaped);
        av_free(escaped);
    }
    avio_printf(out, "\t</ProgramInformation>\n");
    if (c->window_size && s->nb_streams > 0 && c->streams[0].nb_segments > 0 && !c->use_template) {
        OutputStream *os = &c->streams[0];
        int start_index = FFMAX(os->nb_segments - c->window_size, 0);
        int64_t start_time = av_rescale_q(os->segments[start_index]->time, s->streams[0]->time_base, AV_TIME_BASE_Q);
        avio_printf(out, "\t<Period start=\"");
        write_time(out, start_time);
        avio_printf(out, "\">\n");
    } else {
        avio_printf(out, "\t<Period start=\"PT0.0S\">\n");
    }

    if (c->has_video) {
        avio_printf(out, "\t\t<AdaptationSet contentType=\"video\" segmentAlignment=\"true\" bitstreamSwitching=\"true\"");
        if (c->max_frame_rate.num && !c->ambiguous_frame_rate)
            avio_printf(out, " %s=\"%d/%d\"", (av_cmp_q(c->min_frame_rate, c->max_frame_rate) < 0) ? "maxFrameRate" : "frameRate", c->max_frame_rate.num, c->max_frame_rate.den);
        avio_printf(out, ">\n");

        for (i = 0; i < s->nb_streams; i++) {
            AVStream *st = s->streams[i];
            OutputStream *os = &c->streams[i];

            if (st->codec->codec_type != AVMEDIA_TYPE_VIDEO)
                continue;

            avio_printf(out, "\t\t\t<Representation id=\"%d\" mimeType=\"video/mp4\" codecs=\"%s\"%s width=\"%d\" height=\"%d\"", i, os->codec_str, os->bandwidth_str, st->codec->width, st->codec->height);
            if (st->avg_frame_rate.num)
                avio_printf(out, " frameRate=\"%d/%d\"", st->avg_frame_rate.num, st->avg_frame_rate.den);
            avio_printf(out, ">\n");

            output_segment_list(&c->streams[i], out, c);
            avio_printf(out, "\t\t\t</Representation>\n");
        }
        avio_printf(out, "\t\t</AdaptationSet>\n");
    }
    if (c->has_audio) {
        avio_printf(out, "\t\t<AdaptationSet contentType=\"audio\" segmentAlignment=\"true\" bitstreamSwitching=\"true\">\n");
        for (i = 0; i < s->nb_streams; i++) {
            AVStream *st = s->streams[i];
            OutputStream *os = &c->streams[i];

            if (st->codec->codec_type != AVMEDIA_TYPE_AUDIO)
                continue;

            avio_printf(out, "\t\t\t<Representation id=\"%d\" mimeType=\"audio/mp4\" codecs=\"%s\"%s audioSamplingRate=\"%d\">\n", i, os->codec_str, os->bandwidth_str, st->codec->sample_rate);
            avio_printf(out, "\t\t\t\t<AudioChannelConfiguration schemeIdUri=\"urn:mpeg:dash:23003:3:audio_channel_configuration:2011\" value=\"%d\" />\n", st->codec->channels);
            output_segment_list(&c->streams[i], out, c);
            avio_printf(out, "\t\t\t</Representation>\n");
        }
        avio_printf(out, "\t\t</AdaptationSet>\n");
    }
    avio_printf(out, "\t</Period>\n");
    avio_printf(out, "</MPD>\n");
    avio_flush(out);
<<<<<<< HEAD
    avio_close(out);
    return ff_rename(temp_filename, s->filename, s);
=======
    ff_format_io_close(s, &out);
    return ff_rename(temp_filename, s->filename);
>>>>>>> 9f61abc8
}

static int dash_write_header(AVFormatContext *s)
{
    DASHContext *c = s->priv_data;
    int ret = 0, i;
    AVOutputFormat *oformat;
    char *ptr;
    char basename[1024];

    if (c->single_file_name)
        c->single_file = 1;
    if (c->single_file)
        c->use_template = 0;
    c->ambiguous_frame_rate = 0;

    av_strlcpy(c->dirname, s->filename, sizeof(c->dirname));
    ptr = strrchr(c->dirname, '/');
    if (ptr) {
        av_strlcpy(basename, &ptr[1], sizeof(basename));
        ptr[1] = '\0';
    } else {
        c->dirname[0] = '\0';
        av_strlcpy(basename, s->filename, sizeof(basename));
    }

    ptr = strrchr(basename, '.');
    if (ptr)
        *ptr = '\0';

    oformat = av_guess_format("mp4", NULL, NULL);
    if (!oformat) {
        ret = AVERROR_MUXER_NOT_FOUND;
        goto fail;
    }

    c->streams = av_mallocz(sizeof(*c->streams) * s->nb_streams);
    if (!c->streams) {
        ret = AVERROR(ENOMEM);
        goto fail;
    }

    for (i = 0; i < s->nb_streams; i++) {
        OutputStream *os = &c->streams[i];
        AVFormatContext *ctx;
        AVStream *st;
        AVDictionary *opts = NULL;
        char filename[1024];

        os->bit_rate = s->streams[i]->codec->bit_rate ?
                       s->streams[i]->codec->bit_rate :
                       s->streams[i]->codec->rc_max_rate;
        if (os->bit_rate) {
            snprintf(os->bandwidth_str, sizeof(os->bandwidth_str),
                     " bandwidth=\"%d\"", os->bit_rate);
        } else {
            int level = s->strict_std_compliance >= FF_COMPLIANCE_STRICT ?
                        AV_LOG_ERROR : AV_LOG_WARNING;
            av_log(s, level, "No bit rate set for stream %d\n", i);
            if (s->strict_std_compliance >= FF_COMPLIANCE_STRICT) {
                ret = AVERROR(EINVAL);
                goto fail;
            }
        }

        ctx = avformat_alloc_context();
        if (!ctx) {
            ret = AVERROR(ENOMEM);
            goto fail;
        }
        os->ctx = ctx;
        ctx->oformat = oformat;
        ctx->interrupt_callback = s->interrupt_callback;
        ctx->opaque             = s->opaque;
        ctx->io_close           = s->io_close;
        ctx->io_open            = s->io_open;

        if (!(st = avformat_new_stream(ctx, NULL))) {
            ret = AVERROR(ENOMEM);
            goto fail;
        }
        avcodec_copy_context(st->codec, s->streams[i]->codec);
        st->sample_aspect_ratio = s->streams[i]->sample_aspect_ratio;
        st->time_base = s->streams[i]->time_base;
        ctx->avoid_negative_ts = s->avoid_negative_ts;

        ctx->pb = avio_alloc_context(os->iobuf, sizeof(os->iobuf), AVIO_FLAG_WRITE, os, NULL, dash_write, NULL);
        if (!ctx->pb) {
            ret = AVERROR(ENOMEM);
            goto fail;
        }

        if (c->single_file) {
            if (c->single_file_name)
                dash_fill_tmpl_params(os->initfile, sizeof(os->initfile), c->single_file_name, i, 0, os->bit_rate, 0);
            else
                snprintf(os->initfile, sizeof(os->initfile), "%s-stream%d.m4s", basename, i);
        } else {
            dash_fill_tmpl_params(os->initfile, sizeof(os->initfile), c->init_seg_name, i, 0, os->bit_rate, 0);
        }
        snprintf(filename, sizeof(filename), "%s%s", c->dirname, os->initfile);
        ret = ffurl_open_whitelist(&os->out, filename, AVIO_FLAG_WRITE, &s->interrupt_callback, NULL, s->protocol_whitelist);
        if (ret < 0)
            goto fail;
        os->init_start_pos = 0;

        av_dict_set(&opts, "movflags", "frag_custom+dash+delay_moov", 0);
        if ((ret = avformat_write_header(ctx, &opts)) < 0) {
             goto fail;
        }
        os->ctx_inited = 1;
        avio_flush(ctx->pb);
        av_dict_free(&opts);

        av_log(s, AV_LOG_VERBOSE, "Representation %d init segment will be written to: %s\n", i, filename);

        s->streams[i]->time_base = st->time_base;
        // If the muxer wants to shift timestamps, request to have them shifted
        // already before being handed to this muxer, so we don't have mismatches
        // between the MPD and the actual segments.
        s->avoid_negative_ts = ctx->avoid_negative_ts;
        if (st->codec->codec_type == AVMEDIA_TYPE_VIDEO) {
            AVRational avg_frame_rate = s->streams[i]->avg_frame_rate;
            if (avg_frame_rate.num > 0) {
                if (av_cmp_q(avg_frame_rate, c->min_frame_rate) < 0)
                    c->min_frame_rate = avg_frame_rate;
                if (av_cmp_q(c->max_frame_rate, avg_frame_rate) < 0)
                    c->max_frame_rate = avg_frame_rate;
            } else {
                c->ambiguous_frame_rate = 1;
            }
            c->has_video = 1;
        } else if (st->codec->codec_type == AVMEDIA_TYPE_AUDIO) {
            c->has_audio = 1;
        }

        set_codec_str(s, st->codec, os->codec_str, sizeof(os->codec_str));
        os->first_pts = AV_NOPTS_VALUE;
        os->max_pts = AV_NOPTS_VALUE;
        os->last_dts = AV_NOPTS_VALUE;
        os->segment_index = 1;
    }

    if (!c->has_video && c->min_seg_duration <= 0) {
        av_log(s, AV_LOG_WARNING, "no video stream and no min seg duration set\n");
        ret = AVERROR(EINVAL);
    }
    ret = write_manifest(s, 0);
    if (!ret)
        av_log(s, AV_LOG_VERBOSE, "Manifest written to: %s\n", s->filename);

fail:
    if (ret)
        dash_free(s);
    return ret;
}

static int add_segment(OutputStream *os, const char *file,
                       int64_t time, int duration,
                       int64_t start_pos, int64_t range_length,
                       int64_t index_length)
{
    int err;
    Segment *seg;
    if (os->nb_segments >= os->segments_size) {
        os->segments_size = (os->segments_size + 1) * 2;
        if ((err = av_reallocp(&os->segments, sizeof(*os->segments) *
                               os->segments_size)) < 0) {
            os->segments_size = 0;
            os->nb_segments = 0;
            return err;
        }
    }
    seg = av_mallocz(sizeof(*seg));
    if (!seg)
        return AVERROR(ENOMEM);
    av_strlcpy(seg->file, file, sizeof(seg->file));
    seg->time = time;
    seg->duration = duration;
    if (seg->time < 0) { // If pts<0, it is expected to be cut away with an edit list
        seg->duration += seg->time;
        seg->time = 0;
    }
    seg->start_pos = start_pos;
    seg->range_length = range_length;
    seg->index_length = index_length;
    os->segments[os->nb_segments++] = seg;
    os->segment_index++;
    return 0;
}

static void write_styp(AVIOContext *pb)
{
    avio_wb32(pb, 24);
    ffio_wfourcc(pb, "styp");
    ffio_wfourcc(pb, "msdh");
    avio_wb32(pb, 0); /* minor */
    ffio_wfourcc(pb, "msdh");
    ffio_wfourcc(pb, "msix");
}

static void find_index_range(AVFormatContext *s, const char *full_path,
                             int64_t pos, int *index_length)
{
    uint8_t buf[8];
    URLContext *fd;
    int ret;

    ret = ffurl_open_whitelist(&fd, full_path, AVIO_FLAG_READ, &s->interrupt_callback, NULL, s->protocol_whitelist);
    if (ret < 0)
        return;
    if (ffurl_seek(fd, pos, SEEK_SET) != pos) {
        ffurl_close(fd);
        return;
    }
    ret = ffurl_read(fd, buf, 8);
    ffurl_close(fd);
    if (ret < 8)
        return;
    if (AV_RL32(&buf[4]) != MKTAG('s', 'i', 'd', 'x'))
        return;
    *index_length = AV_RB32(&buf[0]);
}

static int update_stream_extradata(AVFormatContext *s, OutputStream *os,
                                   AVCodecContext *codec)
{
    uint8_t *extradata;

    if (os->ctx->streams[0]->codec->extradata_size || !codec->extradata_size)
        return 0;

    extradata = av_malloc(codec->extradata_size);

    if (!extradata)
        return AVERROR(ENOMEM);

    memcpy(extradata, codec->extradata, codec->extradata_size);

    os->ctx->streams[0]->codec->extradata = extradata;
    os->ctx->streams[0]->codec->extradata_size = codec->extradata_size;

    set_codec_str(s, codec, os->codec_str, sizeof(os->codec_str));

    return 0;
}

static int dash_flush(AVFormatContext *s, int final, int stream)
{
    DASHContext *c = s->priv_data;
    int i, ret = 0;
    int cur_flush_segment_index = 0;
    if (stream >= 0)
        cur_flush_segment_index = c->streams[stream].segment_index;

    for (i = 0; i < s->nb_streams; i++) {
        OutputStream *os = &c->streams[i];
        char filename[1024] = "", full_path[1024], temp_path[1024];
        int64_t start_pos;
        int range_length, index_length = 0;

        if (!os->packets_written)
            continue;

        // Flush the single stream that got a keyframe right now.
        // Flush all audio streams as well, in sync with video keyframes,
        // but not the other video streams.
        if (stream >= 0 && i != stream) {
            if (s->streams[i]->codec->codec_type != AVMEDIA_TYPE_AUDIO)
                continue;
            // Make sure we don't flush audio streams multiple times, when
            // all video streams are flushed one at a time.
            if (c->has_video && os->segment_index > cur_flush_segment_index)
                continue;
        }

        if (!os->init_range_length) {
            av_write_frame(os->ctx, NULL);
            os->init_range_length = avio_tell(os->ctx->pb);
            if (!c->single_file) {
                ffurl_close(os->out);
                os->out = NULL;
            }
        }

        start_pos = avio_tell(os->ctx->pb);

        if (!c->single_file) {
            dash_fill_tmpl_params(filename, sizeof(filename), c->media_seg_name, i, os->segment_index, os->bit_rate, os->start_pts);
            snprintf(full_path, sizeof(full_path), "%s%s", c->dirname, filename);
            snprintf(temp_path, sizeof(temp_path), "%s.tmp", full_path);
            ret = ffurl_open_whitelist(&os->out, temp_path, AVIO_FLAG_WRITE, &s->interrupt_callback, NULL, s->protocol_whitelist);
            if (ret < 0)
                break;
            write_styp(os->ctx->pb);
        } else {
            snprintf(full_path, sizeof(full_path), "%s%s", c->dirname, os->initfile);
        }

        av_write_frame(os->ctx, NULL);
        avio_flush(os->ctx->pb);
        os->packets_written = 0;

        range_length = avio_tell(os->ctx->pb) - start_pos;
        if (c->single_file) {
            find_index_range(s, full_path, start_pos, &index_length);
        } else {
            ffurl_close(os->out);
            os->out = NULL;
            ret = ff_rename(temp_path, full_path, s);
            if (ret < 0)
                break;
        }
        add_segment(os, filename, os->start_pts, os->max_pts - os->start_pts, start_pos, range_length, index_length);
        av_log(s, AV_LOG_VERBOSE, "Representation %d media segment %d written to: %s\n", i, os->segment_index, full_path);
    }

    if (c->window_size || (final && c->remove_at_exit)) {
        for (i = 0; i < s->nb_streams; i++) {
            OutputStream *os = &c->streams[i];
            int j;
            int remove = os->nb_segments - c->window_size - c->extra_window_size;
            if (final && c->remove_at_exit)
                remove = os->nb_segments;
            if (remove > 0) {
                for (j = 0; j < remove; j++) {
                    char filename[1024];
                    snprintf(filename, sizeof(filename), "%s%s", c->dirname, os->segments[j]->file);
                    unlink(filename);
                    av_free(os->segments[j]);
                }
                os->nb_segments -= remove;
                memmove(os->segments, os->segments + remove, os->nb_segments * sizeof(*os->segments));
            }
        }
    }

    if (ret >= 0)
        ret = write_manifest(s, final);
    return ret;
}

static int dash_write_packet(AVFormatContext *s, AVPacket *pkt)
{
    DASHContext *c = s->priv_data;
    AVStream *st = s->streams[pkt->stream_index];
    OutputStream *os = &c->streams[pkt->stream_index];
    int64_t seg_end_duration = (os->segment_index) * (int64_t) c->min_seg_duration;
    int ret;

    ret = update_stream_extradata(s, os, st->codec);
    if (ret < 0)
        return ret;

    // Fill in a heuristic guess of the packet duration, if none is available.
    // The mp4 muxer will do something similar (for the last packet in a fragment)
    // if nothing is set (setting it for the other packets doesn't hurt).
    // By setting a nonzero duration here, we can be sure that the mp4 muxer won't
    // invoke its heuristic (this doesn't have to be identical to that algorithm),
    // so that we know the exact timestamps of fragments.
    if (!pkt->duration && os->last_dts != AV_NOPTS_VALUE)
        pkt->duration = pkt->dts - os->last_dts;
    os->last_dts = pkt->dts;

    // If forcing the stream to start at 0, the mp4 muxer will set the start
    // timestamps to 0. Do the same here, to avoid mismatches in duration/timestamps.
    if (os->first_pts == AV_NOPTS_VALUE &&
        s->avoid_negative_ts == AVFMT_AVOID_NEG_TS_MAKE_ZERO) {
        pkt->pts -= pkt->dts;
        pkt->dts  = 0;
    }

    if (os->first_pts == AV_NOPTS_VALUE)
        os->first_pts = pkt->pts;

    if ((!c->has_video || st->codec->codec_type == AVMEDIA_TYPE_VIDEO) &&
        pkt->flags & AV_PKT_FLAG_KEY && os->packets_written &&
        av_compare_ts(pkt->pts - os->first_pts, st->time_base,
                      seg_end_duration, AV_TIME_BASE_Q) >= 0) {
        int64_t prev_duration = c->last_duration;

        c->last_duration = av_rescale_q(pkt->pts - os->start_pts,
                                        st->time_base,
                                        AV_TIME_BASE_Q);
        c->total_duration = av_rescale_q(pkt->pts - os->first_pts,
                                         st->time_base,
                                         AV_TIME_BASE_Q);

        if ((!c->use_timeline || !c->use_template) && prev_duration) {
            if (c->last_duration < prev_duration*9/10 ||
                c->last_duration > prev_duration*11/10) {
                av_log(s, AV_LOG_WARNING,
                       "Segment durations differ too much, enable use_timeline "
                       "and use_template, or keep a stricter keyframe interval\n");
            }
        }

        if ((ret = dash_flush(s, 0, pkt->stream_index)) < 0)
            return ret;
    }

    if (!os->packets_written) {
        // If we wrote a previous segment, adjust the start time of the segment
        // to the end of the previous one (which is the same as the mp4 muxer
        // does). This avoids gaps in the timeline.
        if (os->max_pts != AV_NOPTS_VALUE)
            os->start_pts = os->max_pts;
        else
            os->start_pts = pkt->pts;
    }
    if (os->max_pts == AV_NOPTS_VALUE)
        os->max_pts = pkt->pts + pkt->duration;
    else
        os->max_pts = FFMAX(os->max_pts, pkt->pts + pkt->duration);
    os->packets_written++;
    return ff_write_chained(os->ctx, 0, pkt, s, 0);
}

static int dash_write_trailer(AVFormatContext *s)
{
    DASHContext *c = s->priv_data;

    if (s->nb_streams > 0) {
        OutputStream *os = &c->streams[0];
        // If no segments have been written so far, try to do a crude
        // guess of the segment duration
        if (!c->last_duration)
            c->last_duration = av_rescale_q(os->max_pts - os->start_pts,
                                            s->streams[0]->time_base,
                                            AV_TIME_BASE_Q);
        c->total_duration = av_rescale_q(os->max_pts - os->first_pts,
                                         s->streams[0]->time_base,
                                         AV_TIME_BASE_Q);
    }
    dash_flush(s, 1, -1);

    if (c->remove_at_exit) {
        char filename[1024];
        int i;
        for (i = 0; i < s->nb_streams; i++) {
            OutputStream *os = &c->streams[i];
            snprintf(filename, sizeof(filename), "%s%s", c->dirname, os->initfile);
            unlink(filename);
        }
        unlink(s->filename);
    }

    dash_free(s);
    return 0;
}

#define OFFSET(x) offsetof(DASHContext, x)
#define E AV_OPT_FLAG_ENCODING_PARAM
static const AVOption options[] = {
    { "window_size", "number of segments kept in the manifest", OFFSET(window_size), AV_OPT_TYPE_INT, { .i64 = 0 }, 0, INT_MAX, E },
    { "extra_window_size", "number of segments kept outside of the manifest before removing from disk", OFFSET(extra_window_size), AV_OPT_TYPE_INT, { .i64 = 5 }, 0, INT_MAX, E },
    { "min_seg_duration", "minimum segment duration (in microseconds)", OFFSET(min_seg_duration), AV_OPT_TYPE_INT64, { .i64 = 5000000 }, 0, INT_MAX, E },
    { "remove_at_exit", "remove all segments when finished", OFFSET(remove_at_exit), AV_OPT_TYPE_BOOL, { .i64 = 0 }, 0, 1, E },
    { "use_template", "Use SegmentTemplate instead of SegmentList", OFFSET(use_template), AV_OPT_TYPE_BOOL, { .i64 = 1 }, 0, 1, E },
    { "use_timeline", "Use SegmentTimeline in SegmentTemplate", OFFSET(use_timeline), AV_OPT_TYPE_BOOL, { .i64 = 1 }, 0, 1, E },
    { "single_file", "Store all segments in one file, accessed using byte ranges", OFFSET(single_file), AV_OPT_TYPE_BOOL, { .i64 = 0 }, 0, 1, E },
    { "single_file_name", "DASH-templated name to be used for baseURL. Implies storing all segments in one file, accessed using byte ranges", OFFSET(single_file_name), AV_OPT_TYPE_STRING, { .str = NULL }, 0, 0, E },
    { "init_seg_name", "DASH-templated name to used for the initialization segment", OFFSET(init_seg_name), AV_OPT_TYPE_STRING, {.str = "init-stream$RepresentationID$.m4s"}, 0, 0, E },
    { "media_seg_name", "DASH-templated name to used for the media segments", OFFSET(media_seg_name), AV_OPT_TYPE_STRING, {.str = "chunk-stream$RepresentationID$-$Number%05d$.m4s"}, 0, 0, E },
    { NULL },
};

static const AVClass dash_class = {
    .class_name = "dash muxer",
    .item_name  = av_default_item_name,
    .option     = options,
    .version    = LIBAVUTIL_VERSION_INT,
};

AVOutputFormat ff_dash_muxer = {
    .name           = "dash",
    .long_name      = NULL_IF_CONFIG_SMALL("DASH Muxer"),
    .priv_data_size = sizeof(DASHContext),
    .audio_codec    = AV_CODEC_ID_AAC,
    .video_codec    = AV_CODEC_ID_H264,
    .flags          = AVFMT_GLOBALHEADER | AVFMT_NOFILE | AVFMT_TS_NEGATIVE,
    .write_header   = dash_write_header,
    .write_packet   = dash_write_packet,
    .write_trailer  = dash_write_trailer,
    .codec_tag      = (const AVCodecTag* const []){ ff_mp4_obj_type, 0 },
    .priv_class     = &dash_class,
};<|MERGE_RESOLUTION|>--- conflicted
+++ resolved
@@ -448,12 +448,7 @@
     AVDictionaryEntry *title = av_dict_get(s->metadata, "title", NULL, 0);
 
     snprintf(temp_filename, sizeof(temp_filename), "%s.tmp", s->filename);
-<<<<<<< HEAD
-    ret = ffio_open_whitelist(&out, temp_filename, AVIO_FLAG_WRITE,
-                              &s->interrupt_callback, NULL, s->protocol_whitelist);
-=======
     ret = s->io_open(s, &out, temp_filename, AVIO_FLAG_WRITE, NULL);
->>>>>>> 9f61abc8
     if (ret < 0) {
         av_log(s, AV_LOG_ERROR, "Unable to open %s for writing\n", temp_filename);
         return ret;
@@ -553,13 +548,8 @@
     avio_printf(out, "\t</Period>\n");
     avio_printf(out, "</MPD>\n");
     avio_flush(out);
-<<<<<<< HEAD
-    avio_close(out);
+    ff_format_io_close(s, &out);
     return ff_rename(temp_filename, s->filename, s);
-=======
-    ff_format_io_close(s, &out);
-    return ff_rename(temp_filename, s->filename);
->>>>>>> 9f61abc8
 }
 
 static int dash_write_header(AVFormatContext *s)
