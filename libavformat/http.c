/*
 * HTTP protocol for ffmpeg client
 * Copyright (c) 2000, 2001 Fabrice Bellard
 *
 * This file is part of FFmpeg.
 *
 * FFmpeg is free software; you can redistribute it and/or
 * modify it under the terms of the GNU Lesser General Public
 * License as published by the Free Software Foundation; either
 * version 2.1 of the License, or (at your option) any later version.
 *
 * FFmpeg is distributed in the hope that it will be useful,
 * but WITHOUT ANY WARRANTY; without even the implied warranty of
 * MERCHANTABILITY or FITNESS FOR A PARTICULAR PURPOSE.  See the GNU
 * Lesser General Public License for more details.
 *
 * You should have received a copy of the GNU Lesser General Public
 * License along with FFmpeg; if not, write to the Free Software
 * Foundation, Inc., 51 Franklin Street, Fifth Floor, Boston, MA 02110-1301 USA
 */

#include "libavutil/avstring.h"
#include "avformat.h"
#include "internal.h"
#include "network.h"
#include "http.h"
#include "os_support.h"
#include "httpauth.h"
#include "url.h"
#include "libavutil/opt.h"

#if CONFIG_ZLIB
#include <zlib.h>
#endif

/* XXX: POST protocol is not completely implemented because ffmpeg uses
   only a subset of it. */

/* The IO buffer size is unrelated to the max URL size in itself, but needs
 * to be large enough to fit the full request headers (including long
 * path names).
 */
#define BUFFER_SIZE MAX_URL_SIZE
#define MAX_REDIRECTS 8

typedef struct {
    const AVClass *class;
    URLContext *hd;
    unsigned char buffer[BUFFER_SIZE], *buf_ptr, *buf_end;
    int line_count;
    int http_code;
    int64_t chunksize;      /**< Used if "Transfer-Encoding: chunked" otherwise -1. */
    char *content_type;
    char *user_agent;
    int64_t off, filesize;
    int icy_data_read;      ///< how much data was read since last ICY metadata packet
    int icy_metaint;        ///< after how many bytes of read data a new metadata packet will be found
    char location[MAX_URL_SIZE];
    HTTPAuthState auth_state;
    HTTPAuthState proxy_auth_state;
    char *headers;
    int willclose;          /**< Set if the server correctly handles Connection: close and will close the connection after feeding us the content. */
    int seekable;           /**< Control seekability, 0 = disable, 1 = enable, -1 = probe. */
    int chunked_post;
    int end_chunked_post;   /**< A flag which indicates if the end of chunked encoding has been sent. */
    int end_header;         /**< A flag which indicates we have finished to read POST reply. */
    int multiple_requests;  /**< A flag which indicates if we use persistent connections. */
    uint8_t *post_data;
    int post_datalen;
    int is_akamai;
    char *mime_type;
    char *cookies;          ///< holds newline (\n) delimited Set-Cookie header field values (without the "Set-Cookie: " field name)
    int icy;
    char *icy_metadata_headers;
    char *icy_metadata_packet;
#if CONFIG_ZLIB
    int compressed;
    z_stream inflate_stream;
    uint8_t *inflate_buffer;
#endif
    AVDictionary *chained_options;
} HTTPContext;

#define OFFSET(x) offsetof(HTTPContext, x)
#define D AV_OPT_FLAG_DECODING_PARAM
#define E AV_OPT_FLAG_ENCODING_PARAM
#define DEFAULT_USER_AGENT "Lavf/" AV_STRINGIFY(LIBAVFORMAT_VERSION)
static const AVOption options[] = {
{"seekable", "control seekability of connection", OFFSET(seekable), AV_OPT_TYPE_INT, {.i64 = -1}, -1, 1, D },
{"chunked_post", "use chunked transfer-encoding for posts", OFFSET(chunked_post), AV_OPT_TYPE_INT, {.i64 = 1}, 0, 1, E },
{"headers", "set custom HTTP headers, can override built in default headers", OFFSET(headers), AV_OPT_TYPE_STRING, { 0 }, 0, 0, D|E },
{"content_type", "force a content type", OFFSET(content_type), AV_OPT_TYPE_STRING, { 0 }, 0, 0, D|E },
{"user-agent", "override User-Agent header", OFFSET(user_agent), AV_OPT_TYPE_STRING, {.str = DEFAULT_USER_AGENT}, 0, 0, D },
{"multiple_requests", "use persistent connections", OFFSET(multiple_requests), AV_OPT_TYPE_INT, {.i64 = 0}, 0, 1, D|E },
<<<<<<< HEAD
{"post_data", "set custom HTTP post data", OFFSET(post_data), AV_OPT_TYPE_BINARY, .flags = D|E },
{"mime_type", "set MIME type", OFFSET(mime_type), AV_OPT_TYPE_STRING, {0}, 0, 0, 0 },
{"cookies", "set cookies to be sent in applicable future requests, use newline delimited Set-Cookie HTTP field value syntax", OFFSET(cookies), AV_OPT_TYPE_STRING, {0}, 0, 0, 0 },
{"icy", "request ICY metadata", OFFSET(icy), AV_OPT_TYPE_INT, {.i64 = 0}, 0, 1, D },
{"icy_metadata_headers", "return ICY metadata headers", OFFSET(icy_metadata_headers), AV_OPT_TYPE_STRING, {0}, 0, 0, 0 },
{"icy_metadata_packet", "return current ICY metadata packet", OFFSET(icy_metadata_packet), AV_OPT_TYPE_STRING, {0}, 0, 0, 0 },
=======
{"post_data", "custom HTTP post data", OFFSET(post_data), AV_OPT_TYPE_BINARY, .flags = D|E },
{"auth_type", "HTTP authentication type", OFFSET(auth_state.auth_type), AV_OPT_TYPE_INT, {.i64 = HTTP_AUTH_NONE}, HTTP_AUTH_NONE, HTTP_AUTH_BASIC, D|E, "auth_type" },
{"none", "No auth method set, autodetect", 0, AV_OPT_TYPE_CONST, {.i64 = HTTP_AUTH_NONE}, 0, 0, D|E, "auth_type" },
{"basic", "HTTP basic authentication", 0, AV_OPT_TYPE_CONST, {.i64 = HTTP_AUTH_BASIC}, 0, 0, D|E, "auth_type" },
>>>>>>> eb8b05a3
{NULL}
};
#define HTTP_CLASS(flavor)\
static const AVClass flavor ## _context_class = {\
    .class_name     = #flavor,\
    .item_name      = av_default_item_name,\
    .option         = options,\
    .version        = LIBAVUTIL_VERSION_INT,\
}

HTTP_CLASS(http);
HTTP_CLASS(https);

static int http_connect(URLContext *h, const char *path, const char *local_path,
                        const char *hoststr, const char *auth,
                        const char *proxyauth, int *new_location);

void ff_http_init_auth_state(URLContext *dest, const URLContext *src)
{
    memcpy(&((HTTPContext*)dest->priv_data)->auth_state,
           &((HTTPContext*)src->priv_data)->auth_state, sizeof(HTTPAuthState));
    memcpy(&((HTTPContext*)dest->priv_data)->proxy_auth_state,
           &((HTTPContext*)src->priv_data)->proxy_auth_state,
           sizeof(HTTPAuthState));
}

/* return non zero if error */
static int http_open_cnx(URLContext *h, AVDictionary **options)
{
    const char *path, *proxy_path, *lower_proto = "tcp", *local_path;
    char hostname[1024], hoststr[1024], proto[10];
    char auth[1024], proxyauth[1024] = "";
    char path1[MAX_URL_SIZE];
    char buf[1024], urlbuf[MAX_URL_SIZE];
    int port, use_proxy, err, location_changed = 0, redirects = 0, attempts = 0;
    HTTPAuthType cur_auth_type, cur_proxy_auth_type;
    HTTPContext *s = h->priv_data;

    /* fill the dest addr */
 redo:
    /* needed in any case to build the host string */
    av_url_split(proto, sizeof(proto), auth, sizeof(auth),
                 hostname, sizeof(hostname), &port,
                 path1, sizeof(path1), s->location);
    ff_url_join(hoststr, sizeof(hoststr), NULL, NULL, hostname, port, NULL);

    proxy_path = getenv("http_proxy");
    use_proxy = !ff_http_match_no_proxy(getenv("no_proxy"), hostname) &&
                proxy_path != NULL && av_strstart(proxy_path, "http://", NULL);

    if (!strcmp(proto, "https")) {
        lower_proto = "tls";
        use_proxy = 0;
        if (port < 0)
            port = 443;
    }
    if (port < 0)
        port = 80;

    if (path1[0] == '\0')
        path = "/";
    else
        path = path1;
    local_path = path;
    if (use_proxy) {
        /* Reassemble the request URL without auth string - we don't
         * want to leak the auth to the proxy. */
        ff_url_join(urlbuf, sizeof(urlbuf), proto, NULL, hostname, port, "%s",
                    path1);
        path = urlbuf;
        av_url_split(NULL, 0, proxyauth, sizeof(proxyauth),
                     hostname, sizeof(hostname), &port, NULL, 0, proxy_path);
    }

    ff_url_join(buf, sizeof(buf), lower_proto, NULL, hostname, port, NULL);

    if (!s->hd) {
        err = ffurl_open(&s->hd, buf, AVIO_FLAG_READ_WRITE,
                         &h->interrupt_callback, options);
        if (err < 0)
            goto fail;
    }

    cur_auth_type = s->auth_state.auth_type;
    cur_proxy_auth_type = s->auth_state.auth_type;
    if (http_connect(h, path, local_path, hoststr, auth, proxyauth, &location_changed) < 0)
        goto fail;
    attempts++;
    if (s->http_code == 401) {
        if ((cur_auth_type == HTTP_AUTH_NONE || s->auth_state.stale) &&
            s->auth_state.auth_type != HTTP_AUTH_NONE && attempts < 4) {
            ffurl_closep(&s->hd);
            goto redo;
        } else
            goto fail;
    }
    if (s->http_code == 407) {
        if ((cur_proxy_auth_type == HTTP_AUTH_NONE || s->proxy_auth_state.stale) &&
            s->proxy_auth_state.auth_type != HTTP_AUTH_NONE && attempts < 4) {
            ffurl_closep(&s->hd);
            goto redo;
        } else
            goto fail;
    }
    if ((s->http_code == 301 || s->http_code == 302 || s->http_code == 303 || s->http_code == 307)
        && location_changed == 1) {
        /* url moved, get next */
        ffurl_closep(&s->hd);
        if (redirects++ >= MAX_REDIRECTS)
            return AVERROR(EIO);
        /* Restart the authentication process with the new target, which
         * might use a different auth mechanism. */
        memset(&s->auth_state, 0, sizeof(s->auth_state));
        attempts = 0;
        location_changed = 0;
        goto redo;
    }
    return 0;
 fail:
    if (s->hd)
        ffurl_closep(&s->hd);
    return AVERROR(EIO);
}

int ff_http_do_new_request(URLContext *h, const char *uri)
{
    HTTPContext *s = h->priv_data;
    AVDictionary *options = NULL;
    int ret;

    s->off = 0;
    s->icy_data_read = 0;
    av_strlcpy(s->location, uri, sizeof(s->location));

    av_dict_copy(&options, s->chained_options, 0);
    ret = http_open_cnx(h, &options);
    av_dict_free(&options);
    return ret;
}

static int http_open(URLContext *h, const char *uri, int flags,
                     AVDictionary **options)
{
    HTTPContext *s = h->priv_data;
    int ret;

    if( s->seekable == 1 )
        h->is_streamed = 0;
    else
        h->is_streamed = 1;

    s->filesize = -1;
    av_strlcpy(s->location, uri, sizeof(s->location));
    if (options)
        av_dict_copy(&s->chained_options, *options, 0);

    if (s->headers) {
        int len = strlen(s->headers);
        if (len < 2 || strcmp("\r\n", s->headers + len - 2))
            av_log(h, AV_LOG_WARNING, "No trailing CRLF found in HTTP header.\n");
    }

    ret = http_open_cnx(h, options);
    if (ret < 0)
        av_dict_free(&s->chained_options);
    return ret;
}
static int http_getc(HTTPContext *s)
{
    int len;
    if (s->buf_ptr >= s->buf_end) {
        len = ffurl_read(s->hd, s->buffer, BUFFER_SIZE);
        if (len < 0) {
            return len;
        } else if (len == 0) {
            return -1;
        } else {
            s->buf_ptr = s->buffer;
            s->buf_end = s->buffer + len;
        }
    }
    return *s->buf_ptr++;
}

static int http_get_line(HTTPContext *s, char *line, int line_size)
{
    int ch;
    char *q;

    q = line;
    for(;;) {
        ch = http_getc(s);
        if (ch < 0)
            return ch;
        if (ch == '\n') {
            /* process line */
            if (q > line && q[-1] == '\r')
                q--;
            *q = '\0';

            return 0;
        } else {
            if ((q - line) < line_size - 1)
                *q++ = ch;
        }
    }
}

static int process_line(URLContext *h, char *line, int line_count,
                        int *new_location)
{
    HTTPContext *s = h->priv_data;
    char *tag, *p, *end;
    char redirected_location[MAX_URL_SIZE];

    /* end of header */
    if (line[0] == '\0') {
        s->end_header = 1;
        return 0;
    }

    p = line;
    if (line_count == 0) {
        while (!av_isspace(*p) && *p != '\0')
            p++;
        while (av_isspace(*p))
            p++;
        s->http_code = strtol(p, &end, 10);

        av_dlog(NULL, "http_code=%d\n", s->http_code);

        /* error codes are 4xx and 5xx, but regard 401 as a success, so we
         * don't abort until all headers have been parsed. */
        if (s->http_code >= 400 && s->http_code < 600 && (s->http_code != 401
            || s->auth_state.auth_type != HTTP_AUTH_NONE) &&
            (s->http_code != 407 || s->proxy_auth_state.auth_type != HTTP_AUTH_NONE)) {
            end += strspn(end, SPACE_CHARS);
            av_log(h, AV_LOG_WARNING, "HTTP error %d %s\n",
                   s->http_code, end);
            return -1;
        }
    } else {
        while (*p != '\0' && *p != ':')
            p++;
        if (*p != ':')
            return 1;

        *p = '\0';
        tag = line;
        p++;
        while (av_isspace(*p))
            p++;
        if (!av_strcasecmp(tag, "Location")) {
            ff_make_absolute_url(redirected_location, sizeof(redirected_location), s->location, p);
            av_strlcpy(s->location, redirected_location, sizeof(s->location));
            *new_location = 1;
        } else if (!av_strcasecmp (tag, "Content-Length") && s->filesize == -1) {
            s->filesize = strtoll(p, NULL, 10);
        } else if (!av_strcasecmp (tag, "Content-Range")) {
            /* "bytes $from-$to/$document_size" */
            const char *slash;
            if (!strncmp (p, "bytes ", 6)) {
                p += 6;
                s->off = strtoll(p, NULL, 10);
                if ((slash = strchr(p, '/')) && strlen(slash) > 0)
                    s->filesize = strtoll(slash+1, NULL, 10);
            }
            if (s->seekable == -1 && (!s->is_akamai || s->filesize != 2147483647))
                h->is_streamed = 0; /* we _can_ in fact seek */
        } else if (!av_strcasecmp(tag, "Accept-Ranges") && !strncmp(p, "bytes", 5) && s->seekable == -1) {
            h->is_streamed = 0;
        } else if (!av_strcasecmp (tag, "Transfer-Encoding") && !av_strncasecmp(p, "chunked", 7)) {
            s->filesize = -1;
            s->chunksize = 0;
        } else if (!av_strcasecmp (tag, "WWW-Authenticate")) {
            ff_http_auth_handle_header(&s->auth_state, tag, p);
        } else if (!av_strcasecmp (tag, "Authentication-Info")) {
            ff_http_auth_handle_header(&s->auth_state, tag, p);
        } else if (!av_strcasecmp (tag, "Proxy-Authenticate")) {
            ff_http_auth_handle_header(&s->proxy_auth_state, tag, p);
        } else if (!av_strcasecmp (tag, "Connection")) {
            if (!strcmp(p, "close"))
                s->willclose = 1;
        } else if (!av_strcasecmp (tag, "Server") && !av_strcasecmp (p, "AkamaiGHost")) {
            s->is_akamai = 1;
        } else if (!av_strcasecmp (tag, "Content-Type")) {
            av_free(s->mime_type); s->mime_type = av_strdup(p);
        } else if (!av_strcasecmp (tag, "Set-Cookie")) {
            if (!s->cookies) {
                if (!(s->cookies = av_strdup(p)))
                    return AVERROR(ENOMEM);
            } else {
                char *tmp = s->cookies;
                size_t str_size = strlen(tmp) + strlen(p) + 2;
                if (!(s->cookies = av_malloc(str_size))) {
                    s->cookies = tmp;
                    return AVERROR(ENOMEM);
                }
                snprintf(s->cookies, str_size, "%s\n%s", tmp, p);
                av_free(tmp);
            }
        } else if (!av_strcasecmp (tag, "Icy-MetaInt")) {
            s->icy_metaint = strtoll(p, NULL, 10);
        } else if (!av_strncasecmp(tag, "Icy-", 4)) {
            // Concat all Icy- header lines
            char *buf = av_asprintf("%s%s: %s\n",
                s->icy_metadata_headers ? s->icy_metadata_headers : "", tag, p);
            if (!buf)
                return AVERROR(ENOMEM);
            av_freep(&s->icy_metadata_headers);
            s->icy_metadata_headers = buf;
        } else if (!av_strcasecmp (tag, "Content-Encoding")) {
            if (!av_strncasecmp(p, "gzip", 4) || !av_strncasecmp(p, "deflate", 7)) {
#if CONFIG_ZLIB
                s->compressed = 1;
                inflateEnd(&s->inflate_stream);
                if (inflateInit2(&s->inflate_stream, 32 + 15) != Z_OK) {
                    av_log(h, AV_LOG_WARNING, "Error during zlib initialisation: %s\n",
                           s->inflate_stream.msg);
                    return AVERROR(ENOSYS);
                }
                if (zlibCompileFlags() & (1 << 17)) {
                    av_log(h, AV_LOG_WARNING, "Your zlib was compiled without gzip support.\n");
                    return AVERROR(ENOSYS);
                }
#else
                av_log(h, AV_LOG_WARNING, "Compressed (%s) content, need zlib with gzip support\n", p);
                return AVERROR(ENOSYS);
#endif
            } else if (!av_strncasecmp(p, "identity", 8)) {
                // The normal, no-encoding case (although servers shouldn't include
                // the header at all if this is the case).
            } else {
                av_log(h, AV_LOG_WARNING, "Unknown content coding: %s\n", p);
                return AVERROR(ENOSYS);
            }
        }
    }
    return 1;
}

/**
 * Create a string containing cookie values for use as a HTTP cookie header
 * field value for a particular path and domain from the cookie values stored in
 * the HTTP protocol context. The cookie string is stored in *cookies.
 *
 * @return a negative value if an error condition occurred, 0 otherwise
 */
static int get_cookies(HTTPContext *s, char **cookies, const char *path,
                       const char *domain)
{
    // cookie strings will look like Set-Cookie header field values.  Multiple
    // Set-Cookie fields will result in multiple values delimited by a newline
    int ret = 0;
    char *next, *cookie, *set_cookies = av_strdup(s->cookies), *cset_cookies = set_cookies;

    if (!set_cookies) return AVERROR(EINVAL);

    *cookies = NULL;
    while ((cookie = av_strtok(set_cookies, "\n", &next))) {
        int domain_offset = 0;
        char *param, *next_param, *cdomain = NULL, *cpath = NULL, *cvalue = NULL;
        set_cookies = NULL;

        while ((param = av_strtok(cookie, "; ", &next_param))) {
            cookie = NULL;
            if        (!av_strncasecmp("path=",   param, 5)) {
                av_free(cpath);
                cpath = av_strdup(&param[5]);
            } else if (!av_strncasecmp("domain=", param, 7)) {
                av_free(cdomain);
                cdomain = av_strdup(&param[7]);
            } else if (!av_strncasecmp("secure",  param, 6) ||
                       !av_strncasecmp("comment", param, 7) ||
                       !av_strncasecmp("max-age", param, 7) ||
                       !av_strncasecmp("version", param, 7)) {
                // ignore Comment, Max-Age, Secure and Version
            } else {
                av_free(cvalue);
                cvalue = av_strdup(param);
            }
        }
        if (!cdomain)
            cdomain = av_strdup(domain);

        // ensure all of the necessary values are valid
        if (!cdomain || !cpath || !cvalue) {
            av_log(s, AV_LOG_WARNING,
                   "Invalid cookie found, no value, path or domain specified\n");
            goto done_cookie;
        }

        // check if the request path matches the cookie path
        if (av_strncasecmp(path, cpath, strlen(cpath)))
            goto done_cookie;

        // the domain should be at least the size of our cookie domain
        domain_offset = strlen(domain) - strlen(cdomain);
        if (domain_offset < 0)
            goto done_cookie;

        // match the cookie domain
        if (av_strcasecmp(&domain[domain_offset], cdomain))
            goto done_cookie;

        // cookie parameters match, so copy the value
        if (!*cookies) {
            if (!(*cookies = av_strdup(cvalue))) {
                ret = AVERROR(ENOMEM);
                goto done_cookie;
            }
        } else {
            char *tmp = *cookies;
            size_t str_size = strlen(cvalue) + strlen(*cookies) + 3;
            if (!(*cookies = av_malloc(str_size))) {
                ret = AVERROR(ENOMEM);
                goto done_cookie;
            }
            snprintf(*cookies, str_size, "%s; %s", tmp, cvalue);
            av_free(tmp);
        }

        done_cookie:
        av_free(cdomain);
        av_free(cpath);
        av_free(cvalue);
        if (ret < 0) {
            if (*cookies) av_freep(cookies);
            av_free(cset_cookies);
            return ret;
        }
    }

    av_free(cset_cookies);

    return 0;
}

static inline int has_header(const char *str, const char *header)
{
    /* header + 2 to skip over CRLF prefix. (make sure you have one!) */
    if (!str)
        return 0;
    return av_stristart(str, header + 2, NULL) || av_stristr(str, header);
}

static int http_read_header(URLContext *h, int *new_location)
{
    HTTPContext *s = h->priv_data;
    char line[MAX_URL_SIZE];
    int err = 0;

    s->chunksize = -1;

    for (;;) {
        if ((err = http_get_line(s, line, sizeof(line))) < 0)
            return err;

        av_dlog(NULL, "header='%s'\n", line);

        err = process_line(h, line, s->line_count, new_location);
        if (err < 0)
            return err;
        if (err == 0)
            break;
        s->line_count++;
    }

    return err;
}

static int http_connect(URLContext *h, const char *path, const char *local_path,
                        const char *hoststr, const char *auth,
                        const char *proxyauth, int *new_location)
{
    HTTPContext *s = h->priv_data;
    int post, err;
    char headers[4096] = "";
    char *authstr = NULL, *proxyauthstr = NULL;
    int64_t off = s->off;
    int len = 0;
    const char *method;


    /* send http header */
    post = h->flags & AVIO_FLAG_WRITE;

    if (s->post_data) {
        /* force POST method and disable chunked encoding when
         * custom HTTP post data is set */
        post = 1;
        s->chunked_post = 0;
    }

    method = post ? "POST" : "GET";
    authstr = ff_http_auth_create_response(&s->auth_state, auth, local_path,
                                           method);
    proxyauthstr = ff_http_auth_create_response(&s->proxy_auth_state, proxyauth,
                                                local_path, method);

    /* set default headers if needed */
    if (!has_header(s->headers, "\r\nUser-Agent: "))
        len += av_strlcatf(headers + len, sizeof(headers) - len,
                           "User-Agent: %s\r\n", s->user_agent);
    if (!has_header(s->headers, "\r\nAccept: "))
        len += av_strlcpy(headers + len, "Accept: */*\r\n",
                          sizeof(headers) - len);
    // Note: we send this on purpose even when s->off is 0 when we're probing,
    // since it allows us to detect more reliably if a (non-conforming)
    // server supports seeking by analysing the reply headers.
    if (!has_header(s->headers, "\r\nRange: ") && !post && (s->off > 0 || s->seekable == -1))
        len += av_strlcatf(headers + len, sizeof(headers) - len,
                           "Range: bytes=%"PRId64"-\r\n", s->off);

    if (!has_header(s->headers, "\r\nConnection: ")) {
        if (s->multiple_requests) {
            len += av_strlcpy(headers + len, "Connection: keep-alive\r\n",
                              sizeof(headers) - len);
        } else {
            len += av_strlcpy(headers + len, "Connection: close\r\n",
                              sizeof(headers) - len);
        }
    }

    if (!has_header(s->headers, "\r\nHost: "))
        len += av_strlcatf(headers + len, sizeof(headers) - len,
                           "Host: %s\r\n", hoststr);
    if (!has_header(s->headers, "\r\nContent-Length: ") && s->post_data)
        len += av_strlcatf(headers + len, sizeof(headers) - len,
                           "Content-Length: %d\r\n", s->post_datalen);
    if (!has_header(s->headers, "\r\nContent-Type: ") && s->content_type)
        len += av_strlcatf(headers + len, sizeof(headers) - len,
                           "Content-Type: %s\r\n", s->content_type);
    if (!has_header(s->headers, "\r\nCookie: ") && s->cookies) {
        char *cookies = NULL;
        if (!get_cookies(s, &cookies, path, hoststr)) {
            len += av_strlcatf(headers + len, sizeof(headers) - len,
                               "Cookie: %s\r\n", cookies);
            av_free(cookies);
        }
    }
    if (!has_header(s->headers, "\r\nIcy-MetaData: ") && s->icy) {
        len += av_strlcatf(headers + len, sizeof(headers) - len,
                           "Icy-MetaData: %d\r\n", 1);
    }

    /* now add in custom headers */
    if (s->headers)
        av_strlcpy(headers + len, s->headers, sizeof(headers) - len);

    snprintf(s->buffer, sizeof(s->buffer),
             "%s %s HTTP/1.1\r\n"
             "%s"
             "%s"
             "%s"
             "%s%s"
             "\r\n",
             method,
             path,
             post && s->chunked_post ? "Transfer-Encoding: chunked\r\n" : "",
             headers,
             authstr ? authstr : "",
             proxyauthstr ? "Proxy-" : "", proxyauthstr ? proxyauthstr : "");

    av_freep(&authstr);
    av_freep(&proxyauthstr);
    if ((err = ffurl_write(s->hd, s->buffer, strlen(s->buffer))) < 0)
        return err;

    if (s->post_data)
        if ((err = ffurl_write(s->hd, s->post_data, s->post_datalen)) < 0)
            return err;

    /* init input buffer */
    s->buf_ptr = s->buffer;
    s->buf_end = s->buffer;
    s->line_count = 0;
    s->off = 0;
    s->icy_data_read = 0;
    s->filesize = -1;
    s->willclose = 0;
    s->end_chunked_post = 0;
    s->end_header = 0;
    if (post && !s->post_data) {
        /* Pretend that it did work. We didn't read any header yet, since
         * we've still to send the POST data, but the code calling this
         * function will check http_code after we return. */
        s->http_code = 200;
        return 0;
    }

    /* wait for header */
    err = http_read_header(h, new_location);
    if (err < 0)
        return err;

    return (off == s->off) ? 0 : -1;
}


static int http_buf_read(URLContext *h, uint8_t *buf, int size)
{
    HTTPContext *s = h->priv_data;
    int len;
    /* read bytes from input buffer first */
    len = s->buf_end - s->buf_ptr;
    if (len > 0) {
        if (len > size)
            len = size;
        memcpy(buf, s->buf_ptr, len);
        s->buf_ptr += len;
    } else {
        if (!s->willclose && s->filesize >= 0 && s->off >= s->filesize)
            return AVERROR_EOF;
        len = ffurl_read(s->hd, buf, size);
    }
    if (len > 0) {
        s->off += len;
        s->icy_data_read += len;
        if (s->chunksize > 0)
            s->chunksize -= len;
    }
    return len;
}

#if CONFIG_ZLIB
#define DECOMPRESS_BUF_SIZE (256 * 1024)
static int http_buf_read_compressed(URLContext *h, uint8_t *buf, int size)
{
    HTTPContext *s = h->priv_data;
    int ret;

    if (!s->inflate_buffer) {
        s->inflate_buffer = av_malloc(DECOMPRESS_BUF_SIZE);
        if (!s->inflate_buffer)
            return AVERROR(ENOMEM);
    }

    if (s->inflate_stream.avail_in == 0) {
        int read = http_buf_read(h, s->inflate_buffer, DECOMPRESS_BUF_SIZE);
        if (read <= 0)
            return read;
        s->inflate_stream.next_in  = s->inflate_buffer;
        s->inflate_stream.avail_in = read;
    }

    s->inflate_stream.avail_out = size;
    s->inflate_stream.next_out  = buf;

    ret = inflate(&s->inflate_stream, Z_SYNC_FLUSH);
    if (ret != Z_OK && ret != Z_STREAM_END)
        av_log(h, AV_LOG_WARNING, "inflate return value: %d, %s\n", ret, s->inflate_stream.msg);

    return size - s->inflate_stream.avail_out;
}
#endif

static int http_read(URLContext *h, uint8_t *buf, int size)
{
    HTTPContext *s = h->priv_data;
    int err, new_location;

    if (!s->hd)
        return AVERROR_EOF;

    if (s->end_chunked_post && !s->end_header) {
        err = http_read_header(h, &new_location);
        if (err < 0)
            return err;
    }

    if (s->chunksize >= 0) {
        if (!s->chunksize) {
            char line[32];

            for(;;) {
                do {
                    if ((err = http_get_line(s, line, sizeof(line))) < 0)
                        return err;
                } while (!*line);    /* skip CR LF from last chunk */

                s->chunksize = strtoll(line, NULL, 16);

                av_dlog(NULL, "Chunked encoding data size: %"PRId64"'\n", s->chunksize);

                if (!s->chunksize)
                    return 0;
                break;
            }
        }
        size = FFMIN(size, s->chunksize);
    }
    if (s->icy_metaint > 0) {
        int remaining = s->icy_metaint - s->icy_data_read; /* until next metadata packet */
        if (!remaining) {
            // The metadata packet is variable sized. It has a 1 byte header
            // which sets the length of the packet (divided by 16). If it's 0,
            // the metadata doesn't change. After the packet, icy_metaint bytes
            // of normal data follow.
            int ch = http_getc(s);
            if (ch < 0)
                return ch;
            if (ch > 0) {
                char data[255 * 16 + 1];
                int n;
                int ret;
                ch *= 16;
                for (n = 0; n < ch; n++)
                    data[n] = http_getc(s);
                data[ch + 1] = 0;
                if ((ret = av_opt_set(s, "icy_metadata_packet", data, 0)) < 0)
                    return ret;
            }
            s->icy_data_read = 0;
            remaining = s->icy_metaint;
        }
        size = FFMIN(size, remaining);
    }
#if CONFIG_ZLIB
    if (s->compressed)
        return http_buf_read_compressed(h, buf, size);
#endif
    return http_buf_read(h, buf, size);
}

/* used only when posting data */
static int http_write(URLContext *h, const uint8_t *buf, int size)
{
    char temp[11] = "";  /* 32-bit hex + CRLF + nul */
    int ret;
    char crlf[] = "\r\n";
    HTTPContext *s = h->priv_data;

    if (!s->chunked_post) {
        /* non-chunked data is sent without any special encoding */
        return ffurl_write(s->hd, buf, size);
    }

    /* silently ignore zero-size data since chunk encoding that would
     * signal EOF */
    if (size > 0) {
        /* upload data using chunked encoding */
        snprintf(temp, sizeof(temp), "%x\r\n", size);

        if ((ret = ffurl_write(s->hd, temp, strlen(temp))) < 0 ||
            (ret = ffurl_write(s->hd, buf, size)) < 0 ||
            (ret = ffurl_write(s->hd, crlf, sizeof(crlf) - 1)) < 0)
            return ret;
    }
    return size;
}

static int http_shutdown(URLContext *h, int flags)
{
    int ret = 0;
    char footer[] = "0\r\n\r\n";
    HTTPContext *s = h->priv_data;

    /* signal end of chunked encoding if used */
    if ((flags & AVIO_FLAG_WRITE) && s->chunked_post) {
        ret = ffurl_write(s->hd, footer, sizeof(footer) - 1);
        ret = ret > 0 ? 0 : ret;
        s->end_chunked_post = 1;
    }

    return ret;
}

static int http_close(URLContext *h)
{
    int ret = 0;
    HTTPContext *s = h->priv_data;

#if CONFIG_ZLIB
    inflateEnd(&s->inflate_stream);
    av_freep(&s->inflate_buffer);
#endif

    if (!s->end_chunked_post) {
        /* Close the write direction by sending the end of chunked encoding. */
        ret = http_shutdown(h, h->flags);
    }

    if (s->hd)
        ffurl_closep(&s->hd);
    av_dict_free(&s->chained_options);
    return ret;
}

static int64_t http_seek(URLContext *h, int64_t off, int whence)
{
    HTTPContext *s = h->priv_data;
    URLContext *old_hd = s->hd;
    int64_t old_off = s->off;
    uint8_t old_buf[BUFFER_SIZE];
    int old_buf_size;
    AVDictionary *options = NULL;

    if (whence == AVSEEK_SIZE)
        return s->filesize;
    else if ((s->filesize == -1 && whence == SEEK_END) || h->is_streamed)
        return -1;

    /* we save the old context in case the seek fails */
    old_buf_size = s->buf_end - s->buf_ptr;
    memcpy(old_buf, s->buf_ptr, old_buf_size);
    s->hd = NULL;
    if (whence == SEEK_CUR)
        off += s->off;
    else if (whence == SEEK_END)
        off += s->filesize;
    s->off = off;

    /* if it fails, continue on old connection */
    av_dict_copy(&options, s->chained_options, 0);
    if (http_open_cnx(h, &options) < 0) {
        av_dict_free(&options);
        memcpy(s->buffer, old_buf, old_buf_size);
        s->buf_ptr = s->buffer;
        s->buf_end = s->buffer + old_buf_size;
        s->hd = old_hd;
        s->off = old_off;
        return -1;
    }
    av_dict_free(&options);
    ffurl_close(old_hd);
    return off;
}

static int
http_get_file_handle(URLContext *h)
{
    HTTPContext *s = h->priv_data;
    return ffurl_get_file_handle(s->hd);
}

#if CONFIG_HTTP_PROTOCOL
URLProtocol ff_http_protocol = {
    .name                = "http",
    .url_open2           = http_open,
    .url_read            = http_read,
    .url_write           = http_write,
    .url_seek            = http_seek,
    .url_close           = http_close,
    .url_get_file_handle = http_get_file_handle,
    .url_shutdown        = http_shutdown,
    .priv_data_size      = sizeof(HTTPContext),
    .priv_data_class     = &http_context_class,
    .flags               = URL_PROTOCOL_FLAG_NETWORK,
};
#endif
#if CONFIG_HTTPS_PROTOCOL
URLProtocol ff_https_protocol = {
    .name                = "https",
    .url_open2           = http_open,
    .url_read            = http_read,
    .url_write           = http_write,
    .url_seek            = http_seek,
    .url_close           = http_close,
    .url_get_file_handle = http_get_file_handle,
    .url_shutdown        = http_shutdown,
    .priv_data_size      = sizeof(HTTPContext),
    .priv_data_class     = &https_context_class,
    .flags               = URL_PROTOCOL_FLAG_NETWORK,
};
#endif

#if CONFIG_HTTPPROXY_PROTOCOL
static int http_proxy_close(URLContext *h)
{
    HTTPContext *s = h->priv_data;
    if (s->hd)
        ffurl_closep(&s->hd);
    return 0;
}

static int http_proxy_open(URLContext *h, const char *uri, int flags)
{
    HTTPContext *s = h->priv_data;
    char hostname[1024], hoststr[1024];
    char auth[1024], pathbuf[1024], *path;
    char lower_url[100];
    int port, ret = 0, attempts = 0;
    HTTPAuthType cur_auth_type;
    char *authstr;
    int new_loc;

    if( s->seekable == 1 )
        h->is_streamed = 0;
    else
        h->is_streamed = 1;

    av_url_split(NULL, 0, auth, sizeof(auth), hostname, sizeof(hostname), &port,
                 pathbuf, sizeof(pathbuf), uri);
    ff_url_join(hoststr, sizeof(hoststr), NULL, NULL, hostname, port, NULL);
    path = pathbuf;
    if (*path == '/')
        path++;

    ff_url_join(lower_url, sizeof(lower_url), "tcp", NULL, hostname, port,
                NULL);
redo:
    ret = ffurl_open(&s->hd, lower_url, AVIO_FLAG_READ_WRITE,
                     &h->interrupt_callback, NULL);
    if (ret < 0)
        return ret;

    authstr = ff_http_auth_create_response(&s->proxy_auth_state, auth,
                                           path, "CONNECT");
    snprintf(s->buffer, sizeof(s->buffer),
             "CONNECT %s HTTP/1.1\r\n"
             "Host: %s\r\n"
             "Connection: close\r\n"
             "%s%s"
             "\r\n",
             path,
             hoststr,
             authstr ? "Proxy-" : "", authstr ? authstr : "");
    av_freep(&authstr);

    if ((ret = ffurl_write(s->hd, s->buffer, strlen(s->buffer))) < 0)
        goto fail;

    s->buf_ptr = s->buffer;
    s->buf_end = s->buffer;
    s->line_count = 0;
    s->filesize = -1;
    cur_auth_type = s->proxy_auth_state.auth_type;

    /* Note: This uses buffering, potentially reading more than the
     * HTTP header. If tunneling a protocol where the server starts
     * the conversation, we might buffer part of that here, too.
     * Reading that requires using the proper ffurl_read() function
     * on this URLContext, not using the fd directly (as the tls
     * protocol does). This shouldn't be an issue for tls though,
     * since the client starts the conversation there, so there
     * is no extra data that we might buffer up here.
     */
    ret = http_read_header(h, &new_loc);
    if (ret < 0)
        goto fail;

    attempts++;
    if (s->http_code == 407 &&
        (cur_auth_type == HTTP_AUTH_NONE || s->proxy_auth_state.stale) &&
        s->proxy_auth_state.auth_type != HTTP_AUTH_NONE && attempts < 2) {
        ffurl_closep(&s->hd);
        goto redo;
    }

    if (s->http_code < 400)
        return 0;
    ret = AVERROR(EIO);

fail:
    http_proxy_close(h);
    return ret;
}

static int http_proxy_write(URLContext *h, const uint8_t *buf, int size)
{
    HTTPContext *s = h->priv_data;
    return ffurl_write(s->hd, buf, size);
}

URLProtocol ff_httpproxy_protocol = {
    .name                = "httpproxy",
    .url_open            = http_proxy_open,
    .url_read            = http_buf_read,
    .url_write           = http_proxy_write,
    .url_close           = http_proxy_close,
    .url_get_file_handle = http_get_file_handle,
    .priv_data_size      = sizeof(HTTPContext),
    .flags               = URL_PROTOCOL_FLAG_NETWORK,
};
#endif<|MERGE_RESOLUTION|>--- conflicted
+++ resolved
@@ -92,19 +92,15 @@
 {"content_type", "force a content type", OFFSET(content_type), AV_OPT_TYPE_STRING, { 0 }, 0, 0, D|E },
 {"user-agent", "override User-Agent header", OFFSET(user_agent), AV_OPT_TYPE_STRING, {.str = DEFAULT_USER_AGENT}, 0, 0, D },
 {"multiple_requests", "use persistent connections", OFFSET(multiple_requests), AV_OPT_TYPE_INT, {.i64 = 0}, 0, 1, D|E },
-<<<<<<< HEAD
 {"post_data", "set custom HTTP post data", OFFSET(post_data), AV_OPT_TYPE_BINARY, .flags = D|E },
 {"mime_type", "set MIME type", OFFSET(mime_type), AV_OPT_TYPE_STRING, {0}, 0, 0, 0 },
 {"cookies", "set cookies to be sent in applicable future requests, use newline delimited Set-Cookie HTTP field value syntax", OFFSET(cookies), AV_OPT_TYPE_STRING, {0}, 0, 0, 0 },
 {"icy", "request ICY metadata", OFFSET(icy), AV_OPT_TYPE_INT, {.i64 = 0}, 0, 1, D },
 {"icy_metadata_headers", "return ICY metadata headers", OFFSET(icy_metadata_headers), AV_OPT_TYPE_STRING, {0}, 0, 0, 0 },
 {"icy_metadata_packet", "return current ICY metadata packet", OFFSET(icy_metadata_packet), AV_OPT_TYPE_STRING, {0}, 0, 0, 0 },
-=======
-{"post_data", "custom HTTP post data", OFFSET(post_data), AV_OPT_TYPE_BINARY, .flags = D|E },
 {"auth_type", "HTTP authentication type", OFFSET(auth_state.auth_type), AV_OPT_TYPE_INT, {.i64 = HTTP_AUTH_NONE}, HTTP_AUTH_NONE, HTTP_AUTH_BASIC, D|E, "auth_type" },
 {"none", "No auth method set, autodetect", 0, AV_OPT_TYPE_CONST, {.i64 = HTTP_AUTH_NONE}, 0, 0, D|E, "auth_type" },
 {"basic", "HTTP basic authentication", 0, AV_OPT_TYPE_CONST, {.i64 = HTTP_AUTH_BASIC}, 0, 0, D|E, "auth_type" },
->>>>>>> eb8b05a3
 {NULL}
 };
 #define HTTP_CLASS(flavor)\
