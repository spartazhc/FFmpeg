/*
 * Image format
 * Copyright (c) 2000, 2001, 2002 Fabrice Bellard
 * Copyright (c) 2004 Michael Niedermayer
 *
 * This file is part of FFmpeg.
 *
 * FFmpeg is free software; you can redistribute it and/or
 * modify it under the terms of the GNU Lesser General Public
 * License as published by the Free Software Foundation; either
 * version 2.1 of the License, or (at your option) any later version.
 *
 * FFmpeg is distributed in the hope that it will be useful,
 * but WITHOUT ANY WARRANTY; without even the implied warranty of
 * MERCHANTABILITY or FITNESS FOR A PARTICULAR PURPOSE.  See the GNU
 * Lesser General Public License for more details.
 *
 * You should have received a copy of the GNU Lesser General Public
 * License along with FFmpeg; if not, write to the Free Software
 * Foundation, Inc., 51 Franklin Street, Fifth Floor, Boston, MA 02110-1301 USA
 */

#include "libavutil/intreadwrite.h"
#include "libavutil/avstring.h"
#include "libavutil/log.h"
#include "libavutil/opt.h"
#include "libavutil/pixdesc.h"
#include "avformat.h"
#include "avio_internal.h"
#include "internal.h"
#include "libavutil/opt.h"

typedef struct {
    const AVClass *class;  /**< Class for private options. */
    int img_number;
    int is_pipe;
    int split_planes;       /**< use independent file for each Y, U, V plane */
    char path[1024];
<<<<<<< HEAD
    int updatefirst;
=======
    int update;
>>>>>>> 9e6b5e61
} VideoMuxData;

static int write_header(AVFormatContext *s)
{
    VideoMuxData *img = s->priv_data;
    AVStream *st = s->streams[0];
    const AVPixFmtDescriptor *desc = av_pix_fmt_desc_get(st->codec->pix_fmt);
    const char *str;

    av_strlcpy(img->path, s->filename, sizeof(img->path));

    /* find format */
    if (s->oformat->flags & AVFMT_NOFILE)
        img->is_pipe = 0;
    else
        img->is_pipe = 1;

    str = strrchr(img->path, '.');
    img->split_planes =     str
                         && !av_strcasecmp(str + 1, "y")
                         && s->nb_streams == 1
                         && st->codec->codec_id == AV_CODEC_ID_RAWVIDEO
                         && desc
                         &&(desc->flags & PIX_FMT_PLANAR)
                         && desc->nb_components >= 3;
    return 0;
}

static int write_packet(AVFormatContext *s, AVPacket *pkt)
{
    VideoMuxData *img = s->priv_data;
    AVIOContext *pb[4];
    char filename[1024];
    AVCodecContext *codec = s->streams[pkt->stream_index]->codec;
    const AVPixFmtDescriptor *desc = av_pix_fmt_desc_get(codec->pix_fmt);
    int i;

    if (!img->is_pipe) {
<<<<<<< HEAD
        if (av_get_frame_filename(filename, sizeof(filename),
                                  img->path, img->img_number) < 0 && img->img_number > 1 && !img->updatefirst) {
=======
        if (img->update) {
            av_strlcpy(filename, img->path, sizeof(filename));
        } else if (av_get_frame_filename(filename, sizeof(filename), img->path, img->img_number) < 0 &&
                   img->img_number > 1) {
>>>>>>> 9e6b5e61
            av_log(s, AV_LOG_ERROR,
                   "Could not get frame filename number %d from pattern '%s' (either set updatefirst or use a pattern like %%03d within the filename pattern)\n",
                   img->img_number, img->path);
            return AVERROR(EINVAL);
        }
        for (i = 0; i < 4; i++) {
            if (avio_open2(&pb[i], filename, AVIO_FLAG_WRITE,
                           &s->interrupt_callback, NULL) < 0) {
                av_log(s, AV_LOG_ERROR, "Could not open file : %s\n", filename);
                return AVERROR(EIO);
            }

            if (!img->split_planes || i+1 >= desc->nb_components)
                break;
            filename[strlen(filename) - 1] = ((int[]){'U','V','A','x'})[i];
        }
    } else {
        pb[0] = s->pb;
    }

    if (img->split_planes) {
        int ysize = codec->width * codec->height;
        int usize = ((-codec->width)>>desc->log2_chroma_w) * ((-codec->height)>>desc->log2_chroma_h);
        if (desc->comp[0].depth_minus1 >= 8) {
            ysize *= 2;
            usize *= 2;
        }
        avio_write(pb[0], pkt->data                , ysize);
        avio_write(pb[1], pkt->data + ysize        , usize);
        avio_write(pb[2], pkt->data + ysize + usize, usize);
        avio_close(pb[1]);
        avio_close(pb[2]);
        if (desc->nb_components > 3) {
            avio_write(pb[3], pkt->data + ysize + 2*usize, ysize);
            avio_close(pb[3]);
        }
    } else {
        avio_write(pb[0], pkt->data, pkt->size);
    }
    avio_flush(pb[0]);
    if (!img->is_pipe) {
        avio_close(pb[0]);
    }

    img->img_number++;
    return 0;
}

#define OFFSET(x) offsetof(VideoMuxData, x)
#define ENC AV_OPT_FLAG_ENCODING_PARAM
static const AVOption muxoptions[] = {
<<<<<<< HEAD
    { "updatefirst",  "update the first image file",      OFFSET(updatefirst), AV_OPT_TYPE_INT, { .i64 = 0 }, 0,       1, ENC },
    { "start_number", "set first number in the sequence", OFFSET(img_number), AV_OPT_TYPE_INT,  { .i64 = 1 }, 1, INT_MAX, ENC },
=======
    { "start_number", "first number in the sequence", OFFSET(img_number), AV_OPT_TYPE_INT, { .i64 = 1 }, 1, INT_MAX, ENC },
    { "update",       "continuously overwrite one file", OFFSET(update),  AV_OPT_TYPE_INT, { .i64 = 0 }, 0,       1, ENC },
>>>>>>> 9e6b5e61
    { NULL },
};

#if CONFIG_IMAGE2_MUXER
static const AVClass img2mux_class = {
    .class_name = "image2 muxer",
    .item_name  = av_default_item_name,
    .option     = muxoptions,
    .version    = LIBAVUTIL_VERSION_INT,
};

AVOutputFormat ff_image2_muxer = {
    .name           = "image2",
    .long_name      = NULL_IF_CONFIG_SMALL("image2 sequence"),
    .extensions     = "bmp,dpx,jls,jpeg,jpg,ljpg,pam,pbm,pcx,pgm,pgmyuv,png,"
                      "ppm,sgi,tga,tif,tiff,jp2,j2c,xwd,sun,ras,rs,im1,im8,im24,"
                      "sunras,xbm,xface",
    .priv_data_size = sizeof(VideoMuxData),
    .video_codec    = AV_CODEC_ID_MJPEG,
    .write_header   = write_header,
    .write_packet   = write_packet,
    .flags          = AVFMT_NOTIMESTAMPS | AVFMT_NODIMENSIONS | AVFMT_NOFILE,
    .priv_class     = &img2mux_class,
};
#endif
#if CONFIG_IMAGE2PIPE_MUXER
AVOutputFormat ff_image2pipe_muxer = {
    .name           = "image2pipe",
    .long_name      = NULL_IF_CONFIG_SMALL("piped image2 sequence"),
    .priv_data_size = sizeof(VideoMuxData),
    .video_codec    = AV_CODEC_ID_MJPEG,
    .write_header   = write_header,
    .write_packet   = write_packet,
    .flags          = AVFMT_NOTIMESTAMPS | AVFMT_NODIMENSIONS
};
#endif<|MERGE_RESOLUTION|>--- conflicted
+++ resolved
@@ -36,11 +36,7 @@
     int is_pipe;
     int split_planes;       /**< use independent file for each Y, U, V plane */
     char path[1024];
-<<<<<<< HEAD
-    int updatefirst;
-=======
     int update;
->>>>>>> 9e6b5e61
 } VideoMuxData;
 
 static int write_header(AVFormatContext *s)
@@ -79,15 +75,10 @@
     int i;
 
     if (!img->is_pipe) {
-<<<<<<< HEAD
-        if (av_get_frame_filename(filename, sizeof(filename),
-                                  img->path, img->img_number) < 0 && img->img_number > 1 && !img->updatefirst) {
-=======
         if (img->update) {
             av_strlcpy(filename, img->path, sizeof(filename));
         } else if (av_get_frame_filename(filename, sizeof(filename), img->path, img->img_number) < 0 &&
                    img->img_number > 1) {
->>>>>>> 9e6b5e61
             av_log(s, AV_LOG_ERROR,
                    "Could not get frame filename number %d from pattern '%s' (either set updatefirst or use a pattern like %%03d within the filename pattern)\n",
                    img->img_number, img->path);
@@ -139,13 +130,9 @@
 #define OFFSET(x) offsetof(VideoMuxData, x)
 #define ENC AV_OPT_FLAG_ENCODING_PARAM
 static const AVOption muxoptions[] = {
-<<<<<<< HEAD
-    { "updatefirst",  "update the first image file",      OFFSET(updatefirst), AV_OPT_TYPE_INT, { .i64 = 0 }, 0,       1, ENC },
+    { "updatefirst",  "continuously overwrite one file", OFFSET(update),  AV_OPT_TYPE_INT, { .i64 = 0 }, 0,       1, ENC },
+    { "update",       "continuously overwrite one file", OFFSET(update),  AV_OPT_TYPE_INT, { .i64 = 0 }, 0,       1, ENC },
     { "start_number", "set first number in the sequence", OFFSET(img_number), AV_OPT_TYPE_INT,  { .i64 = 1 }, 1, INT_MAX, ENC },
-=======
-    { "start_number", "first number in the sequence", OFFSET(img_number), AV_OPT_TYPE_INT, { .i64 = 1 }, 1, INT_MAX, ENC },
-    { "update",       "continuously overwrite one file", OFFSET(update),  AV_OPT_TYPE_INT, { .i64 = 0 }, 0,       1, ENC },
->>>>>>> 9e6b5e61
     { NULL },
 };
 
