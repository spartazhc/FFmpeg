--- conflicted
+++ resolved
@@ -2,13 +2,9 @@
  * Animated GIF muxer
  * Copyright (c) 2000 Fabrice Bellard
  *
-<<<<<<< HEAD
+ * first version by Francois Revol <revol@free.fr>
+ *
  * This file is part of FFmpeg.
-=======
- * first version by Francois Revol <revol@free.fr>
- *
- * This file is part of Libav.
->>>>>>> ac9362c5
  *
  * FFmpeg is free software; you can redistribute it and/or
  * modify it under the terms of the GNU Lesser General Public
