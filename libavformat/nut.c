--- conflicted
+++ resolved
@@ -214,15 +214,13 @@
     Syncpoint *sp= av_mallocz(sizeof(Syncpoint));
     struct AVTreeNode *node = av_tree_node_alloc();
 
-<<<<<<< HEAD
-    nut->sp_count++;
-=======
     if (!sp || !node) {
         av_freep(&sp);
         av_freep(&node);
         return AVERROR(ENOMEM);
     }
->>>>>>> 65830277
+
+    nut->sp_count++;
 
     sp->pos= pos;
     sp->back_ptr= back_ptr;
